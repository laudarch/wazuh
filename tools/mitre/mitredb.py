#!/usr/bin/env python

# Copyright (C) 2015-2021, Wazuh Inc.
# Created by Wazuh, Inc. <info@wazuh.com>.
# This program is a free software; you can redistribute it and/or modify it under the terms of GPLv2
#
# Example:
#
# python mitredb.py -> install mitre.db in /var/ossec/var/db
# python mitredb.py -d /other/directory/mitre.db  -> install mitre.db in other directory
# python mitredb.py -h -> Help

import json
import os
import pwd
import grp
import argparse
import sys
import copy
import const
from datetime import datetime
from sqlalchemy import create_engine, Column, DateTime, String, Integer, ForeignKey, Boolean
from sqlalchemy.orm import sessionmaker, relationship
from sqlalchemy.ext.declarative import declarative_base


Base = declarative_base()


class Metadata(Base):
    """
    In this table are stored the metadata of json file
    The information stored:
        version: version of json (PK)
        name: name
        description: description
    """
    __tablename__ = "metadata"

    version = Column(const.VERSION_t, String, primary_key=True)
    name = Column(const.NAME_t, String, nullable=False)
    description = Column(const.DESCRIPTION_t, String, default=None)


class Technique(Base):
    """
    In this table are stored the techniques of json file
    The information stored:
        id: Used to identify the technique (PK)
        name: Name of the technique
        description: Detailed description of the technique
        created_time: Publish date
        modified_time: Last modification date
        mitre_version: Version of MITRE when created
        mitre_detection: Detection information
        network_requirements:Boolean indicationg network requirements
        remote_support: Boolean indicationg remote support
        revoked_by: ID of the technique that revokes this one, NULL otherwise.
        deprecated: Boolean indicating if this technique is deprecated
        subtechnique_of: ID of the parent technique, NULL otherwise
    """
    __tablename__ = "technique"

    id = Column(const.ID_t, String, primary_key=True)
    name = Column(const.NAME_t, String, nullable=False)
    description = Column(const.DESCRIPTION_t, String, default=None)
    created_time = Column(const.CREATED_t, DateTime, default=None)
    modified_time = Column(const.MODIFIED_t ,DateTime, default=None)
    mitre_version = Column(const.MITRE_VERSION_t, String, default=None)
    mitre_detection = Column(const.MITRE_DETECTION_t, String, default=None)
    network_requirements = Column(const.NETWORK_REQ_t, Boolean, default=False)
    remote_support = Column(const.REMOTE_SUPPORT_t, Boolean, default=False)
    revoked_by = Column(const.REVOKED_BY_t, String, default=None)
    deprecated = Column(const.DEPRECATED_t, Boolean, default=False)
    subtechnique_of = Column(const.SUBTECHNIQUE_OF_t, String, default=None)

    data_sources = relationship(const.DATASOURCE_r, backref=const.TECHNIQUES_r)
    defenses_bypassed = relationship(const.DEFENSEBYPASSES_r, backref=const.TECHNIQUES_r)
    effective_permissions = relationship(const.EFFECTIVEPERMISSON_r, backref=const.TECHNIQUES_r)
    impacts = relationship(const.IMPACT_r, backref=const.TECHNIQUES_r)
    permissions = relationship(const.PERMISSION_r, backref=const.TECHNIQUES_r)
    requirements = relationship(const.SYSTEMREQ_r, backref=const.TECHNIQUES_r)
    mitigate = relationship(const.MITIGATE_r)


class DataSource(Base):
    """
    In this table are stored the Sources for each technique identified
    with key x_mitre_data_sources on json file
    The information stored:
        id: Used to identify the technique (FK)
        source: Data source for this technique
    """
    __tablename__ = "data_source"

    id = Column(const.ID_t, String, ForeignKey(const.TECHNIQUE_ID_fk, ondelete='CASCADE'), primary_key=True)
    source = Column(const.SOURCE_t, String, primary_key=True)


class DefenseByPasses(Base):
    """
    In this table are stored the Defenses bypassed for each technique identified
    with key x_mitre_defense_bypassed on json file
    The information stored:
        id: Used to identify the technique (FK)
        defense: Defense bypassed for this technique
    """
    __tablename__ = "defense_bypassed"

    id = Column(const.ID_t, String, ForeignKey(const.TECHNIQUE_ID_fk, ondelete='CASCADE'), primary_key=True)
    defense = Column(const.DEFENSE_t, String, primary_key=True)


class EffectivePermission(Base):
    """
    In this table are stored the Effective permissions for each technique identified
    with key x_mitre_effective_permissions on json file
    The information stored:
        id: Used to identify the technique (FK)
        permission: Effective permission for this technique
    """
    __tablename__ = "effective_permission"

    id = Column(const.ID_t, String, ForeignKey(const.TECHNIQUE_ID_fk, ondelete='CASCADE'), primary_key=True)
    permission = Column(const.PERMISSION_t, String, primary_key=True)


class Impact(Base):
    """
    In this table are stored the Impacts of each technique identified with
    key x_mitre_impact_type on json file
    The information stored:
        id: Used to identify the technique (FK)
        impact: Impact of this technique
    """
    __tablename__ = "impact"

    id = Column(const.ID_t, String, ForeignKey(const.TECHNIQUE_ID_fk, ondelete='CASCADE'), primary_key=True)
    impact = Column(const.IMPACT_t, String, primary_key=True)


class Permission(Base):
    """
    In this table are stored the Permissions for each technique identified
    with key x_mitre_permissions_required on json file
    The information stored:
        id: Used to identify the technique (FK)
        permission: Permission for this technique
    """
    __tablename__ = "permission"

    id = Column(const.ID_t, String, ForeignKey(const.TECHNIQUE_ID_fk, ondelete='CASCADE'), primary_key=True)
    permission = Column(const.PERMISSION_t, String, primary_key=True)


class SystemRequirement(Base):
    """
    In this table are stored the Requirements for each technique identified
    with key x_mitre_system_requirements on json file
    The information stored:
        id: Used to identify the technique (FK)
        requirements: System requirement for this technique
    """
    __tablename__ = "system_requirement"

    id = Column(const.ID_t, String, ForeignKey(const.TECHNIQUE_ID_fk, ondelete='CASCADE'), primary_key=True)
    requirement = Column(const.REQUIREMENT_t, String, primary_key=True)


class Group(Base):
    """
    In this table are stored the groups of json file
    The information stored:
        id: Used to identify the group (PK)
        name: Name of the group
        description: Detailed description of the group
        created_time: Publish date
        modified_time: Last modification date
        mitre_version: Version of MITRE when created
        revoked_by: ID of the group that revokes this one, NULL otherwise
        deprecated: Boolean indicating if this group is deprecated
    """
    __tablename__ = "group"

    Id = Column(const.ID_t, String, primary_key=True)
    name = Column(const.NAME_t, String, nullable=False)
    description = Column(const.DESCRIPTION_t, String, default=None)
    created_time = Column(const.CREATED_t, DateTime, default=None)
    modified_time = Column(const.MODIFIED_t, DateTime, default=None)
    mitre_version = Column(const.MITRE_VERSION_t, String, default=None)
    revoked_by = Column(const.REVOKED_BY_t, String, default=None)
    deprecated = Column(const.DEPRECATED_t, Boolean, default=False)


class Software(Base):
    """
    In this table are stored the software of json file
    The information stored:
        id: Used to identify the software (PK)
        name: Name of the software
        description: Detailed description of the software
        created_time: Publish date
        modified_time: Last modification date
        mitre_version: Version of MITRE when created
        revoked_by: ID of the software that revokes this one, NULL otherwise
        deprecated: Boolean indicating if this software is deprecated
    """
    __tablename__ = "software"

    Id = Column(const.ID_t, String, primary_key=True)
    name = Column(const.NAME_t, String, nullable=False)
    description = Column(const.DESCRIPTION_t, String, default=None)
    created_time = Column(const.CREATED_t, DateTime, default=None)
    modified_time = Column(const.MODIFIED_t, DateTime, default=None)
    mitre_version = Column(const.MITRE_VERSION_t, String, default=None)
    revoked_by = Column(const.REVOKED_BY_t, String, default=None)
    deprecated = Column(const.DEPRECATED_t, Boolean, default=False)


class Mitigation(Base):
    """
    In this table are stored the mitigations of json file
    The information stored:
        id: Used to identify the mitigation (PK)
        name: Name of the mitigation
        description: Detailed description of the mitigation
        created_time: Publish date
        modified_time: Last modification date
        mitre_version: Version of MITRE when created
        revoked_by: ID of the mitigation that revokes this one, NULL otherwise
        deprecated: Boolean indicating if this mitigation is deprecated
    """
    __tablename__ = "mitigation"

    Id = Column(const.ID_t, String, primary_key=True)
    name = Column(const.NAME_t, String, nullable=False)
    description = Column(const.DESCRIPTION_t, String, default=None)
    created_time = Column(const.CREATED_t, DateTime, default=None)
    modified_time = Column(const.MODIFIED_t, DateTime, default=None)
    mitre_version = Column(const.MITRE_VERSION_t, String, default=None)
    revoked_by = Column(const.REVOKED_BY_t, String, default=None)
    deprecated = Column(const.DEPRECATED_t, Boolean, default=False)

    mitigate = relationship(const.MITIGATE_r)


class Mitigate(Base):
    """
    In this table are stored the mitigate information
    The information stored:
        id: Used to identify the mitigate
        source_id: Used to identify the mitigation (FK)
        target_id: Used to identify the technique (FK)
        description: Detailed description of the mitigate
        created_time: Publish date
        modified_time: Last modification date
    """
    __tablename__ = "mitigate"

    id = Column(const.ID_t, String, primary_key=True)
    source_id = Column(const.SOURCE_ID_t, String, ForeignKey(const.MITIGATION_ID_fk), nullable=False)
    target_id = Column(const.TARGET_ID_t, String, ForeignKey(const.TECHNIQUE_ID_fk), nullable=False)
    description = Column(const.DESCRIPTION_t, String, default=None)
    created_time = Column(const.CREATED_t, DateTime, default=None)
    modified_time = Column(const.MODIFIED_t, DateTime, default=None)


class Use(Base):
    """
    In this table are stored the Use information
    The information stored:
        id: Used to identify the use
        source_id: Used to identify the group or software
        target_id: Used to identify the technique or software
        description: Detailed description of the relationship
        created_time: Publish date
        modified_time: Last modification date
    """
    __tablename__ = "use"

    id = Column(const.ID_t, String, primary_key=True)
    source_id = Column(const.SOURCE_ID_t, String, default=None, nullable=False)
    target_id = Column(const.TARGET_ID_t, String, default=None, nullable=False)
    description = Column(const.DESCRIPTION_t, String, default=None)
    created_time = Column(const.CREATED_t, DateTime, default=None)
    modified_time = Column(const.MODIFIED_t, DateTime, default=None)


class Tactic(Base):
    """
    In this table are stored the tactics of json file
    The information stored:
        id: Used to identify the tactic (PK)
        name: Name of the tactic
        description: Detailed description of the tactic
        created_time: Publish date
        modified_time: Last modification date
        short_name: Short name of the tactic
    """
    __tablename__ = "tactic"

    Id = Column(const.ID_t, String, primary_key=True)
    name = Column(const.NAME_t, String, nullable=False)
    description = Column(const.DESCRIPTION_t, String, default=None)
    created_time = Column(const.CREATED_t, DateTime, default=None)
    modified_time = Column(const.MODIFIED_t, DateTime, default=None)
    short_name = Column(const.SHORT_NAME_t, String, default=None)


class Phase(Base):
    """
    This table stores the relationship between techniques and the tactics table.
    The information stored:
        tactic_id: Used to identify the tactic (FK) (PK)
        tech_id: Used to identify the technique (FK) (PK)
    """
    __tablename__ = "phase"

    tactic_id = Column(const.TACTIC_ID_t, String, ForeignKey(const.TACTIC_ID_fk, ondelete='CASCADE'), primary_key=True)
    tech_id = Column(const.TECH_ID_t, String, ForeignKey(const.TECHNIQUE_ID_fk, ondelete='CASCADE'), primary_key=True)


def parse_table(function, data_object):
    table = function()
    table.Id = data_object[const.ID_j]
    table.name = data_object[const.NAME_j]

    if const.DESCRIPTION_j in data_object:
        table.description = data_object[const.DESCRIPTION_j]

    if const.CREATED_j in data_object:
        table.created_time = datetime.strptime(data_object[const.CREATED_j], const.TIME_FORMAT)

    if const.MODIFIED_j in data_object:
        table.modified_time = datetime.strptime(data_object[const.MODIFIED_j], const.TIME_FORMAT)

    if function.__name__ == 'Tactic':
        if const.SHORT_NAME_j in data_object:
            table.short_name = data_object[const.SHORT_NAME_j]
    elif function.__name__ == 'Group' or \
            function.__name__ == 'Software' or \
            function.__name__ == 'Mitigation':
        if const.MITRE_VERSION_j in data_object:
            table.mitre_version = data_object[const.MITRE_VERSION_j]
        if const.DEPRECATED_j in data_object:
            table.deprecated = data_object[const.DEPRECATED_j]

    return table


def parse_json_techniques(technique_json, phases_table):
    technique = Technique()
    technique.id = technique_json[const.ID_t]
    technique.name = technique_json[const.NAME_t]

    if technique_json.get(const.DESCRIPTION_t):
        technique.description = technique_json[const.DESCRIPTION_t]

    if technique_json.get(const.CREATED_j):
        technique.created_time = datetime.strptime(technique_json[const.CREATED_j], const.TIME_FORMAT)

    if technique_json.get(const.MODIFIED_j):
        technique.modified_time = datetime.strptime(technique_json[const.MODIFIED_j], const.TIME_FORMAT)

    if technique_json.get(const.MITRE_VERSION_j):
        technique.mitre_version = technique_json[const.MITRE_VERSION_j]

    if technique_json.get(const.MITRE_DETECTION_j):
        technique.mitre_detection = technique_json[const.MITRE_DETECTION_j]

    if technique_json.get(const.MITRE_NETWOR_REQ_j):
        technique.network_requirements = technique_json[const.MITRE_NETWOR_REQ_j]

    if technique_json.get(const.MITRE_REMOTE_SUPP_j):
        technique.remote_support = technique_json[const.MITRE_REMOTE_SUPP_j]

    if technique_json.get(const.DEPRECATED_j):
        technique.deprecated = technique_json[const.DEPRECATED_j]

    if technique_json.get(const.DATASOURCE_j):
        for data_source in list(set(technique_json[const.DATASOURCE_j])):
            technique.data_sources.append(DataSource(technique=technique, source=data_source))

    if technique_json.get(const.DEFENSE_BYPASSED_j):
        for defense in list(set(technique_json[const.DEFENSE_BYPASSED_j])):
            technique.defenses_bypassed.append(DefenseByPasses(technique=technique, defense=defense))

    if technique_json.get(const.EFFECTIVE_PERMISSION_j):
        for permission in list(set(technique_json[const.EFFECTIVE_PERMISSION_j])):
            technique.effective_permissions.append(EffectivePermission(technique=technique, permission=permission))

    if technique_json.get(const.IMPACT_TYPE_j):
        for impact in list(set(technique_json[const.IMPACT_TYPE_j])):
            technique.impacts.append(Impact(technique=technique, impact=impact))

    if technique_json.get(const.PERMISSIONS_REQ_j):
        for permission in list(set(technique_json[const.PERMISSIONS_REQ_j])):
            technique.permissions.append(Permission(technique=technique, permission=permission))

    if technique_json.get(const.SYSTEM_REQ_j):
        for requirement in list(set(technique_json[const.SYSTEM_REQ_j])):
            technique.requirements.append(SystemRequirement(technique=technique, requirement=requirement))

    if technique_json.get(const.PHASES_j):
        for phase in technique_json[const.PHASES_j]:
             phases_table.append([technique.id, phase[const.PHASE_NAME_j]])

    return technique


def parse_json_mitigate_use(function, data_object):
    table = function()
    table.id = data_object[const.ID_t]
    table.source_id = data_object[const.SOURCE_REF_j]
    table.target_id = data_object[const.TARGET_REF_j]

    if data_object.get(const.DESCRIPTION_t):
        table.description = data_object[const.DESCRIPTION_t]

    if data_object.get(const.CREATED_j):
        table.created_time = datetime.strptime(data_object[const.CREATED_j], const.TIME_FORMAT)

    if data_object.get(const.MODIFIED_j):
        table.modified_time = datetime.strptime(data_object[const.MODIFIED_j], const.TIME_FORMAT)

    return table


def parse_json_relationships(relationships_json, session, relationship_table_revoked_by, relationship_table_subtechique_of):
    if relationships_json.get(const.RELATIONSHIP_TYPE_j) == const.REVOKED_BY_j:
<<<<<<< HEAD
        if relationships_json[const.SOURCE_REF_j].startswith(const.INTRUSION_SET_j):
            groups = session.query(Group).get(relationships_json[const.SOURCE_REF_j])
            groups.revoked_by = relationships_json[const.TARGET_REF_j]

        elif relationships_json[const.SOURCE_REF_j].startswith(const.COURSE_OF_ACTION_j):
            mitigations = session.query(Mitigation).get(relationships_json[const.SOURCE_REF_j])
            mitigations.revoked_by = relationships_json[const.TARGET_REF_j]

        elif relationships_json[const.SOURCE_REF_j].startswith(const.MALWARE_j) or \
                relationships_json[const.SOURCE_REF_j].startswith(const.TOOL_j):
            software = session.query(Software).get(relationships_json[const.SOURCE_REF_j])
            software.revoked_by = relationships_json[const.TARGET_REF_j]

        elif relationships_json[const.SOURCE_REF_j].startswith(const.ATTACK_PATTERN_j):
            technique = session.query(Technique).get(relationships_json[const.SOURCE_REF_j])
            technique.revoked_by = relationships_json[const.TARGET_REF_j]

    elif relationships_json.get(const.RELATIONSHIP_TYPE_j) == const.SUBTECHNIQUE_OF_j:
        technique = session.query(Technique).get(relationships_json[const.SOURCE_REF_j])
        technique.subtechnique_of = relationships_json[const.TARGET_REF_j]
=======
        relationship_table_revoked_by.append([relationships_json[const.SOURCE_REF_j], relationships_json[const.TARGET_REF_j]])

    elif relationships_json.get(const.RELATIONSHIP_TYPE_j) == const.SUBTECHNIQUE_OF_j:
        relationship_table_subtechique_of.append([relationships_json[const.SOURCE_REF_j], relationships_json[const.TARGET_REF_j]])
>>>>>>> 77e3fe34

    elif relationships_json.get(const.RELATIONSHIP_TYPE_j) == const.MITIGATES_j:
        mitigate = parse_json_mitigate_use(Mitigate, relationships_json)
        session.add(mitigate)
<<<<<<< HEAD
=======
        session.commit()
>>>>>>> 77e3fe34

    elif relationships_json.get(const.RELATIONSHIP_TYPE_j) == const.USES_j:
        use = parse_json_mitigate_use(Use, relationships_json)
        session.add(use)
        session.commit()


def parse_list_phases(session, phase_list):
    phase = Phase()

    phase.tech_id = phase_list[0]
<<<<<<< HEAD
    account = session.query(Tactic).filter_by(short_name=phase_list[1]).first()
    phase.tactic_id = account.Id
=======
    tactic = session.query(Tactics).filter_by(short_name=phase_list[1]).first()
    phase.tactic_id = tactic.Id
>>>>>>> 77e3fe34

    return phase


def parse_json(pathfile, session, database):
    """
    Parse enterprise-attack.json and fill mitre.db's tables.

    :param pathfile: Path directory where enterprise-attack.json file is
    :param session: SQLAlchemy session
    :param database: path to mitre.db
    :return:
    """
    try:
        # Lists
        phases_table = []
        relationship_table_revoked_by = []
        relationship_table_subtechique_of = []

        metadata = Metadata()

        with open(pathfile) as json_file:
            datajson = json.load(json_file)
            metadata.version = datajson[const.VERSION_j]
            for data_object in datajson[const.OBJECT_j]:
                if data_object[const.TYPE_j] == const.IDENTITY_j:
                    metadata.name = data_object[const.NAME_j]
                elif data_object[const.TYPE_j] == const.MARKING_DEFINITION_j:
                    metadata.description = data_object[const.DEFINITION_j][const.STATEMENT_j]
                elif data_object[const.TYPE_j] == const.INTRUSION_SET_j:
                    groups = parse_table(Group, data_object)
                    session.add(groups)
                elif data_object[const.TYPE_j] == const.COURSE_OF_ACTION_j:
                    mitigations = parse_table(Mitigation, data_object)
                    session.add(mitigations)
                elif data_object[const.TYPE_j] == const.MALWARE_j or \
                        data_object[const.TYPE_j] == const.TOOL_j:
                    software = parse_table(Software, data_object)
                    session.add(software)
                elif data_object[const.TYPE_j] == const.TACTIC_j:
                    tactics = parse_table(Tactic, data_object)
                    session.add(tactics)
                elif data_object[const.TYPE_j] == const.ATTACK_PATTERN_j:
                    technique = parse_json_techniques(data_object, phases_table)
                    session.add(technique)
                elif data_object[const.TYPE_j] == const.RELATIONSHIP_j:
                    parse_json_relationships(data_object, session, relationship_table_revoked_by, relationship_table_subtechique_of)
                else:
                    continue
                session.commit()

        for table in phases_table:
            phases = parse_list_phases(session, table)
            session.add(phases)
        session.commit()

        for table in relationship_table_revoked_by:
            if table[0].startswith(const.INTRUSION_SET_j):
                groups = session.query(Groups).get(table[0])
                groups.revoked_by = table[1]

            elif table[0].startswith(const.COURSE_OF_ACTION_j):
                mitigations = session.query(Mitigations).get(table[0])
                mitigations.revoked_by = table[1]

            elif table[0].startswith(const.MALWARE_j) or table[0].startswith(const.TOOL_j):
                software = session.query(Software).get(table[0])
                software.revoked_by = table[1]

            elif table[0].startswith(const.ATTACK_PATTERN_j):
                technique = session.query(Technique).get(table[0])
                technique.revoked_by = table[1]

        for table in relationship_table_subtechique_of:
            technique = session.query(Technique).get(table[0])
            technique.subtechnique_of = table[1]

        session.add(metadata)
        session.commit()

    except TypeError as t_e:
        print(t_e)
        print("Deleting " + database)
        os.remove(database)
        sys.exit(1)
    except KeyError as k_e:
        print(k_e)
        print("Deleting " + database)
        os.remove(database)
        sys.exit(1)
    except NameError as n_e:
        print(n_e)
        print("Deleting " + database)
        os.remove(database)
        sys.exit(1)


def find(name, path):
    for root, dirs, files in os.walk(path):
        if name in files:
            return os.path.join(root, name)


def main(database=None):
    """
    Main function that creates the mitre database in a chosen directory. It deletes, creates and fills the mitre tables.

    :param database: Directory where mitre.db is. Default: /var/ossec/var/db/mitre.db
    :return:
    """
    if database is None:
        database = "/var/ossec/var/db/mitre.db"
    else:
        if not os.path.isdir('/'.join((str(database).split('/')[0:-1]))):
            raise Exception('Error: Directory not found.')

    pathfile = find('enterprise-attack.json', '../..')

    engine = create_engine('sqlite:///' + database, echo=False)

    # Create a database connection
    Session = sessionmaker(bind=engine)
    session = Session()

    # Delete and create tables
    Base.metadata.drop_all(engine)
    Base.metadata.create_all(engine)

    # Parse enterprise-attack.json file:
    parse_json(pathfile, session, database)

    # User and group permissions
    os.chmod(database, 0o660)
    uid = pwd.getpwnam("root").pw_uid
    gid = grp.getgrnam("ossec").gr_gid
    os.chown(database, uid, gid)


if __name__ == '__main__':
    parser = argparse.ArgumentParser(description='This script installs mitre.db in a directory.')
    parser.add_argument('--database', '-d', help='-d /your/directory/mitre.db (default: /var/ossec/var/db/mitre.db')
    args = parser.parse_args()
    main(args.database)<|MERGE_RESOLUTION|>--- conflicted
+++ resolved
@@ -428,41 +428,15 @@
 
 def parse_json_relationships(relationships_json, session, relationship_table_revoked_by, relationship_table_subtechique_of):
     if relationships_json.get(const.RELATIONSHIP_TYPE_j) == const.REVOKED_BY_j:
-<<<<<<< HEAD
-        if relationships_json[const.SOURCE_REF_j].startswith(const.INTRUSION_SET_j):
-            groups = session.query(Group).get(relationships_json[const.SOURCE_REF_j])
-            groups.revoked_by = relationships_json[const.TARGET_REF_j]
-
-        elif relationships_json[const.SOURCE_REF_j].startswith(const.COURSE_OF_ACTION_j):
-            mitigations = session.query(Mitigation).get(relationships_json[const.SOURCE_REF_j])
-            mitigations.revoked_by = relationships_json[const.TARGET_REF_j]
-
-        elif relationships_json[const.SOURCE_REF_j].startswith(const.MALWARE_j) or \
-                relationships_json[const.SOURCE_REF_j].startswith(const.TOOL_j):
-            software = session.query(Software).get(relationships_json[const.SOURCE_REF_j])
-            software.revoked_by = relationships_json[const.TARGET_REF_j]
-
-        elif relationships_json[const.SOURCE_REF_j].startswith(const.ATTACK_PATTERN_j):
-            technique = session.query(Technique).get(relationships_json[const.SOURCE_REF_j])
-            technique.revoked_by = relationships_json[const.TARGET_REF_j]
-
-    elif relationships_json.get(const.RELATIONSHIP_TYPE_j) == const.SUBTECHNIQUE_OF_j:
-        technique = session.query(Technique).get(relationships_json[const.SOURCE_REF_j])
-        technique.subtechnique_of = relationships_json[const.TARGET_REF_j]
-=======
         relationship_table_revoked_by.append([relationships_json[const.SOURCE_REF_j], relationships_json[const.TARGET_REF_j]])
 
     elif relationships_json.get(const.RELATIONSHIP_TYPE_j) == const.SUBTECHNIQUE_OF_j:
         relationship_table_subtechique_of.append([relationships_json[const.SOURCE_REF_j], relationships_json[const.TARGET_REF_j]])
->>>>>>> 77e3fe34
 
     elif relationships_json.get(const.RELATIONSHIP_TYPE_j) == const.MITIGATES_j:
         mitigate = parse_json_mitigate_use(Mitigate, relationships_json)
         session.add(mitigate)
-<<<<<<< HEAD
-=======
         session.commit()
->>>>>>> 77e3fe34
 
     elif relationships_json.get(const.RELATIONSHIP_TYPE_j) == const.USES_j:
         use = parse_json_mitigate_use(Use, relationships_json)
@@ -474,13 +448,8 @@
     phase = Phase()
 
     phase.tech_id = phase_list[0]
-<<<<<<< HEAD
-    account = session.query(Tactic).filter_by(short_name=phase_list[1]).first()
-    phase.tactic_id = account.Id
-=======
-    tactic = session.query(Tactics).filter_by(short_name=phase_list[1]).first()
+    tactic = session.query(Tactic).filter_by(short_name=phase_list[1]).first()
     phase.tactic_id = tactic.Id
->>>>>>> 77e3fe34
 
     return phase
 
@@ -535,15 +504,15 @@
         for table in phases_table:
             phases = parse_list_phases(session, table)
             session.add(phases)
-        session.commit()
+            session.commit()
 
         for table in relationship_table_revoked_by:
             if table[0].startswith(const.INTRUSION_SET_j):
-                groups = session.query(Groups).get(table[0])
+                groups = session.query(Group).get(table[0])
                 groups.revoked_by = table[1]
 
             elif table[0].startswith(const.COURSE_OF_ACTION_j):
-                mitigations = session.query(Mitigations).get(table[0])
+                mitigations = session.query(Mitigation).get(table[0])
                 mitigations.revoked_by = table[1]
 
             elif table[0].startswith(const.MALWARE_j) or table[0].startswith(const.TOOL_j):
