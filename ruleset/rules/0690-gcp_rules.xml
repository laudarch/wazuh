<!--
  -  Google Cloud Pub/Sub rules
  -  Created by Wazuh, Inc.
  -  Copyright (C) 2015-2021, Wazuh Inc.
  -  This program is a free software; you can redistribute it and/or modify it under the terms of GPLv2.
-->

<!--
ID: 65000 - 65499
-->
<group name="gcp,">
    <!-- GCP wodle -->
    <rule id="65000" level="0">
        <decoded_as>json</decoded_as>
        <field name="integration">gcp</field>
        <description>GCP alert.</description>
        <options>no_full_log</options>
    </rule>

    <rule id="65001" level="0">
        <if_sid>65000</if_sid>
        <field name="gcp.resource.type">^dns_query$</field>
        <description>GCP dns query event</description>
        <options>no_full_log</options>
    </rule>

    <rule id="65002" level="0">
        <if_sid>65001</if_sid>
        <field name="gcp.resource.labels.source_type">^internet$</field>
        <description>GCP internet event</description>
        <options>no_full_log</options>
    </rule>

    <rule id="65003" level="0">
        <if_sid>65001</if_sid>
        <field name="gcp.resource.labels.source_type">^gce-vm$</field>
        <description>GCP virtual machine event</description>
        <options>no_full_log</options>
    </rule>

    <rule id="65004" level="2">
        <if_sid>65002</if_sid>
        <field name="gcp.severity">^INFO$</field>
        <description>GCP info event with source IP $(gcp.jsonPayload.sourceIP) from $(gcp.resource.labels.location) with response code $(gcp.jsonPayload.responseCode)</description>
        <options>no_full_log</options>
    </rule>

    <rule id="65005" level="5">
        <if_sid>65002</if_sid>
        <field name="gcp.severity">^WARNING$</field>
        <description>GCP warning event with source IP $(gcp.jsonPayload.sourceIP) from $(gcp.resource.labels.location) with response code $(gcp.jsonPayload.responseCode)</description>
        <options>no_full_log</options>
    </rule>

    <rule id="65006" level="3">
        <if_sid>65002</if_sid>
        <field name="gcp.severity">^NOTICE$</field>
        <description>GCP notice event with source IP $(gcp.jsonPayload.sourceIP) from $(gcp.resource.labels.location) with response code $(gcp.jsonPayload.responseCode)</description>
        <options>no_full_log</options>
    </rule>

    <rule id="65007" level="7">
        <if_sid>65002</if_sid>
        <field name="gcp.severity">^ERROR$</field>
        <description>GCP error with source IP $(gcp.jsonPayload.sourceIP) from $(gcp.resource.labels.location) with response code $(gcp.jsonPayload.responseCode)</description>
        <options>no_full_log</options>
    </rule>

    <rule id="65008" level="9">
        <if_sid>65002</if_sid>
        <field name="gcp.severity">^CRITICAL$</field>
        <description>GCP critical event with source IP $(gcp.jsonPayload.sourceIP) from $(gcp.resource.labels.location) with response code $(gcp.jsonPayload.responseCode)</description>
        <options>no_full_log</options>
    </rule>

    <rule id="65009" level="11">
        <if_sid>65002</if_sid>
        <field name="gcp.severity">^ALERT$</field>
        <description>GCP alert event with source IP $(gcp.jsonPayload.sourceIP) from $(gcp.resource.labels.location) with response code $(gcp.jsonPayload.responseCode)</description>
        <options>no_full_log</options>
    </rule>

    <rule id="65010" level="12">
        <if_sid>65002</if_sid>
        <field name="gcp.severity">^EMERGENCY$</field>
        <description>GCP emergency event with source IP $(gcp.jsonPayload.sourceIP) from $(gcp.resource.labels.location) with response code $(gcp.jsonPayload.responseCode)</description>
        <options>no_full_log</options>
    </rule>

    <rule id="65011" level="2">
        <if_sid>65003</if_sid>
        <field name="gcp.severity">^INFO$</field>
        <description>GCP info event from VM $(gcp.jsonPayload.vmInstanceName) with source IP $(gcp.jsonPayload.sourceIP) from $(gcp.resource.labels.location) with response code $(gcp.jsonPayload.responseCode)</description>
        <options>no_full_log</options>
    </rule>

    <rule id="65012" level="5">
        <if_sid>65003</if_sid>
        <field name="gcp.severity">^WARNING$</field>
        <description>GCP warning event from VM $(gcp.jsonPayload.vmInstanceName) with source IP $(gcp.jsonPayload.sourceIP) from $(gcp.resource.labels.location) with response code $(gcp.jsonPayload.responseCode)</description>
        <options>no_full_log</options>
    </rule>

    <rule id="65013" level="3">
        <if_sid>65003</if_sid>
        <field name="gcp.severity">^NOTICE$</field>
        <description>GCP notice event from VM $(gcp.jsonPayload.vmInstanceName) with source IP $(gcp.jsonPayload.sourceIP) from $(gcp.resource.labels.location) with response code $(gcp.jsonPayload.responseCode)</description>
        <options>no_full_log</options>
    </rule>

    <rule id="65014" level="7">
        <if_sid>65003</if_sid>
        <field name="gcp.severity">^ERROR$</field>
        <description>GCP error event from VM $(gcp.jsonPayload.vmInstanceName) with source IP $(gcp.jsonPayload.sourceIP) from $(gcp.resource.labels.location) with response code $(gcp.jsonPayload.responseCode)</description>
        <options>no_full_log</options>
    </rule>

    <rule id="65015" level="9">
        <if_sid>65003</if_sid>
        <field name="gcp.severity">^CRITICAL$</field>
        <description>GCP critical event from VM $(gcp.jsonPayload.vmInstanceName) with source IP $(gcp.jsonPayload.sourceIP) from $(gcp.resource.labels.location) with response code $(gcp.jsonPayload.responseCode)</description>
        <options>no_full_log</options>
    </rule>

    <rule id="65016" level="11">
        <if_sid>65003</if_sid>
        <field name="gcp.severity">^ALERT$</field>
        <description>GCP alert event from VM $(gcp.jsonPayload.vmInstanceName) with source IP $(gcp.jsonPayload.sourceIP) from $(gcp.resource.labels.location) with response code $(gcp.jsonPayload.responseCode)</description>
        <options>no_full_log</options>
    </rule>

    <rule id="65017" level="12">
        <if_sid>65003</if_sid>
        <field name="gcp.severity">^EMERGENCY$</field>
        <description>GCP emergency event from VM $(gcp.jsonPayload.vmInstanceName) with source IP $(gcp.jsonPayload.sourceIP) from $(gcp.resource.labels.location) with response code $(gcp.jsonPayload.responseCode)</description>
        <options>no_full_log</options>
    </rule>

    <rule id="65018" level="10">
        <if_sid>65002,65003</if_sid>
        <field name="gcp.jsonPayload.responseCode">^ERROR$</field>
        <description>GCP error with source IP $(gcp.jsonPayload.sourceIP) from $(gcp.resource.labels.location), severity $(gcp.severity)</description>
        <options>no_full_log</options>
    </rule>

    <rule id="65019" level="5">
        <if_sid>65002,65003</if_sid>
        <field name="gcp.jsonPayload.responseCode">^NXDOMAIN$</field>
        <description>Unable to resolve domain name with source IP $(gcp.jsonPayload.sourceIP) from $(gcp.resource.labels.location), severity $(gcp.severity)</description>
        <options>no_full_log</options>
    </rule>

    <rule id="65020" level="12">
        <if_sid>65002,65003</if_sid>
        <field name="gcp.jsonPayload.responseCode">^SERVFAIL$</field>
        <description>Unable to process query due to a problem with the name server with source IP $(gcp.jsonPayload.sourceIP) from $(gcp.resource.labels.location), severity $(gcp.severity)</description>
        <options>no_full_log</options>
    </rule>

    <rule id="65021" level="5">
        <if_sid>65002,65003</if_sid>
        <field name="gcp.jsonPayload.responseCode">^FORMERR$</field>
        <description>Unable to interpret query with source IP $(gcp.jsonPayload.sourceIP) from $(gcp.resource.labels.location), severity $(gcp.severity)</description>
        <options>no_full_log</options>
    </rule>

    <rule id="65022" level="5">
        <if_sid>65002,65003</if_sid>
        <field name="gcp.jsonPayload.responseCode">^NOTIMP$</field>
        <description>Unsupported requested query with source IP $(gcp.jsonPayload.sourceIP) from $(gcp.resource.labels.location), severity $(gcp.severity)</description>
        <options>no_full_log</options>
    </rule>

    <rule id="65023" level="5">
        <if_sid>65002,65003</if_sid>
        <field name="gcp.jsonPayload.responseCode">^REFUSED$</field>
        <description>Refuse to perform the specified operation for policy reasons with source IP $(gcp.jsonPayload.sourceIP) from $(gcp.resource.labels.location), severity $(gcp.severity)</description>
        <options>no_full_log</options>
    </rule>

    <rule id="65024" level="10">
        <if_sid>65002,65003</if_sid>
        <field name="gcp.jsonPayload.responseCode">^YXDOMAIN$</field>
        <description>Specified name already created, when it ought not to exist with source IP $(gcp.jsonPayload.sourceIP) from $(gcp.resource.labels.location), severity $(gcp.severity)</description>
        <options>no_full_log</options>
    </rule>

    <rule id="65025" level="10">
        <if_sid>65002,65003</if_sid>
        <field name="gcp.jsonPayload.responseCode">^YXRRSET$</field>
        <description>The specified RR Set already exists with source IP $(gcp.jsonPayload.sourceIP) from $(gcp.resource.labels.location), severity $(gcp.severity)</description>
        <options>no_full_log</options>
    </rule>

    <rule id="65026" level="10">
        <if_sid>65002,65003</if_sid>
        <field name="gcp.jsonPayload.responseCode">^NXRRSET$</field>
        <description>The specified RR Set does not exist, and should with source IP $(gcp.jsonPayload.sourceIP) from $(gcp.resource.labels.location), severity $(gcp.severity)</description>
        <options>no_full_log</options>
    </rule>

    <rule id="65027" level="10">
        <if_sid>65002,65003</if_sid>
        <field name="gcp.jsonPayload.responseCode">^NOTAUTH$</field>
        <description>Server not authoritative for zone with source IP $(gcp.jsonPayload.sourceIP) from $(gcp.resource.labels.location), severity $(gcp.severity)</description>
        <options>no_full_log</options>
    </rule>

    <rule id="65028" level="7">
        <if_sid>65002,65003</if_sid>
        <field name="gcp.jsonPayload.responseCode">^NOTZONE$</field>
        <description>Name not contained in zone with source IP $(gcp.jsonPayload.sourceIP) from $(gcp.resource.labels.location), severity $(gcp.severity)</description>
        <options>no_full_log</options>
    </rule>

    <rule id="65029" level="5">
        <if_sid>65002,65003</if_sid>
        <field name="gcp.jsonPayload.responseCode">^DSOTYPENI$</field>
        <description>DSO-TYPE not implemented with source IP $(gcp.jsonPayload.sourceIP) from $(gcp.resource.labels.location), severity $(gcp.severity)</description>
        <options>no_full_log</options>
    </rule>

    <rule id="65030" level="10">
        <if_sid>65002,65003</if_sid>
        <field name="gcp.jsonPayload.responseCode">^BADVERS$</field>
        <description>Bad OPT version with source IP $(gcp.jsonPayload.sourceIP) from $(gcp.resource.labels.location), severity $(gcp.severity)</description>
        <options>no_full_log</options>
    </rule>

    <rule id="65031" level="7">
        <if_sid>65002,65003</if_sid>
        <field name="gcp.jsonPayload.responseCode">^BADSIG$</field>
        <description>TSIG Signature Failure with source IP $(gcp.jsonPayload.sourceIP) from $(gcp.resource.labels.location), severity $(gcp.severity)</description>
        <options>no_full_log</options>
    </rule>

    <rule id="65032" level="7">
        <if_sid>65002,65003</if_sid>
        <field name="gcp.jsonPayload.responseCode">^BADKEY$</field>
        <description>Key not recognized with source IP $(gcp.jsonPayload.sourceIP) from $(gcp.resource.labels.location), severity $(gcp.severity)</description>
        <options>no_full_log</options>
    </rule>

    <rule id="65033" level="7">
        <if_sid>65002,65003</if_sid>
        <field name="gcp.jsonPayload.responseCode">^BADTIME$</field>
        <description>Signature out of time window with source IP $(gcp.jsonPayload.sourceIP) from $(gcp.resource.labels.location), severity $(gcp.severity)</description>
        <options>no_full_log</options>
    </rule>

    <rule id="65034" level="7">
        <if_sid>65002,65003</if_sid>
        <field name="gcp.jsonPayload.responseCode">^BADMODE$</field>
        <description>Bad TKEY Mode with source IP $(gcp.jsonPayload.sourceIP) from $(gcp.resource.labels.location), severity $(gcp.severity)</description>
        <options>no_full_log</options>
    </rule>

    <rule id="65035" level="7">
        <if_sid>65002,65003</if_sid>
        <field name="gcp.jsonPayload.responseCode">^BADNAME$</field>
        <description>Duplicate key name with source IP $(gcp.jsonPayload.sourceIP) from $(gcp.resource.labels.location), severity $(gcp.severity)</description>
        <options>no_full_log</options>
    </rule>

    <rule id="65036" level="7">
        <if_sid>65002,65003</if_sid>
        <field name="gcp.jsonPayload.responseCode">^BADALG$</field>
        <description>Algorithm not supported with source IP $(gcp.jsonPayload.sourceIP) from $(gcp.resource.labels.location), severity $(gcp.severity)</description>
        <options>no_full_log</options>
    </rule>

    <rule id="65037" level="7">
        <if_sid>65002,65003</if_sid>
        <field name="gcp.jsonPayload.responseCode">^BADTRUNC$</field>
        <description>Bad Truncation with source IP $(gcp.jsonPayload.sourceIP) from $(gcp.resource.labels.location), severity $(gcp.severity)</description>
        <options>no_full_log</options>
    </rule>

    <rule id="65038" level="7">
        <if_sid>65002,65003</if_sid>
        <field name="gcp.jsonPayload.responseCode">^BADCOOKIE$</field>
        <description>Bad/missing Server Cookie with source IP $(gcp.jsonPayload.sourceIP) from $(gcp.resource.labels.location), severity $(gcp.severity)</description>
        <options>no_full_log</options>
    </rule>

    <!-- GCP Generic Events -->
    <rule id="65039" level="0">
        <if_sid>65000</if_sid>
        <field name="gcp.severity">^DEFAULT$</field>
        <description>A GCP event with no severity information happened on project $(gcp.resource.labels.project_id), monitored resource type: $(gcp.resource.type)</description>
        <options>no_full_log</options>
    </rule>

    <rule id="65040" level="2">
        <if_sid>65000</if_sid>
        <field name="gcp.severity">^INFO$</field>
        <description>GCP information event on project $(gcp.resource.labels.project_id), monitored resource type: $(gcp.resource.type)</description>
        <options>no_full_log</options>
    </rule>

    <rule id="65041" level="5">
        <if_sid>65000</if_sid>
        <field name="gcp.severity">^WARNING$</field>
        <description>GCP warning event on project $(gcp.resource.labels.project_id), monitored resource type: $(gcp.resource.type)</description>
        <options>no_full_log</options>
    </rule>

    <rule id="65042" level="3">
        <if_sid>65000</if_sid>
        <field name="gcp.severity">^NOTICE$</field>
        <description>GCP notice event on project $(gcp.resource.labels.project_id), monitored resource type: $(gcp.resource.type)</description>
        <options>no_full_log</options>
    </rule>

    <rule id="65043" level="7">
        <if_sid>65000</if_sid>
        <field name="gcp.severity">^ERROR$</field>
        <description>GCP error event on project $(gcp.resource.labels.project_id), monitored resource type: $(gcp.resource.type)</description>
        <options>no_full_log</options>
    </rule>

    <rule id="65044" level="9">
        <if_sid>65000</if_sid>
        <field name="gcp.severity">^CRITICAL$</field>
        <description>GCP critical event on project $(gcp.resource.labels.project_id), monitored resource type: $(gcp.resource.type)</description>
        <options>no_full_log</options>
    </rule>

    <rule id="65045" level="11">
        <if_sid>65000</if_sid>
        <field name="gcp.severity">^ALERT$</field>
        <description>GCP alert event on project $(gcp.resource.labels.project_id), monitored resource type: $(gcp.resource.type)</description>
        <options>no_full_log</options>
    </rule>

    <rule id="65046" level="12">
        <if_sid>65000</if_sid>
        <field name="gcp.severity">^EMERGENCY$</field>
        <description>GCP emergency event on project $(gcp.resource.labels.project_id), monitored resource type: $(gcp.resource.type)</description>
        <options>no_full_log</options>
    </rule>

    <!-- VPC Firewall rules -->
    <rule id="65047" level="3">
        <if_sid>65000</if_sid>
        <field name="gcp.jsonPayload.rule_details.reference" type="pcre2">^(?!^$).*</field>
        <description>GCP VPC Firewall event</description>
        <options>no_full_log</options>
    </rule>

    <rule id="65048" level="5">
        <if_sid>65047</if_sid>
        <field name="gcp.jsonPayload.rule_details.action">DENY</field>
        <description>GCP VPC Firewall: DENY rule triggered</description>
        <options>no_full_log</options>
    </rule>

    <rule id="65049" level="3">
        <if_sid>65047</if_sid>
        <field name="gcp.jsonPayload.rule_details.action">ALLOW</field>
        <description>GCP VPC Firewall: ALLOW rule triggered</description>
        <options>no_full_log</options>
    </rule>
  
    <!-- GCP VPC Flow -->
    <rule id="65050" level="2">
        <if_sid>65000</if_sid>
        <field name="gcp.jsonPayload.reporter" type="pcre2">^(?!^$).*</field>
        <description>GCP VPC Flow event</description>
        <options>no_full_log</options>
    </rule>

    <!-- Mitre rules based on elastic detection rules WIP -->
    <!-- collection gcp_pub_sub subscription creation -->
    <rule id="65051" level="0">
        <if_sid>65000</if_sid>
        <field name="gcp.protoPayload.methodName" type="pcre2">^google\.pubsub\.v\d*\.Subscriber\.CreateSubscription$</field>
        <field name="gcp.protoPayload.authorizationInfo" type="pcre2">"granted":\strue</field>
        <description>GCP pub/sub topic subscription created</description>
        <mitre>
            <id>T1530</id>
        </mitre>
    </rule>

    <!-- collection gcp_pub_sub topic creation -->
    <rule id="65052" level="0">
        <if_sid>65000</if_sid>
        <field name="gcp.protoPayload.methodName" type="pcre2">^google\.pubsub\.v\d*\.Publisher\.CreateTopic$</field>
        <field name="gcp.protoPayload.authorizationInfo" type="pcre2">"granted":\strue</field>
        <description>GCP pub/sub topic created</description>
        <mitre>
            <id>T1530</id>
        </mitre>
    </rule>

    <!-- defense evasion gcp_firewall_rule created -->
    <rule id="65052" level="0">
        <if_sid>65000</if_sid>
        <field name="gcp.protoPayload.methodName" type="pcre2">^v\d*\.compute\.firewalls\.insert$</field>
        <description>GCP firewall rule created</description>
        <mitre>
            <id>T1562</id>
        </mitre>
    </rule>

    <!-- defense evasion gcp_firewall_rule deleted -->
    <rule id="65052" level="0">
        <if_sid>65000</if_sid>
        <field name="gcp.protoPayload.methodName" type="pcre2">^v\d*\.compute\.firewalls\.delete$</field>
        <description>GCP firewall rule deleted</description>
        <mitre>
            <id>T1562</id>
        </mitre>
    </rule>
    
    <!-- defense evasion gcp_firewall_rule modified -->
    <rule id="65052" level="0">
        <if_sid>65000</if_sid>
        <field name="gcp.protoPayload.methodName" type="pcre2">^v\d*\.compute\.firewalls\.patch$</field>
        <description>GCP firewall rule modified</description>
        <mitre>
            <id>T1562</id>
        </mitre>
    </rule>

    <!-- defense evasion gcp_logging_bucket deletion -->
    <rule id="65052" level="0">
        <if_sid>65000</if_sid>
        <field name="gcp.protoPayload.methodName" type="pcre2">^google\.logging\.v\d*\.ConfigServiceV\d*\.DeleteBucket$</field>
        <field name="gcp.protoPayload.authorizationInfo" type="pcre2">"granted":\strue</field>
        <description>GCP logging bucket deleted</description>
        <mitre>
            <id>T1562</id>
        </mitre>
    </rule>

    <!-- defense evasion gcp_logging_sink deletion -->
    <rule id="65052" level="0">
        <if_sid>65000</if_sid>
        <field name="gcp.protoPayload.methodName" type="pcre2">^google\.logging\.v\d*\.ConfigServiceV\*\.DeleteSink$</field>
        <field name="gcp.protoPayload.authorizationInfo" type="pcre2">"granted":\strue</field>
        <description>GCP logging sink deleted</description>
        <mitre>
            <id>T1562</id>
        </mitre>
    </rule>

    <!-- defense evasion gcp_pub_sub_subscription deletion -->
    <rule id="65052" level="0">
        <if_sid>65000</if_sid>
        <field name="gcp.protoPayload.methodName" type="pcre2">^google\.pubsub\.v\d*\.Subscriber\.DeleteSubscription$</field>
        <field name="gcp.protoPayload.authorizationInfo" type="pcre2">"granted":\strue</field>
        <description>GCP pub/sub subscription deleted</description>
        <mitre>
            <id>T1562</id>
        </mitre>
    </rule>

    <!-- defense evasion gcp_pub_sub_topic deletion -->
    <rule id="65052" level="0">
        <if_sid>65000</if_sid>
        <field name="gcp.protoPayload.methodName" type="pcre2">^google\.pubsub\.v\d*\.Publisher\.DeleteTopic$</field>
        <field name="gcp.protoPayload.authorizationInfo" type="pcre2">"granted":\strue</field>
        <description>GCP pub/sub topic deleted</description>
        <mitre>
            <id>T1562</id>
        </mitre>
    </rule>

    <!-- defense evasion gcp_storage_bucket_configuration modified -->
    <rule id="65052" level="0">
        <if_sid>65000</if_sid>
        <field name="gcp.protoPayload.methodName" type="pcre2">^storage.\buckets\.update$</field>
        <field name="gcp.protoPayload.authorizationInfo" type="pcre2">"granted":\strue</field>
        <description>GCP storage bucket configuration modified</description>
    </rule>

    <!-- defense evasion gcp_storage_bucket_permissions modified -->
    <rule id="65052" level="0">
        <if_sid>65000</if_sid>
        <field name="gcp.protoPayload.methodName" type="pcre2">^sstorage.setIamPermissions$</field>
        <field name="gcp.protoPayload.authorizationInfo" type="pcre2">"granted":\strue</field>
        <description>GCP storage bucket permissions modified</description>
        <mitre>
            <id>T1222</id>
        </mitre>
    </rule>

    <!-- Fabri -->
<<<<<<< HEAD
    <rule id="65060" level="0">
        <if_sid>65000</if_sid>
        <field name="gcp.protoPayload.methodName" type="pcre2">^google\.iam\.admin\.v\d*\.CreateServiceAccount$</field>
        <field name="gcp.protoPayload.authorizationInfo" type="pcre2">"granted":\strue</field>
        <description>New service account created</description>
        <mitre>
            <id>T1136</id>
        </mitre>
    </rule>

    <rule id="65061" level="0">
        <if_sid>65000</if_sid>
        <field name="gcp.protoPayload.methodName" type="pcre2">^event\.action:google\.iam\.admin\.v\d*\.CreateServiceAccountKey$</field>
        <field name="gcp.protoPayload.authorizationInfo" type="pcre2">"granted":\strue</field>
        <description>New key is created for a service account</description>
        <mitre>
            <id>T1098</id>
        </mitre>
    </rule>

    <rule id="65062" level="0">
        <if_sid>65000</if_sid>
        <field name="gcp.protoPayload.methodName" type="pcre2">^event\.action:google\.iam\.admin\.v\d*\.DeleteServiceAccountKey$</field>
        <field name="gcp.protoPayload.authorizationInfo" type="pcre2">"granted":\strue</field>
        <description>Identity and Access Management (IAM) service account key deleted</description>
        <mitre>
            <id>T1098</id>
        </mitre>
    </rule>

    <rule id="65063" level="0">
        <if_sid>65000</if_sid>
        <field name="gcp.protoPayload.methodName" type="pcre2">^event\.action:google\.iam\.admin\.v\d*\.CreateRole$</field>
        <field name="gcp.protoPayload.authorizationInfo" type="pcre2">"granted":\strue</field>
        <description>Identity and Access Management (IAM) custom role created</description>
        <mitre>
            <id>T1078</id>
        </mitre>
    </rule>

    <rule id="65064" level="0">
        <if_sid>65000</if_sid>
        <field name="gcp.protoPayload.methodName" type="pcre2">^event\.action:google\.iam\.admin\.v\d*\.CreateRole$</field>
        <field name="gcp.protoPayload.authorizationInfo" type="pcre2">"granted":\strue</field>
        <description>Identity and Access Management (IAM) custom role created</description>
        <mitre>
            <id>T1078</id>
        </mitre>
    </rule>

    <rule id="65065" level="0">
        <if_sid>65000</if_sid>
        <field name="gcp.protoPayload.methodName" type="pcre2">^v\d*\.compute\.routes\.delete$</field>
        <field name="gcp.protoPayload.authorizationInfo" type="pcre2">"granted":\strue</field>
        <description>Virtual Private Cloud (VPC) route deleted</description>
    </rule>

    <rule id="65066" level="0">
        <if_sid>65000</if_sid>
        <field name="gcp.protoPayload.methodName" type="pcre2">^v\d*\.compute\.routes\.insert$|^beta\.compute\.routes\.insert$</field>
        <field name="gcp.protoPayload.authorizationInfo" type="pcre2">"granted":\strue</field>
        <description>Virtual Private Cloud (VPC) route created</description>
    </rule>

    <rule id="65067" level="0">
        <if_sid>65000</if_sid>
        <field name="gcp.protoPayload.methodName" type="pcre2">^v\d*\.compute\.networks\.delete$</field>
        <field name="gcp.protoPayload.authorizationInfo" type="pcre2">"granted":\strue</field>
        <description>Virtual Private Cloud (VPC) network deleted</description>
    </rule>

    <rule id="65068" level="0">
        <if_sid>65000</if_sid>
        <field name="gcp.protoPayload.methodName" type="pcre2">^storage\.buckets\.delete$</field>
        <field name="gcp.protoPayload.authorizationInfo" type="pcre2">"granted":\strue</field>
        <description>Google Cloud Platform (GCP) storage bucket deleted</description>
        <mitre>
            <id>T1485</id>
        </mitre>
    </rule>
=======

>>>>>>> 9a29f141

</group><|MERGE_RESOLUTION|>--- conflicted
+++ resolved
@@ -412,7 +412,7 @@
             <id>T1562</id>
         </mitre>
     </rule>
-    
+
     <!-- defense evasion gcp_firewall_rule modified -->
     <rule id="65052" level="0">
         <if_sid>65000</if_sid>
@@ -487,7 +487,6 @@
     </rule>
 
     <!-- Fabri -->
-<<<<<<< HEAD
     <rule id="65060" level="0">
         <if_sid>65000</if_sid>
         <field name="gcp.protoPayload.methodName" type="pcre2">^google\.iam\.admin\.v\d*\.CreateServiceAccount$</field>
@@ -568,8 +567,5 @@
             <id>T1485</id>
         </mitre>
     </rule>
-=======
-
->>>>>>> 9a29f141
 
 </group>