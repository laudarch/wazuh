--- conflicted
+++ resolved
@@ -452,39 +452,16 @@
 
     with patch('api.controllers.manager_controller.cti_context', new=cti_context):
 
-        result = await check_available_version(force_query=force_query)
-        assert mock_dapi.call_count == dapi_call_count
-
-<<<<<<< HEAD
-        if force_query and update_check:
-            mock_dapi.assert_any_call(
-                f=query_update_check_service,
-                f_kwargs={INSTALLATION_UID_KEY: cti_context[INSTALLATION_UID_KEY]},
-                request_type='local_master',
-                is_async=True,
-                logger=ANY,
-            )
-            mock_exc.assert_any_call(mock_dfunc.return_value)
-
-        mock_dapi.assert_called_with(
-            f=manager.get_update_information,
-            f_kwargs={UPDATE_INFORMATION_KEY: cti_context[UPDATE_INFORMATION_KEY]},
-=======
     installation_uid = app_context[INSTALLATION_UID_KEY]
 
     if force_query and update_check:
         mock_dapi.assert_any_call(
             f=query_update_check_service,
             f_kwargs={INSTALLATION_UID_KEY: installation_uid},
->>>>>>> 889f0c61
             request_type='local_master',
             is_async=False,
             logger=ANY,
         )
-<<<<<<< HEAD
-        mock_exc.assert_called_with(mock_dfunc.return_value)
-    assert isinstance(result, ConnexionResponse)
-=======
         mock_exc.assert_any_call(mock_dfunc.return_value)
 
     mock_dapi.assert_called_with(
@@ -498,5 +475,4 @@
         logger=ANY,
     )
     mock_exc.assert_called_with(mock_dfunc.return_value)
-    assert isinstance(result, web_response.Response)
->>>>>>> 889f0c61
+    assert isinstance(result, web_response.Response)