--- conflicted
+++ resolved
@@ -39,12 +39,9 @@
 static const char *VPCFLOW_BUCKET_TYPE = "vpcflow";
 static const char *CUSTOM_BUCKET_TYPE = "custom";
 static const char *GUARDDUTY_BUCKET_TYPE = "guardduty";
-<<<<<<< HEAD
+static const char *WAF_BUCKET_TYPE = "waf";
+static const char *INSPECTOR_SERVICE_TYPE = "inspector";
 static const char *CISCO_UMBRELLA_BUCKET_TYPE = "cisco_umbrella";
-=======
-static const char *WAF_BUCKET_TYPE = "waf";
->>>>>>> 347b0a08
-static const char *INSPECTOR_SERVICE_TYPE = "inspector";
 
 // Parse XML
 
@@ -184,20 +181,13 @@
                 if (!strcmp(*nodes[i]->attributes, XML_BUCKET_TYPE)) {
                     if (!strcmp(*nodes[i]->values, CLOUDTRAIL_BUCKET_TYPE) || !strcmp(*nodes[i]->values, CONFIG_BUCKET_TYPE)
                         || !strcmp(*nodes[i]->values, CUSTOM_BUCKET_TYPE) || !strcmp(*nodes[i]->values, GUARDDUTY_BUCKET_TYPE)
-<<<<<<< HEAD
-                        || !strcmp(*nodes[i]->values, VPCFLOW_BUCKET_TYPE) || !strcmp(*nodes[i]->values, CISCO_UMBRELLA_BUCKET_TYPE)) {
-=======
-                        || !strcmp(*nodes[i]->values, VPCFLOW_BUCKET_TYPE) || !strcmp(*nodes[i]->values, WAF_BUCKET_TYPE)) {
->>>>>>> 347b0a08
+                        || !strcmp(*nodes[i]->values, VPCFLOW_BUCKET_TYPE) || !strcmp(*nodes[i]->values, CISCO_UMBRELLA_BUCKET_TYPE)
+                        || !strcmp(*nodes[i]->values, WAF_BUCKET_TYPE)) {
                         os_strdup(*nodes[i]->values, cur_bucket->type);
                     } else {
-                        mterror(WM_AWS_LOGTAG, "Invalid bucket type '%s'. Valid ones are '%s', '%s', '%s', '%s', '%s' or '%s'",
+                        mterror(WM_AWS_LOGTAG, "Invalid bucket type '%s'. Valid ones are '%s', '%s', '%s', '%s', '%s', '%s' or '%s'",
                             *nodes[i]->values, CLOUDTRAIL_BUCKET_TYPE, CONFIG_BUCKET_TYPE, GUARDDUTY_BUCKET_TYPE, VPCFLOW_BUCKET_TYPE,
-<<<<<<< HEAD
-                            CISCO_UMBRELLA_BUCKET_TYPE, CUSTOM_BUCKET_TYPE);
-=======
-                            WAF_BUCKET_TYPE, CUSTOM_BUCKET_TYPE);
->>>>>>> 347b0a08
+                            WAF_BUCKET_TYPE, CISCO_UMBRELLA_BUCKET_TYPE, CUSTOM_BUCKET_TYPE);
                         OS_ClearNode(children);
                         return OS_INVALID;
                     }
