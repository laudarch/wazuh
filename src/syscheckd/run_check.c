--- conflicted
+++ resolved
@@ -68,65 +68,6 @@
     return (0);
 }
 
-<<<<<<< HEAD
-=======
-/* Send syscheck db to the server */
-static void send_sk_db(int first_start)
-{
-#ifdef WIN_WHODATA
-    long unsigned int t_id;
-#endif
-
-    if (!syscheck.dir[0]) {
-        return;
-    }
-
-    log_realtime_status(2);
-    minfo(FIM_FREQUENCY_STARTED);
-
-    /* Send first start scan control message */
-    if(first_start) {
-        send_syscheck_msg(HC_FIM_DB_SFS);
-        sleep(syscheck.tsleep * 5);
-        create_db();
-        minfo(FIM_FREQUENCY_ENDED);
-    } else {
-        send_syscheck_msg(HC_FIM_DB_SS);
-        sleep(syscheck.tsleep * 5);
-        run_dbcheck();
-        minfo(FIM_FREQUENCY_ENDED);
-    }
-    sleep(syscheck.tsleep * 5);
-#ifdef WIN32
-    /* Check for registry changes on Windows */
-    minfo(FIM_WINREGISTRY_START);
-    os_winreg_check();
-    sleep(syscheck.tsleep * 5);
-    minfo(FIM_WINREGISTRY_ENDED);
-#endif
-
-    /* Send end scan control message */
-    if(first_start) {
-        send_syscheck_msg(HC_FIM_DB_EFS);
-
-        // Running whodata-audit
-#ifdef ENABLE_AUDIT
-        audit_set_db_consistency();
-#endif
-
-        // Running whodata-windows
-#ifdef WIN_WHODATA
-    if (syscheck.wdata.whodata_setup && !run_whodata_scan()) {
-        minfo(FIM_WHODATA_START);
-        w_create_thread(NULL, 0, state_checker, NULL, 0, &t_id);
-    }
-#endif
-
-    } else {
-        send_syscheck_msg(HC_FIM_DB_ES);
-    }
-}
->>>>>>> e5c3d636
 
 /* Periodically run the integrity checker */
 void start_daemon()
@@ -138,48 +79,10 @@
     char curr_hour[12];
     struct tm *p;
 
-<<<<<<< HEAD
     // A higher nice value means a low priority.
-#if defined _BSD_SOURCE || defined _SVID_SOURCE || defined _XOPEN_SOURCE
+#ifndef WIN32
     mdebug1(FIM_PROCESS_PRIORITY, syscheck.process_priority);
     nice(syscheck.process_priority);
-=======
-#ifndef WIN32
-    /* Launch rootcheck thread */
-    w_create_thread(w_rootcheck_thread,&syscheck);
-#else
-    w_create_thread(NULL,
-                    0,
-                    (LPTHREAD_START_ROUTINE)w_rootcheck_thread,
-                    &syscheck,
-                    0,
-                    NULL);
-#endif
-
-#ifdef INOTIFY_ENABLED
-    /* To be used by select */
-    struct timeval selecttime;
-    fd_set rfds;
-#endif
-
-    /* SCHED_BATCH forces the kernel to assume this is a cpu intensive
-     * process and gives it a lower priority. This keeps ossec-syscheckd
-     * from reducing the interactivity of an ssh session when checksumming
-     * large files. This is available in kernel flavors >= 2.6.16.
-     */
-#ifdef SCHED_BATCH
-    struct sched_param pri;
-    int status;
-
-    pri.sched_priority = 0;
-    status = sched_setscheduler(0, SCHED_BATCH, &pri);
-
-    mdebug1(FIM_SCHED_BATCH, status);
-#endif
-
-#ifdef DEBUG
-    minfo(FIM_DAEMON_STARTED);
->>>>>>> e5c3d636
 #endif
 
     /* Some time to settle */
