--- conflicted
+++ resolved
@@ -31,11 +31,7 @@
     print_out("                to increase the debug level.");
     print_out("    -t          Test configuration");
     print_out("    -f          Run in foreground");
-<<<<<<< HEAD
-    print_out("    -c <config> Configuration file to use (default: %s)", DEFAULTCPATH_AGENT);
-=======
-    print_out("    -c <config> Configuration file to use (default: %s)", OSSECCONF);
->>>>>>> 5a2c3b8d
+    print_out("    -c <config> Configuration file to use (default: %s)", WAZUHCONF_AGENT);
     print_out(" ");
     exit(1);
 }
@@ -46,11 +42,7 @@
     int c, r;
     int debug_level = 0;
     int test_config = 0, run_foreground = 0;
-<<<<<<< HEAD
-    const char *cfg = DEFAULTCPATH_AGENT;
-=======
-    const char *cfg = OSSECCONF;
->>>>>>> 5a2c3b8d
+    const char *cfg = WAZUHCONF_AGENT;
     gid_t gid;
     const char *group = GROUPGLOBAL;
 
