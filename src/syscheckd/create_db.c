/* Copyright (C) 2015-2021, Wazuh Inc.
 * Copyright (C) 2009 Trend Micro Inc.
 * All right reserved.
 *
 * This program is free software; you can redistribute it
 * and/or modify it under the terms of the GNU General Public
 * License (version 2) as published by the FSF - Free Software
 * Foundation
 */

#include "shared.h"
#include "syscheck.h"
#include "syscheck_op.h"
#include "integrity_op.h"
#include "time_op.h"
#include "db/fim_db_files.h"
#include "db/fim_db_registries.h"
#include "registry/registry.h"

#ifdef WAZUH_UNIT_TESTING
/* Remove static qualifier when unit testing */
#define static

/* Replace assert with mock_assert */
extern void mock_assert(const int result, const char* const expression,
                        const char * const file, const int line);

#undef assert
#define assert(expression) \
    mock_assert((int)(expression), #expression, __FILE__, __LINE__);
#endif

// Global variables
static int _base_line = 0;

static fim_state_db _db_state = FIM_STATE_DB_EMPTY;

static const char *FIM_EVENT_TYPE[] = {
    "added",
    "deleted",
    "modified"
};

static const char *FIM_EVENT_MODE[] = {
    "scheduled",
    "realtime",
    "whodata"
};

/**
 * @brief Update directories configuration with the wildcard list, at runtime
 *
 */
void update_wildcards_config();

/**
 * @brief Process a path coming from a wildcard that has been deleted
 *
 * @param configuration Configuration associated with the file
 */
void fim_process_wildcard_removed(directory_t *configuration);

static cJSON *
_fim_file(const char *path, const directory_t *configuration, event_data_t *evt_data);

#ifndef WIN32
static cJSON *_fim_file_force_update(const fim_entry *saved,
                                     const directory_t *configuration,
                                     event_data_t *evt_data);
#endif

void fim_generate_delete_event(fdb_t *fim_sql,
                               fim_entry *entry,
                               pthread_mutex_t *mutex,
                               void *_evt_data,
                               void *configuration,
                               __attribute__((unused)) void *_unused_field) {
    cJSON *json_event = NULL;
    const directory_t *original_configuration = (const directory_t *)configuration;
    event_data_t *evt_data = (event_data_t *)_evt_data;

    if (original_configuration->options & CHECK_SEECHANGES) {
        fim_diff_process_delete_file(entry->file_entry.path);
    }

    // Remove path from the DB.
    w_mutex_lock(mutex);
    if (fim_db_remove_path(fim_sql, entry->file_entry.path) == FIMDB_ERR) {
        w_mutex_unlock(mutex);
        return;
    }

    if (evt_data->report_event) {
        json_event = fim_json_event(entry, NULL, original_configuration, evt_data, NULL);
    }
    w_mutex_unlock(mutex);

    if (json_event != NULL) {
        mdebug2(FIM_FILE_MSG_DELETE, entry->file_entry.path);
        send_syscheck_msg(json_event);
    }

    cJSON_Delete(json_event);
}

void fim_delete_file_event(fdb_t *fim_sql,
                           fim_entry *entry,
                           pthread_mutex_t *mutex,
                           void *_evt_data,
                           __attribute__((unused)) void *_unused_field_1,
                           __attribute__((unused)) void *_unused_field_2) {
    event_data_t *evt_data = (event_data_t *)_evt_data;
    directory_t *configuration = NULL;

    configuration = fim_configuration_directory(entry->file_entry.path);

    if (configuration == NULL) {
        mtdebug2(SYSCHECK_LOGTAG, FIM_DELETE_EVENT_PATH_NOCONF, entry->file_entry.path);
        return;
    }
    /* Don't send alert if received mode and mode in configuration aren't the same.
       Scheduled mode events must always be processed to preserve the state of the agent's DB.
    */
    switch (evt_data->mode) {
    case FIM_REALTIME:
        if (!(configuration->options & REALTIME_ACTIVE)) {
            return;
        }
        break;

    case FIM_WHODATA:
        if (!(configuration->options & WHODATA_ACTIVE)) {
            return;
        }
        break;

    default:
        break;
    }

<<<<<<< HEAD
    if (configuration->options & CHECK_SEECHANGES) {
        fim_diff_process_delete_file(entry->file_entry.path);
    }

    // Remove path from the DB.
    w_mutex_lock(mutex);
    if (fim_db_remove_path(fim_sql, entry->file_entry.path) == FIMDB_ERR) {
        w_mutex_unlock(mutex);
        return;
    }

    if (evt_data->report_event) {
        json_event = fim_json_event(entry, NULL, configuration, evt_data, NULL);
    }
    w_mutex_unlock(mutex);

    if (json_event != NULL) {
        mtdebug2(SYSCHECK_LOGTAG, FIM_FILE_MSG_DELETE, entry->file_entry.path);
        send_syscheck_msg(json_event);
    }

    cJSON_Delete(json_event);
=======
    fim_generate_delete_event(fim_sql, entry, mutex, evt_data, configuration, NULL);
>>>>>>> 683fe1ee
}


time_t fim_scan() {
    struct timespec start;
    struct timespec end;
    time_t end_of_scan;
    clock_t cputime_start;
    int nodes_count = 0;
    OSListNode *node_it;
    directory_t *dir_it;

    cputime_start = clock();
    gettime(&start);
    mtinfo(SYSCHECK_LOGTAG, FIM_FREQUENCY_STARTED);
    fim_send_scan_info(FIM_SCAN_START);


    fim_diff_folder_size();
    syscheck.disk_quota_full_msg = true;

    mtdebug2(SYSCHECK_LOGTAG, FIM_DIFF_FOLDER_SIZE, DIFF_DIR, syscheck.diff_folder_size);

    w_mutex_lock(&syscheck.fim_scan_mutex);

    update_wildcards_config();

    w_mutex_lock(&syscheck.fim_entry_mutex);
    fim_db_set_all_unscanned(syscheck.database);
    w_mutex_unlock(&syscheck.fim_entry_mutex);

    w_rwlock_rdlock(&syscheck.directories_lock);
    OSList_foreach(node_it, syscheck.directories) {
        dir_it = node_it->data;
        event_data_t evt_data = { .mode = FIM_SCHEDULED, .report_event = true, .w_evt = NULL };
        char *path = fim_get_real_path(dir_it);

        fim_checker(path, &evt_data, dir_it);

#ifndef WIN32
        realtime_adddir(path, dir_it);
#elif defined WIN_WHODATA
        if (FIM_MODE(dir_it->options) == FIM_WHODATA) {
            realtime_adddir(path, dir_it);
        }
#endif
        os_free(path);
    }
    w_rwlock_unlock(&syscheck.directories_lock);

    w_mutex_unlock(&syscheck.fim_scan_mutex);


#ifdef WIN32
    fim_registry_scan();
#endif
    if (syscheck.file_limit_enabled) {
        w_mutex_lock(&syscheck.fim_entry_mutex);
        nodes_count = fim_db_get_count_entries(syscheck.database);
        w_mutex_unlock(&syscheck.fim_entry_mutex);
    }

    check_deleted_files();

    if (syscheck.file_limit_enabled && (nodes_count >= syscheck.file_limit)) {
        w_mutex_lock(&syscheck.fim_scan_mutex);

        w_rwlock_rdlock(&syscheck.directories_lock);
        OSList_foreach(node_it, syscheck.directories) {
            dir_it = node_it->data;
            char *path;
            event_data_t evt_data = { .mode = FIM_SCHEDULED, .report_event = true, .w_evt = NULL };

            w_mutex_lock(&syscheck.fim_entry_mutex);
            if (syscheck.database->full) {
                w_mutex_unlock(&syscheck.fim_entry_mutex);

                break;
            }
            w_mutex_unlock(&syscheck.fim_entry_mutex);

            path = fim_get_real_path(dir_it);

            fim_checker(path, &evt_data, dir_it);

            // Verify the directory is being monitored correctly
#ifndef WIN32
            realtime_adddir(path, dir_it);
#elif defined WIN_WHODATA
            if (FIM_MODE(dir_it->options) == FIM_WHODATA) {
                realtime_adddir(path, dir_it);
            }
#endif
            os_free(path);
        }
        w_rwlock_unlock(&syscheck.directories_lock);

        w_mutex_unlock(&syscheck.fim_scan_mutex);

#ifdef WIN32
        if (!syscheck.database->full) {
            fim_registry_scan();
        }
#endif
    }

    gettime(&end);
    end_of_scan = time(NULL);

    if (syscheck.file_limit_enabled) {
        mtdebug2(SYSCHECK_LOGTAG, FIM_FILE_LIMIT_VALUE, syscheck.file_limit);
        fim_check_db_state();
    }
    else {
        mtdebug2(SYSCHECK_LOGTAG, FIM_FILE_LIMIT_UNLIMITED);
    }

    if (_base_line == 0) {
        _base_line = 1;
    }
    else {
        // In the first scan, the fim initialization is different between Linux and Windows.
        // Realtime watches are set after the first scan in Windows.
        w_mutex_lock(&syscheck.fim_realtime_mutex);
        if (syscheck.realtime != NULL) {
            if (syscheck.realtime->queue_overflow) {
                realtime_sanitize_watch_map();
                syscheck.realtime->queue_overflow = false;
            }
            mtdebug2(SYSCHECK_LOGTAG, FIM_NUM_WATCHES, syscheck.realtime->dirtb->elements);
        }
        w_mutex_unlock(&syscheck.fim_realtime_mutex);
    }

    mtinfo(SYSCHECK_LOGTAG, FIM_FREQUENCY_ENDED);
    fim_send_scan_info(FIM_SCAN_END);

    if (isDebug()) {
        fim_print_info(start, end, cputime_start); // LCOV_EXCL_LINE
    }
    return end_of_scan;
}

void fim_checker(const char *path, event_data_t *evt_data, const directory_t *parent_configuration) {
    directory_t *configuration;
    int depth;
    fim_entry *saved_entry = NULL;

#ifdef WIN32
    // Ignore the recycle bin.
    if (check_removed_file(path)){
        return;
    }
#endif

    configuration = fim_configuration_directory(path);
    if (configuration == NULL) {
        return;
    }

    if (parent_configuration == NULL) {
        // First time entering fim_checker
        // It's dangerous to go alone! Take this.
        parent_configuration = configuration;
    }

    if (evt_data->mode == FIM_SCHEDULED) {
        // If the directory has another configuration will scan it with that configuration
        if (parent_configuration != configuration) {
            return;
        }
    } else if (evt_data->mode != FIM_MODE(configuration->options)) {
        // If this event is not generated by a scan, the mode of the event and
        // the mode configured must match
        return;
    }

    depth = fim_check_depth(path, configuration);

    if (depth > configuration->recursion_level) {
        mtdebug2(SYSCHECK_LOGTAG, FIM_MAX_RECURSION_LEVEL, depth, configuration->recursion_level, path);
        return;
    }

    // Deleted file. Sending alert.
    if (w_stat(path, &(evt_data->statbuf)) == -1) {
        if(errno != ENOENT) {
            mtdebug1(SYSCHECK_LOGTAG, FIM_STAT_FAILED, path, errno, strerror(errno));
            return;
        }

        w_mutex_lock(&syscheck.fim_entry_mutex);
        saved_entry = fim_db_get_path(syscheck.database, path);
        w_mutex_unlock(&syscheck.fim_entry_mutex);

        if (saved_entry) {
            evt_data->type = FIM_DELETE;
            fim_delete_file_event(syscheck.database, saved_entry, &syscheck.fim_entry_mutex, evt_data, NULL, NULL);
            free_entry(saved_entry);
            saved_entry = NULL;
        } else if (configuration->options & CHECK_SEECHANGES) {
            fim_diff_process_delete_file(path);
        }

        return;
    }

#ifdef WIN_WHODATA
    if (evt_data->w_evt && evt_data->w_evt->scan_directory == 1) {
        if (w_update_sacl(path)) {
            mtdebug1(SYSCHECK_LOGTAG, FIM_SCAL_NOREFRESH, path);
        }
    }
#endif

    if (HasFilesystem(path, syscheck.skip_fs)) {
        return;
    }

    switch (evt_data->statbuf.st_mode & S_IFMT) {
#ifndef WIN32
    case FIM_LINK:
        // Fallthrough
#endif
    case FIM_REGULAR:
        if (fim_check_ignore(path) == 1) {
            return;
        }

        if (fim_check_restrict(path, configuration->filerestrict) == 1) {
            return;
        }

        fim_file(path, configuration, evt_data);
        break;

    case FIM_DIRECTORY:
        if (depth == configuration->recursion_level) {
            mtdebug2(SYSCHECK_LOGTAG, FIM_DIR_RECURSION_LEVEL, path, depth);
            return;
        }
        fim_directory(path, evt_data, configuration);

#ifdef INOTIFY_ENABLED
        if (FIM_MODE(configuration->options) == FIM_REALTIME) {
            fim_add_inotify_watch(path, configuration);
        }
#endif
        break;
    }
}


int fim_directory(const char *dir, event_data_t *evt_data, const directory_t *configuration) {
    DIR *dp;
    struct dirent *entry;
    char *f_name;
    char *s_name;
    size_t path_size;

    if (!dir) {
        mterror(SYSCHECK_LOGTAG, NULL_ERROR);
        return OS_INVALID;
    }

    // Open the directory given
    dp = opendir(dir);

    if (!dp) {
        mtwarn(SYSCHECK_LOGTAG, FIM_PATH_NOT_OPEN, dir, strerror(errno));
        return OS_INVALID;
    }

    os_calloc(PATH_MAX + 2, sizeof(char), f_name);
    while ((entry = readdir(dp)) != NULL) {
        // Ignore . and ..
        if ((strcmp(entry->d_name, ".") == 0) ||
                (strcmp(entry->d_name, "..") == 0)) {
            continue;
        }

        strncpy(f_name, dir, PATH_MAX);
        path_size = strlen(dir);
        s_name = f_name + path_size;

        // Check if the file name is already null terminated
        if (*(s_name - 1) != PATH_SEP) {
            *s_name++ = PATH_SEP;
        }
        *(s_name) = '\0';
        strncpy(s_name, entry->d_name, PATH_MAX - path_size - 2);

#ifdef WIN32
        str_lowercase(f_name);
#endif
        // Process the event related to f_name
        fim_checker(f_name, evt_data, configuration);
    }

    os_free(f_name);
    closedir(dp);
    return 0;
}

#ifndef WIN32
/**
 * @brief Processes a file by extracting its information from the DB.
 *
 * @param path The path to the file being processed.
 * @param stack A list used as a stack to store paths to stored inodes that have a conflict with the analysed file.
 * @param tree A tree that helps prevent duplicate entries from being added to the stack.
 * @param event In case the processed file generates and event, it's returned here.
 * @return A fim_sanitize_state_t value representing how the operation ended.
 * @retval FIM_FILE_UPDATED The file has been updated correctly in the DB.
 * @retval FIM_FILE_DELETED The file has been deleted from the DB.
 * @retval FIM_FILE_ADDED_PATHS A collision was detected with provided inode, the paths gotten from the conflicting inode are added to `stack`.
 * @retval FIM_FILE_ERROR An error occured while processing the file.
 */
static fim_sanitize_state_t fim_process_file_from_db(const char *path, OSList *stack, rb_tree *tree, cJSON **event) {
    event_data_t evt_data = { .mode = FIM_SCHEDULED, .w_evt = NULL, .report_event = true };
    fim_entry *entry;
    directory_t *configuration = NULL;

    assert(path != NULL);
    assert(stack != NULL);
    assert(tree != NULL);
    assert(event != NULL);

    entry = fim_db_get_path(syscheck.database, path);
    if (entry == NULL) {
        // We didn't get an entry
        return FIM_FILE_ERROR;
    }

    if (w_stat(entry->file_entry.path, &(evt_data.statbuf)) == -1) {
        if (errno != ENOENT) {
            mtdebug1(SYSCHECK_LOGTAG, FIM_STAT_FAILED, entry->file_entry.path, errno, strerror(errno));
            free_entry(entry);
            return FIM_FILE_ERROR;
        }

        configuration = fim_configuration_directory(path);
        if (configuration == NULL) {
            // This should not happen
            free_entry(entry);
            return FIM_FILE_ERROR;
        }

        if (configuration->options & CHECK_SEECHANGES) {
            fim_diff_process_delete_file(entry->file_entry.path); // LCOV_EXCL_LINE
        }

        if (fim_db_remove_path(syscheck.database, entry->file_entry.path) == FIMDB_ERR) {
            free_entry(entry);
            return FIM_FILE_ERROR;
        }

        evt_data.type = FIM_DELETE;

        *event = fim_json_event(entry, NULL, configuration, &evt_data, NULL);
        free_entry(entry);

        return FIM_FILE_DELETED;
    }

    if (entry->file_entry.data->dev == evt_data.statbuf.st_dev &&
        entry->file_entry.data->inode == evt_data.statbuf.st_ino) {
        goto end;
    }

    // We need to check if the new inode is being used in the DB
    switch (fim_db_data_exists(syscheck.database, evt_data.statbuf.st_ino, evt_data.statbuf.st_dev)) {
    case FIMDB_ERR:
        free_entry(entry);
        return FIM_FILE_ERROR;
    case 0:
        goto end;
    default:
    case 1:
        break;
    }

    // The inode is currently being used, scan those files first
    if (fim_db_append_paths_from_inode(syscheck.database, evt_data.statbuf.st_ino, evt_data.statbuf.st_dev, stack,
                                       tree) == 0) {
        // We have somehow reached a point an infinite loop could happen, we will need to update the current file
        // forcefully which will generate a false positive alert
        check_max_fps();
        configuration = fim_configuration_directory(path);
        if (configuration == NULL) {
            // This should not happen
            free_entry(entry);     // LCOV_EXCL_LINE
            return FIM_FILE_ERROR; // LCOV_EXCL_LINE
        }

        *event = _fim_file_force_update(entry, configuration, &evt_data);
        free_entry(entry);

        return FIM_FILE_UPDATED;
    }

    free_entry(entry);
    return FIM_FILE_ADDED_PATHS;

end:
    // Once here, either the used row was cleared and is available or this file is a hardlink to other file
    // either way the only thing left to do is to process the file
    check_max_fps();

    configuration = fim_configuration_directory(path);
    if (configuration == NULL) {
        // This should not happen
        free_entry(entry);     // LCOV_EXCL_LINE
        return FIM_FILE_ERROR; // LCOV_EXCL_LINE
    }

    *event = _fim_file(path, configuration, &evt_data);
    free_entry(entry);

    return FIM_FILE_UPDATED;
}

/**
 * @brief Resolves a conflict on the given inode.
 *
 * @param inode The inode that caused a collision with an existing DB entry.
 * @param dev The device that caused a collision with an existing DB entry.
 * @return 0 if the collision was solved correctly, -1 if an error occurred.
 */
static int fim_resolve_db_collision(unsigned long inode, unsigned long dev) {
    rb_tree *tree;
    OSList *stack;

    tree = rbtree_init();
    if (tree == NULL) {
        return -1; // LCOV_EXCL_LINE
    }

    stack = OSList_Create();
    if (stack == NULL) {
        rbtree_destroy(tree); // LCOV_EXCL_LINE
        return -1;            // LCOV_EXCL_LINE
    }

    fim_db_append_paths_from_inode(syscheck.database, inode, dev, stack, tree);
    w_mutex_unlock(&syscheck.fim_entry_mutex);

    while (stack->currently_size != 0) {
        char *current_path;
        cJSON *event = NULL;
        OSListNode *last = OSList_GetLastNode(stack);

        if (last == NULL) {
            mtdebug2(SYSCHECK_LOGTAG, "Failed getting the next node to scan"); // LCOV_EXCL_LINE
            break;                                           // LCOV_EXCL_LINE
        }

        current_path = (char *)last->data;

        w_mutex_lock(&syscheck.fim_entry_mutex);

        switch (fim_process_file_from_db(current_path, stack, tree, &event)) {
        case FIM_FILE_UPDATED:
        case FIM_FILE_DELETED:
            OSList_DeleteCurrentlyNode(stack);
            break;
        case FIM_FILE_ADDED_PATHS:
            // Nothing to do here, we will move to the new last path and retry there
            break;
        case FIM_FILE_ERROR:
        default:
            OSList_Destroy(stack);
            rbtree_destroy(tree);
            return -1;
        }

        w_mutex_unlock(&syscheck.fim_entry_mutex);

        if (event) {
            send_syscheck_msg(event); // LCOV_EXCL_LINE
        }

        cJSON_Delete(event);
        event = NULL;
    }

    OSList_Destroy(stack);
    rbtree_destroy(tree);

    w_mutex_lock(&syscheck.fim_entry_mutex);

    return 0;
}
#endif

/**
 * @brief Makes any necessary queries to get the entry updated in the DB.
 *
 * @param path The path to the file being processed.
 * @param data The information linked to the path to be updated
 * @param saved If the file had information stored in the DB, that data is returned in this parameter.
 * @param event_mode The mode that triggered the event being processed.
 * @return The result of the update operation.
 * @retval FIMDB_ERR if an error occurs in the DB.
 * @retval -1 if an error occurs.
 * @retval 0 if the operation ends correctly.
 */
static int fim_update_db_data(const char *path,
                              const fim_file_data *data,
                              fim_entry **saved,
                              __attribute__((unused)) fim_event_mode event_mode) {
    assert(saved != NULL);

    *saved = fim_db_get_path(syscheck.database, path);

#ifndef WIN32
    // We will rely on realtime and whodata modes not losing deletion and creation events.
    // This will potentially trigger false positives in very particular cases and environments but
    // there is no easy way to implement the DB correction algorithm in those modes.
    if (event_mode != FIM_SCHEDULED) {
        return fim_db_insert(syscheck.database, path, data, *saved != NULL ? (*saved)->file_entry.data : NULL);
    }
#endif

    if (*saved == NULL) {
#ifndef WIN32
        switch (fim_db_data_exists(syscheck.database, data->inode, data->dev)) {
        case FIMDB_ERR:
            return -1;
        case 1:
            if (fim_resolve_db_collision(data->inode, data->dev) != 0) {
                mtwarn(SYSCHECK_LOGTAG, "Failed to resolve an inode collision for file '%s'", path);
                return -1;
            }
            // Fallthrough
        case 0:
        default:
            return fim_db_insert(syscheck.database, path, data, NULL);
        }
#else // WIN32
        return fim_db_insert(syscheck.database, path, data, NULL);
#endif
    }

    if (strcmp(data->checksum, (*saved)->file_entry.data->checksum) == 0) {
        // Entry up to date
        fim_db_set_scanned(syscheck.database, path);
        return 0;
    }

#ifndef WIN32
    if (data->dev == (*saved)->file_entry.data->dev && data->inode == (*saved)->file_entry.data->inode) {
        return fim_db_insert(syscheck.database, path, data, (*saved)->file_entry.data);
    }

    switch (fim_db_data_exists(syscheck.database, data->inode, data->dev)) {
    case FIMDB_ERR:
        return -1;
    case 0:
        return fim_db_insert(syscheck.database, path, data, (*saved)->file_entry.data);
    case 1:
    default:
        break;
    }

    if (fim_resolve_db_collision(data->inode, data->dev) != 0) {
        mtwarn(SYSCHECK_LOGTAG, "Failed to resolve an inode collision for file '%s'", path); // LCOV_EXCL_LINE
        return -1;                                                         // LCOV_EXCL_LINE
    }
#endif

    // At this point, we should be safe to store the new data
    return fim_db_insert(syscheck.database, path, data, (*saved)->file_entry.data);
}

/**
 * @brief Processes a file, update the DB entry and return an event. No mutex is used inside this function.
 *
 * @param path The path to the file being processed.
 * @param configuration The configuration associated with the file being processed.
 * @param evt_data Information on how the event was triggered.
 */
static cJSON *
_fim_file(const char *path, const directory_t *configuration, event_data_t *evt_data) {
    fim_entry new;
    fim_entry *saved = NULL;
    cJSON *json_event = NULL;
    char *diff = NULL;

    assert(path != NULL);
    assert(configuration != NULL);
    assert(evt_data != NULL);

    if (evt_data->mode == FIM_SCHEDULED) {
        // Prevent analysis of the same file twice during the same scan
        switch (fim_db_file_is_scanned(syscheck.database, path)) {
            case FIMDB_ERR:
                mtdebug2(SYSCHECK_LOGTAG, "Failed to query status of file '%s'", path);
                // Fallthrough
            case 1:
                return NULL;
            case 0:
            default:
                break;
        }
    }

    check_max_fps();
    new.file_entry.path = (char *)path;
    new.file_entry.data = fim_get_data(path, configuration, &(evt_data->statbuf));
    if (new.file_entry.data == NULL) {
        mtdebug1(SYSCHECK_LOGTAG, FIM_GET_ATTRIBUTES, path);
        return NULL;
    }

    if (fim_update_db_data(path, new.file_entry.data, &saved, evt_data->mode) != 0) {
        free_file_data(new.file_entry.data);
        free_entry(saved);
        return NULL;
    }

    if (!saved) {
        evt_data->type = FIM_ADD; // New entry
    } else {
        evt_data->type = FIM_MODIFICATION; // Checking for changes
    }

    if (configuration->options & CHECK_SEECHANGES) {
        diff = fim_file_diff(path);
    }

    json_event = fim_json_event(&new, saved ? saved->file_entry.data : NULL, configuration, evt_data, diff);

    os_free(diff);
    free_file_data(new.file_entry.data);
    free_entry(saved);

    return json_event;
}

#ifndef WIN32
/**
 * @brief Virtually identical to `_fim_file`, except this function updates the DB with no further validations
 *
 * @param saved Information extracted from FIM DB about the file being processed.
 * @param configuration The configuration associated with the file being processed.
 * @param evt_data Information on how the event was triggered.
 * @return A JSON event, NULL if no event is triggered.
 */
static cJSON *_fim_file_force_update(const fim_entry *saved,
                                     const directory_t *configuration,
                                     event_data_t *evt_data) {
    fim_entry new;
    cJSON *json_event = NULL;
    char *diff = NULL;

    assert(saved != NULL);
    assert(configuration != NULL);
    assert(evt_data != NULL);

    // Get file attributes
    new.file_entry.path = (char *)saved->file_entry.path;
    new.file_entry.data = fim_get_data(new.file_entry.path, configuration, &(evt_data->statbuf));
    if (new.file_entry.data == NULL) {
        mtdebug1(SYSCHECK_LOGTAG, FIM_GET_ATTRIBUTES, new.file_entry.path);
        return NULL;
    }

    if (fim_db_insert(syscheck.database, new.file_entry.path, new.file_entry.data, saved->file_entry.data) != 0) {
        free_file_data(new.file_entry.data);
        return NULL;
    }

    evt_data->type = FIM_MODIFICATION; // Checking for changes

    if (configuration->options & CHECK_SEECHANGES) {
        diff = fim_file_diff(new.file_entry.path);
    }

    json_event = fim_json_event(&new, saved->file_entry.data, configuration, evt_data, diff);

    os_free(diff);
    free_file_data(new.file_entry.data);

    return json_event;
}
#endif

void fim_file(const char *path, const directory_t *configuration, event_data_t *evt_data) {
    cJSON *json_event = NULL;

    w_mutex_lock(&syscheck.fim_entry_mutex);
    json_event = _fim_file(path, configuration, evt_data);
    w_mutex_unlock(&syscheck.fim_entry_mutex);

    if (json_event && _base_line && evt_data->report_event) {
        send_syscheck_msg(json_event);
    }

    cJSON_Delete(json_event);
}


void fim_realtime_event(char *file) {
    struct stat file_stat;

    // If the file exists, generate add or modify events.
    if (w_stat(file, &file_stat) >= 0) {
        event_data_t evt_data = { .mode = FIM_REALTIME, .w_evt = NULL, .report_event = true };

        /* Need a sleep here to avoid triggering on vim
         * (and finding the file removed)
         */
        fim_rt_delay();

        w_rwlock_rdlock(&syscheck.directories_lock);
        fim_checker(file, &evt_data, NULL);
        w_rwlock_unlock(&syscheck.directories_lock);
    } else {
        // Otherwise, it could be a file deleted or a directory moved (or renamed).
        w_rwlock_rdlock(&syscheck.directories_lock);
        fim_process_missing_entry(file, FIM_REALTIME, NULL);
        w_rwlock_unlock(&syscheck.directories_lock);
    }
}

void fim_whodata_event(whodata_evt * w_evt) {

    struct stat file_stat;

    // If the file exists, generate add or modify events.
    if(w_stat(w_evt->path, &file_stat) >= 0) {
        event_data_t evt_data = { .mode = FIM_WHODATA, .w_evt = w_evt, .report_event = true };

        fim_rt_delay();

        w_rwlock_rdlock(&syscheck.directories_lock);
        fim_checker(w_evt->path, &evt_data, NULL);
        w_rwlock_unlock(&syscheck.directories_lock);
    } else {
        // Otherwise, it could be a file deleted or a directory moved (or renamed).
        w_rwlock_rdlock(&syscheck.directories_lock);
        fim_process_missing_entry(w_evt->path, FIM_WHODATA, w_evt);
        w_rwlock_unlock(&syscheck.directories_lock);
#ifndef WIN32
        char **paths = NULL;
        const unsigned long int inode = strtoul(w_evt->inode, NULL, 10);
        const unsigned long int dev = strtoul(w_evt->dev, NULL, 10);

        w_mutex_lock(&syscheck.fim_entry_mutex);
        paths = fim_db_get_paths_from_inode(syscheck.database, inode, dev);
        w_mutex_unlock(&syscheck.fim_entry_mutex);

        if(paths) {
            for(int i = 0; paths[i]; i++) {
                w_rwlock_rdlock(&syscheck.directories_lock);
                fim_process_missing_entry(paths[i], FIM_WHODATA, w_evt);
                w_rwlock_unlock(&syscheck.directories_lock);
                os_free(paths[i]);
            }
            os_free(paths);
        }
#endif
    }
}

void fim_process_wildcard_removed(directory_t *configuration) {
    fim_tmp_file *files = NULL;
    event_data_t evt_data = { .mode = FIM_SCHEDULED, .w_evt = NULL, .report_event = true, .type = FIM_DELETE };

    w_mutex_lock(&syscheck.fim_entry_mutex);
    fim_entry *entry = fim_db_get_path(syscheck.database, configuration->path);
    w_mutex_unlock(&syscheck.fim_entry_mutex);

    if (entry != NULL) {
        fim_generate_delete_event(syscheck.database, entry, &syscheck.fim_entry_mutex, &evt_data, configuration, NULL);
        free_entry(entry);
        return;
    }

    // Since the file doesn't exist, research if it's directory and have files in DB.
    char pattern[PATH_MAX] = {0};

    // Create the sqlite LIKE pattern -> "pathname/%"
    snprintf(pattern, PATH_MAX, "%s%c%%", configuration->path, PATH_SEP);

    w_mutex_lock(&syscheck.fim_entry_mutex);
    fim_db_get_path_from_pattern(syscheck.database, pattern, &files, syscheck.database_store);
    w_mutex_unlock(&syscheck.fim_entry_mutex);

    if (files && files->elements) {
        if (fim_db_remove_wildcard_entry(syscheck.database, files, &syscheck.fim_entry_mutex, syscheck.database_store,
                                         &evt_data, configuration) != FIMDB_OK) {
            merror(FIM_DB_ERROR_RM_PATTERN, pattern);
        }
    }
}

void fim_process_missing_entry(char * pathname, fim_event_mode mode, whodata_evt * w_evt) {
    fim_entry *saved_data = NULL;
    fim_tmp_file *files = NULL;

    // Search path in DB.
    w_mutex_lock(&syscheck.fim_entry_mutex);
    saved_data = fim_db_get_path(syscheck.database, pathname);
    w_mutex_unlock(&syscheck.fim_entry_mutex);

    // Exists, create event.
    if (saved_data) {
        event_data_t evt_data = { .mode = mode, .w_evt = w_evt, .report_event = true };
        fim_checker(pathname, &evt_data, NULL);
        free_entry(saved_data);
        return;
    }

    // Since the file doesn't exist, research if it's directory and have files in DB.
    char pattern[PATH_MAX] = {0};

    // Create the sqlite LIKE pattern -> "pathname/%"
    snprintf(pattern, PATH_MAX, "%s%c%%", pathname, PATH_SEP);

    w_mutex_lock(&syscheck.fim_entry_mutex);
    fim_db_get_path_from_pattern(syscheck.database, pattern, &files, syscheck.database_store);
    w_mutex_unlock(&syscheck.fim_entry_mutex);

    if (files && files->elements) {
        event_data_t evt_data = { .mode = mode, .w_evt = w_evt, .report_event = true, .type = FIM_DELETE };
        if (fim_db_process_missing_entry(syscheck.database, files, &syscheck.fim_entry_mutex, syscheck.database_store,
                                         &evt_data) != FIMDB_OK) {
            mterror(SYSCHECK_LOGTAG, FIM_DB_ERROR_RM_PATTERN, pattern);
        }
    }
}

// Checks the DB state, sends a message alert if necessary
void fim_check_db_state() {
    int nodes_count = 0;
    cJSON *json_event = NULL;
    char *json_plain = NULL;
    char alert_msg[OS_SIZE_256] = {'\0'};

    w_mutex_lock(&syscheck.fim_entry_mutex);
    nodes_count = fim_db_get_count_entries(syscheck.database);
    w_mutex_unlock(&syscheck.fim_entry_mutex);

    if (nodes_count < 0) {
        mtwarn(SYSCHECK_LOGTAG, FIM_DATABASE_NODES_COUNT_FAIL);
        return;
    }

    switch (_db_state) {
    case FIM_STATE_DB_FULL:
        if (nodes_count >= syscheck.file_limit) {
            return;
        }
        break;
    case FIM_STATE_DB_90_PERCENTAGE:
        if ((nodes_count < syscheck.file_limit) && (nodes_count >= syscheck.file_limit * 0.9)) {
            return;
        }
        break;
    case FIM_STATE_DB_80_PERCENTAGE:
        if ((nodes_count < syscheck.file_limit * 0.9) && (nodes_count >= syscheck.file_limit * 0.8)) {
            return;
        }
        break;
    case FIM_STATE_DB_NORMAL:
        if (nodes_count == 0) {
            _db_state = FIM_STATE_DB_EMPTY;
            return;
        }
        else if (nodes_count < syscheck.file_limit * 0.8) {
            return;
        }
        break;
    case FIM_STATE_DB_EMPTY:
        if (nodes_count == 0) {
            return;
        }
        else if (nodes_count < syscheck.file_limit * 0.8) {
            _db_state = FIM_STATE_DB_NORMAL;
            return;
        }
        break;
    default: // LCOV_EXCL_LINE
        break; // LCOV_EXCL_LINE
    }

    json_event = cJSON_CreateObject();
    cJSON_AddNumberToObject(json_event, "file_limit", syscheck.file_limit);
    cJSON_AddNumberToObject(json_event, "file_count", nodes_count);

    if (nodes_count >= syscheck.file_limit) {
        _db_state = FIM_STATE_DB_FULL;
        mtwarn(SYSCHECK_LOGTAG, FIM_DB_FULL_ALERT);
        cJSON_AddStringToObject(json_event, "alert_type", "full");
    }
    else if (nodes_count >= syscheck.file_limit * 0.9) {
        _db_state = FIM_STATE_DB_90_PERCENTAGE;
        mtinfo(SYSCHECK_LOGTAG, FIM_DB_90_PERCENTAGE_ALERT);
        cJSON_AddStringToObject(json_event, "alert_type", "90_percentage");
    }
    else if (nodes_count >= syscheck.file_limit * 0.8) {
        _db_state = FIM_STATE_DB_80_PERCENTAGE;
        mtinfo(SYSCHECK_LOGTAG, FIM_DB_80_PERCENTAGE_ALERT);
        cJSON_AddStringToObject(json_event, "alert_type", "80_percentage");
    }
    else if (nodes_count > 0) {
        _db_state = FIM_STATE_DB_NORMAL;
        mtinfo(SYSCHECK_LOGTAG, FIM_DB_NORMAL_ALERT);
        cJSON_AddStringToObject(json_event, "alert_type", "normal");
    }
    else {
        _db_state = FIM_STATE_DB_EMPTY;
        mtinfo(SYSCHECK_LOGTAG, FIM_DB_NORMAL_ALERT);
        cJSON_AddStringToObject(json_event, "alert_type", "normal");
    }

    json_plain = cJSON_PrintUnformatted(json_event);

    snprintf(alert_msg, OS_SIZE_256, "wazuh: FIM DB: %s", json_plain);

    send_log_msg(alert_msg);

    os_free(json_plain);
    cJSON_Delete(json_event);
}

// Returns the position of the path into directories array
directory_t *fim_configuration_directory(const char *path) {
    char full_path[OS_SIZE_4096 + 1] = {'\0'};
    char full_entry[OS_SIZE_4096 + 1] = {'\0'};
    directory_t *dir_it = NULL;
    directory_t *dir = NULL;
    OSListNode *node_it;
    int top = 0;
    int match = 0;

    if (!path || *path == '\0') {
        return NULL;
    }

    trail_path_separator(full_path, path, sizeof(full_path));

    OSList_foreach(node_it, syscheck.directories) {
        dir_it = node_it->data;
        char *real_path = fim_get_real_path(dir_it);

        trail_path_separator(full_entry, real_path, sizeof(full_entry));
        match = w_compare_str(full_entry, full_path);

        if (top < match && full_path[match - 1] == PATH_SEP) {
            dir = dir_it;
            top = match;
        }

        os_free(real_path);
    }

    if (dir == NULL) {
        mtdebug2(SYSCHECK_LOGTAG, FIM_CONFIGURATION_NOTFOUND, "file", path);
    }

    return dir;
}

int fim_check_depth(const char *path, const directory_t *configuration) {
    const char * pos;
    int depth = -1;
    char *parent_path;
    unsigned int parent_path_size;

    assert(configuration != NULL);

    parent_path = fim_get_real_path(configuration);
    parent_path_size = strlen(parent_path);
    os_free(parent_path);

    if (parent_path_size > strlen(path)) {
        return -1;
    }

#ifdef WIN32
    // Check for monitoring of 'U:\'
    if(parent_path_size == 3 && path[2] == '\\') {
        depth = 0;
    }
#else
    // Check for monitoring of '/'
    if(parent_path_size == 1) {
        depth = 0;
    }
#endif

    pos = path + parent_path_size;
    while (pos) {
        if (pos = strchr(pos, PATH_SEP), pos) {
            depth++;
        } else {
            break;
        }
        pos++;
    }

    return depth;
}


// Get data from file
fim_file_data *fim_get_data(const char *file, const directory_t *configuration, const struct stat *statbuf) {
    fim_file_data * data = NULL;

    os_calloc(1, sizeof(fim_file_data), data);
    init_fim_data_entry(data);

    if (configuration->options & CHECK_SIZE) {
        data->size = statbuf->st_size;
    }

    if (configuration->options & CHECK_PERM) {
#ifdef WIN32
        int error;
        char perm[OS_SIZE_6144 + 1];

        if (error = w_get_file_permissions(file, perm, OS_SIZE_6144), error) {
            mtdebug1(SYSCHECK_LOGTAG, FIM_EXTRACT_PERM_FAIL, file, error);
            free_file_data(data);
            return NULL;
        } else {
            data->perm = decode_win_permissions(perm);
        }
#else
        data->perm = agent_file_perm(statbuf->st_mode);
#endif
    }

#ifdef WIN32
    if (configuration->options & CHECK_ATTRS) {
        os_calloc(OS_SIZE_256, sizeof(char), data->attributes);
        decode_win_attributes(data->attributes, w_get_file_attrs(file));
    }
#endif

    if (configuration->options & CHECK_MTIME) {
#ifdef WIN32
        data->mtime = get_UTC_modification_time(file);
#else
        data->mtime = statbuf->st_mtime;
#endif
    }

#ifdef WIN32
    if (configuration->options & CHECK_OWNER) {
        data->user_name = get_file_user(file, &data->uid);
    }
#else
    if (configuration->options & CHECK_OWNER) {
        char aux[OS_SIZE_64];
        snprintf(aux, OS_SIZE_64, "%u", statbuf->st_uid);
        os_strdup(aux, data->uid);

        data->user_name = get_user(statbuf->st_uid);
    }

    if (configuration->options & CHECK_GROUP) {
        char aux[OS_SIZE_64];
        snprintf(aux, OS_SIZE_64, "%u", statbuf->st_gid);
        os_strdup(aux, data->gid);

        data->group_name = get_group(statbuf->st_gid);
    }
#endif

    snprintf(data->hash_md5, sizeof(os_md5), "%s", "d41d8cd98f00b204e9800998ecf8427e");
    snprintf(data->hash_sha1, sizeof(os_sha1), "%s", "da39a3ee5e6b4b0d3255bfef95601890afd80709");
    snprintf(data->hash_sha256, sizeof(os_sha256), "%s", "e3b0c44298fc1c149afbf4c8996fb92427ae41e4649b934ca495991b7852b855");

    // The file exists and we don't have to delete it from the hash tables
    data->scanned = 1;

    // We won't calculate hash for symbolic links, empty or large files
    if (S_ISREG(statbuf->st_mode) && (statbuf->st_size > 0 && (size_t)statbuf->st_size < syscheck.file_max_size) &&
        (configuration->options & (CHECK_MD5SUM | CHECK_SHA1SUM | CHECK_SHA256SUM))) {
        if (OS_MD5_SHA1_SHA256_File(file, syscheck.prefilter_cmd, data->hash_md5, data->hash_sha1, data->hash_sha256,
                                    OS_BINARY, syscheck.file_max_size) < 0) {
            mtdebug1(SYSCHECK_LOGTAG, FIM_HASHES_FAIL, file);
            free_file_data(data);
            return NULL;
        }
    }

    if ((configuration->options & CHECK_MD5SUM) == 0) {
        data->hash_md5[0] = '\0';
    }

    if ((configuration->options & CHECK_SHA1SUM) == 0) {
        data->hash_sha1[0] = '\0';
    }

    if ((configuration->options & CHECK_SHA256SUM) == 0) {
        data->hash_sha256[0] = '\0';
    }

    data->inode = statbuf->st_ino;
    data->dev = statbuf->st_dev;
    data->options = configuration->options;
    data->last_event = time(NULL);
    fim_get_checksum(data);

    return data;
}

void init_fim_data_entry(fim_file_data *data) {
    data->size = 0;
    data->perm = NULL;
    data->attributes = NULL;
    data->uid = NULL;
    data->gid = NULL;
    data->user_name = NULL;
    data->group_name = NULL;
    data->mtime = 0;
    data->inode = 0;
    data->hash_md5[0] = '\0';
    data->hash_sha1[0] = '\0';
    data->hash_sha256[0] = '\0';
}

void fim_get_checksum (fim_file_data * data) {
    char *checksum = NULL;
    int size;

    size = snprintf(0,
            0,
            "%d:%s:%s:%s:%s:%s:%s:%u:%lu:%s:%s:%s",
            data->size,
            data->perm ? data->perm : "",
            data->attributes ? data->attributes : "",
            data->uid ? data->uid : "",
            data->gid ? data->gid : "",
            data->user_name ? data->user_name : "",
            data->group_name ? data->group_name : "",
            data->mtime,
            data->inode,
            data->hash_md5,
            data->hash_sha1,
            data->hash_sha256);

    os_calloc(size + 1, sizeof(char), checksum);
    snprintf(checksum,
            size + 1,
            "%d:%s:%s:%s:%s:%s:%s:%u:%lu:%s:%s:%s",
            data->size,
            data->perm ? data->perm : "",
            data->attributes ? data->attributes : "",
            data->uid ? data->uid : "",
            data->gid ? data->gid : "",
            data->user_name ? data->user_name : "",
            data->group_name ? data->group_name : "",
            data->mtime,
            data->inode,
            data->hash_md5,
            data->hash_sha1,
            data->hash_sha256);

    OS_SHA1_Str(checksum, -1, data->checksum);
    free(checksum);
}

void check_deleted_files() {
    fim_tmp_file *file = NULL;
    w_mutex_lock(&syscheck.fim_entry_mutex);

    if (fim_db_get_not_scanned(syscheck.database, &file, syscheck.database_store) != FIMDB_OK) {
        mterror(SYSCHECK_LOGTAG, FIM_DB_ERROR_RM_NOT_SCANNED);
    }

    w_mutex_unlock(&syscheck.fim_entry_mutex);

    if (file && file->elements) {
        w_rwlock_rdlock(&syscheck.directories_lock);
        fim_db_delete_not_scanned(syscheck.database, file, &syscheck.fim_entry_mutex, syscheck.database_store);
        w_rwlock_unlock(&syscheck.directories_lock);
    }
}

cJSON *fim_json_event(const fim_entry *new_data,
                      const fim_file_data *old_data,
                      const directory_t *configuration,
                      const event_data_t *evt_data,
                      const char *diff) {
    cJSON * changed_attributes = NULL;

    assert(new_data != NULL);

    if (old_data != NULL) {
        changed_attributes = fim_json_compare_attrs(old_data, new_data->file_entry.data);

        // If no such changes, do not send event.

        if (cJSON_GetArraySize(changed_attributes) == 0) {
            cJSON_Delete(changed_attributes);
            return NULL;
        }
    }

    cJSON * json_event = cJSON_CreateObject();
    cJSON_AddStringToObject(json_event, "type", "event");

    cJSON * data = cJSON_CreateObject();
    cJSON_AddItemToObject(json_event, "data", data);

    cJSON_AddStringToObject(data, "path", new_data->file_entry.path);
    cJSON_AddNumberToObject(data, "version", 2.0);

    cJSON_AddStringToObject(data, "mode", FIM_EVENT_MODE[evt_data->mode]);
    cJSON_AddStringToObject(data, "type", FIM_EVENT_TYPE[evt_data->type]);
    cJSON_AddNumberToObject(data, "timestamp", new_data->file_entry.data->last_event);

#ifndef WIN32
    char** paths = NULL;

    if (paths = fim_db_get_paths_from_inode(syscheck.database, new_data->file_entry.data->inode,
                                            new_data->file_entry.data->dev),
        paths) {
        if (paths[0] && paths[1]) {
            cJSON *hard_links = cJSON_CreateArray();
            int i;
            for(i = 0; paths[i]; i++) {
                if (strcmp(new_data->file_entry.path, paths[i])) {
                    cJSON_AddItemToArray(hard_links, cJSON_CreateString(paths[i]));
                }
                os_free(paths[i]);
            }
            cJSON_AddItemToObject(data, "hard_links", hard_links);
        } else {
            os_free(paths[0]);
        }
        os_free(paths);
    }
#endif

    cJSON_AddItemToObject(data, "attributes", fim_attributes_json(new_data->file_entry.data));

    if (old_data) {
        cJSON_AddItemToObject(data, "changed_attributes", changed_attributes);
        cJSON_AddItemToObject(data, "old_attributes", fim_attributes_json(old_data));
    }

    char * tags = NULL;
    if (evt_data->w_evt) {
        cJSON_AddItemToObject(data, "audit", fim_audit_json(evt_data->w_evt));
    }

    tags = configuration->tag;

    if (diff != NULL) {
        cJSON_AddStringToObject(data, "content_changes", diff);
    }

    if (tags != NULL) {
        cJSON_AddStringToObject(data, "tags", tags);
    }

    return json_event;
}

// Create file attribute set JSON from a FIM entry structure

cJSON * fim_attributes_json(const fim_file_data * data) {
    cJSON * attributes = cJSON_CreateObject();

    // TODO: Read structure.
    // SQLite Development
    cJSON_AddStringToObject(attributes, "type", "file");

    if (data->options & CHECK_SIZE) {
        cJSON_AddNumberToObject(attributes, "size", data->size);
    }

    if (data->options & CHECK_PERM) {
        cJSON_AddStringToObject(attributes, "perm", data->perm);
    }

    if (data->options & CHECK_OWNER) {
        cJSON_AddStringToObject(attributes, "uid", data->uid);
    }

    if (data->options & CHECK_GROUP) {
        cJSON_AddStringToObject(attributes, "gid", data->gid);
    }

    if (data->user_name) {
        cJSON_AddStringToObject(attributes, "user_name", data->user_name);
    }

    if (data->group_name) {
        cJSON_AddStringToObject(attributes, "group_name", data->group_name);
    }

    if (data->options & CHECK_INODE) {
        cJSON_AddNumberToObject(attributes, "inode", data->inode);
    }

    if (data->options & CHECK_MTIME) {
        cJSON_AddNumberToObject(attributes, "mtime", data->mtime);
    }

    if (data->options & CHECK_MD5SUM) {
        cJSON_AddStringToObject(attributes, "hash_md5", data->hash_md5);
    }

    if (data->options & CHECK_SHA1SUM) {
        cJSON_AddStringToObject(attributes, "hash_sha1", data->hash_sha1);
    }

    if (data->options & CHECK_SHA256SUM) {
        cJSON_AddStringToObject(attributes, "hash_sha256", data->hash_sha256);
    }

#ifdef WIN32
    if (data->options & CHECK_ATTRS) {
        cJSON_AddStringToObject(attributes, "attributes", data->attributes);
    }
#endif

    if (*data->checksum) {
        cJSON_AddStringToObject(attributes, "checksum", data->checksum);
    }

    return attributes;
}

// Create file attribute comparison JSON object

cJSON * fim_json_compare_attrs(const fim_file_data * old_data, const fim_file_data * new_data) {
    cJSON * changed_attributes = cJSON_CreateArray();

    if ( (old_data->options & CHECK_SIZE) && (old_data->size != new_data->size) ) {
        cJSON_AddItemToArray(changed_attributes, cJSON_CreateString("size"));
    }

    if ( (old_data->options & CHECK_PERM) && strcmp(old_data->perm, new_data->perm) != 0 ) {
        cJSON_AddItemToArray(changed_attributes, cJSON_CreateString("permission"));
    }

#ifdef WIN32
    if ( (old_data->options & CHECK_ATTRS) && strcmp(old_data->attributes, new_data->attributes) != 0 ) {
        cJSON_AddItemToArray(changed_attributes, cJSON_CreateString("attributes"));
    }
#endif

    if (old_data->options & CHECK_OWNER) {
        if (old_data->uid && new_data->uid && strcmp(old_data->uid, new_data->uid) != 0) {
            cJSON_AddItemToArray(changed_attributes, cJSON_CreateString("uid"));
        }

        if (old_data->user_name && new_data->user_name && strcmp(old_data->user_name, new_data->user_name) != 0) {
            cJSON_AddItemToArray(changed_attributes, cJSON_CreateString("user_name"));
        }
    }

    if (old_data->options & CHECK_GROUP) {
        if (old_data->gid && new_data->gid && strcmp(old_data->gid, new_data->gid) != 0) {
            cJSON_AddItemToArray(changed_attributes, cJSON_CreateString("gid"));
        }

        if (old_data->group_name && new_data->group_name && strcmp(old_data->group_name, new_data->group_name) != 0) {
            cJSON_AddItemToArray(changed_attributes, cJSON_CreateString("group_name"));
        }
    }

    if ( (old_data->options & CHECK_MTIME) && (old_data->mtime != new_data->mtime) ) {
        cJSON_AddItemToArray(changed_attributes, cJSON_CreateString("mtime"));
    }

#ifndef WIN32
    if ( (old_data->options & CHECK_INODE) && (old_data->inode != new_data->inode) ) {
        cJSON_AddItemToArray(changed_attributes, cJSON_CreateString("inode"));
    }
#endif

    if ( (old_data->options & CHECK_MD5SUM) && (strcmp(old_data->hash_md5, new_data->hash_md5) != 0) ) {
        cJSON_AddItemToArray(changed_attributes, cJSON_CreateString("md5"));
    }

    if ( (old_data->options & CHECK_SHA1SUM) && (strcmp(old_data->hash_sha1, new_data->hash_sha1) != 0) ) {
        cJSON_AddItemToArray(changed_attributes, cJSON_CreateString("sha1"));
    }

    if ( (old_data->options & CHECK_SHA256SUM) && (strcmp(old_data->hash_sha256, new_data->hash_sha256) != 0) ) {
        cJSON_AddItemToArray(changed_attributes, cJSON_CreateString("sha256"));
    }

    return changed_attributes;
}

// Create file audit data JSON object

cJSON * fim_audit_json(const whodata_evt * w_evt) {
    cJSON * fim_audit = cJSON_CreateObject();

    cJSON_AddStringToObject(fim_audit, "user_id", w_evt->user_id);
    cJSON_AddStringToObject(fim_audit, "user_name", w_evt->user_name);
    cJSON_AddStringToObject(fim_audit, "process_name", w_evt->process_name);
    cJSON_AddNumberToObject(fim_audit, "process_id", w_evt->process_id);
#ifndef WIN32
    cJSON_AddStringToObject(fim_audit, "cwd", w_evt->cwd);
    cJSON_AddStringToObject(fim_audit, "group_id", w_evt->group_id);
    cJSON_AddStringToObject(fim_audit, "group_name", w_evt->group_name);
    cJSON_AddStringToObject(fim_audit, "audit_uid", w_evt->audit_uid);
    cJSON_AddStringToObject(fim_audit, "audit_name", w_evt->audit_name);
    cJSON_AddStringToObject(fim_audit, "effective_uid", w_evt->effective_uid);
    cJSON_AddStringToObject(fim_audit, "effective_name", w_evt->effective_name);
    cJSON_AddStringToObject(fim_audit, "parent_name", w_evt->parent_name);
    cJSON_AddStringToObject(fim_audit, "parent_cwd", w_evt->parent_cwd);
    cJSON_AddNumberToObject(fim_audit, "ppid", w_evt->ppid);
#endif

    return fim_audit;
}


// Create scan info JSON event

cJSON * fim_scan_info_json(fim_scan_event event, long timestamp) {
    cJSON * root = cJSON_CreateObject();
    cJSON * data = cJSON_CreateObject();

    cJSON_AddStringToObject(root, "type", event == FIM_SCAN_START ? "scan_start" : "scan_end");
    cJSON_AddItemToObject(root, "data", data);
    cJSON_AddNumberToObject(data, "timestamp", timestamp);

    return root;
}

int fim_check_ignore (const char *file_name) {
    // Check if the file should be ignored
    if (syscheck.ignore) {
        int i = 0;
        while (syscheck.ignore[i] != NULL) {
            if (strncasecmp(syscheck.ignore[i], file_name, strlen(syscheck.ignore[i])) == 0) {
                mtdebug2(SYSCHECK_LOGTAG, FIM_IGNORE_ENTRY, "file", file_name, syscheck.ignore[i]);
                return 1;
            }
            i++;
        }
    }

    // Check in the regex entry
    if (syscheck.ignore_regex) {
        int i = 0;
        while (syscheck.ignore_regex[i] != NULL) {
            if (OSMatch_Execute(file_name, strlen(file_name), syscheck.ignore_regex[i])) {
                mtdebug2(SYSCHECK_LOGTAG, FIM_IGNORE_SREGEX, "file", file_name, syscheck.ignore_regex[i]->raw);
                return 1;
            }
            i++;
        }
    }

    return 0;
}


int fim_check_restrict (const char *file_name, OSMatch *restriction) {
    if (file_name == NULL) {
        mterror(SYSCHECK_LOGTAG, NULL_ERROR);
        return 1;
    }

    // Restrict file types
    if (restriction) {
        if (!OSMatch_Execute(file_name, strlen(file_name), restriction)) {
            mtdebug2(SYSCHECK_LOGTAG, FIM_FILE_IGNORE_RESTRICT, file_name, restriction->raw);
            return 1;
        }
    }

    return 0;
}


void free_file_data(fim_file_data * data) {
    if (!data) {
        return;
    }

    os_free(data->perm);
    os_free(data->attributes);
    os_free(data->uid);
    os_free(data->gid);
    os_free(data->user_name);
    os_free(data->group_name);

    os_free(data);
}


void free_entry(fim_entry * entry) {
    if (entry) {
#ifndef WIN32
        os_free(entry->file_entry.path);
        free_file_data(entry->file_entry.data);
        free(entry);
#else
        if (entry->type == FIM_TYPE_FILE) {
            os_free(entry->file_entry.path);
            free_file_data(entry->file_entry.data);
            free(entry);
        } else {
            fim_registry_free_entry(entry);
        }
#endif
    }
}


void fim_diff_folder_size() {
    char *diff_local;

    os_malloc(strlen(DIFF_DIR) + strlen("/local") + 1, diff_local);

    snprintf(diff_local, strlen(DIFF_DIR) + strlen("/local") + 1, "%s/local", DIFF_DIR);

    if (IsDir(diff_local) == 0) {
        syscheck.diff_folder_size = DirSize(diff_local) / 1024;
    }

    os_free(diff_local);
}

void update_wildcards_config() {
    OSList *removed_entries = NULL;
    OSListNode *node_it;
    OSListNode *aux_it;
    directory_t *dir_it;
    directory_t *new_entry;
    char **paths;

    if (syscheck.wildcards == NULL || syscheck.directories == NULL) {
        return;
    }

    mdebug2(FIM_WILDCARDS_UPDATE_START);
    w_rwlock_wrlock(&syscheck.directories_lock);

    OSList_foreach(node_it, syscheck.directories) {
        dir_it = node_it->data;
        dir_it->is_expanded = 0;
    }

    OSList_foreach(node_it, syscheck.wildcards) {
        dir_it = node_it->data;
        paths = expand_wildcards(dir_it->path);

        if (paths == NULL) {
            continue;
        }

        for (int i = 0; paths[i]; i++) {
            new_entry = fim_copy_directory(dir_it);
            os_free(new_entry->path);

            new_entry->path = paths[i];
#ifdef WIN32
            str_lowercase(new_entry->path);
#endif
            new_entry->is_expanded = 1;

            if (new_entry->diff_size_limit == -1) {
                new_entry->diff_size_limit = syscheck.file_size_limit;
            }

            fim_insert_directory(syscheck.directories, new_entry);
        }
        os_free(paths);
    }

    removed_entries = OSList_Create();
    if (removed_entries == NULL) {
        merror(MEM_ERROR, errno, strerror(errno));
        return;
    }
    OSList_SetFreeDataPointer(removed_entries, (void (*)(void *))free_directory);

    node_it = OSList_GetFirstNode(syscheck.directories);
    while (node_it != NULL) {
        dir_it = node_it->data;
        if (dir_it->is_wildcard && dir_it->is_expanded == 0) {
#if INOTIFY_ENABLED
            if (FIM_MODE(dir_it->options) == FIM_REALTIME) {
                fim_delete_realtime_watches(dir_it);
            }
#endif
#if ENABLE_AUDIT
            if (FIM_MODE(dir_it->options) == FIM_WHODATA) {
                remove_audit_rule_syscheck(dir_it->path);
            }
#endif
            // Inserting like this will cause the new list to have the order reversed to the one in syscheck.directories
            // This will cause the following loop to delete "inner" directories before "outer" ones
            OSList_PushData(removed_entries, dir_it);

            // Delete node
            aux_it = OSList_GetNext(syscheck.directories, node_it);
            OSList_DeleteThisNode(syscheck.directories, node_it);
            node_it = aux_it;
        } else {
            node_it = OSList_GetNext(syscheck.directories, node_it);
        }
    }

    w_rwlock_unlock(&syscheck.directories_lock);

    OSList_foreach(node_it, removed_entries) {
        dir_it = node_it->data;
        fim_process_wildcard_removed(dir_it);
        mdebug2(FIM_WILDCARDS_REMOVE_DIRECTORY, dir_it->path);
    }
    OSList_Destroy(removed_entries);

    mdebug2(FIM_WILDCARDS_UPDATE_FINALIZE);
}

// LCOV_EXCL_START
void fim_print_info(struct timespec start, struct timespec end, clock_t cputime_start) {
    mtdebug1(SYSCHECK_LOGTAG, FIM_RUNNING_SCAN,
            time_diff(&start, &end),
            (double)(clock() - cputime_start) / CLOCKS_PER_SEC);

#ifdef WIN32
    mtdebug1(SYSCHECK_LOGTAG, FIM_ENTRIES_INFO, fim_db_get_count_file_entry(syscheck.database));
    mtdebug1(SYSCHECK_LOGTAG, FIM_REGISTRY_ENTRIES_INFO, fim_db_get_count_registry_key(syscheck.database) + fim_db_get_count_registry_data(syscheck.database));
#else
    unsigned inode_items = 0;
    unsigned inode_paths = 0;

    inode_items = fim_db_get_count_file_data(syscheck.database);
    inode_paths = fim_db_get_count_file_entry(syscheck.database);

    mtdebug1(SYSCHECK_LOGTAG, FIM_INODES_INFO, inode_items, inode_paths);
#endif

    return;
}

char *fim_get_real_path(const directory_t *dir) {
    char *real_path = NULL;

#ifndef WIN32
    w_mutex_lock(&syscheck.fim_symlink_mutex);

    //Create a safe copy of the path to be used by other threads.
    if ((dir->options & CHECK_FOLLOW) == 0) {
        os_strdup(dir->path, real_path);
    } else if (dir->symbolic_links) {
        os_strdup(dir->symbolic_links, real_path);
    } else if (IsLink(dir->path) == 0) { // Broken link
        os_strdup("", real_path);
    } else {
        os_strdup(dir->path, real_path);
    }

    w_mutex_unlock(&syscheck.fim_symlink_mutex);
#else // WIN32
    os_strdup(dir->path, real_path);
#endif

    return real_path;
}

// Sleep during rt_delay milliseconds

void fim_rt_delay() {
    if (syscheck.rt_delay){
#ifdef WIN32
        Sleep(syscheck.rt_delay);
#else
        struct timeval timeout = {0, syscheck.rt_delay * 1000};
        select(0, NULL, NULL, NULL, &timeout);
#endif
    }
}

// LCOV_EXCL_STOP<|MERGE_RESOLUTION|>--- conflicted
+++ resolved
@@ -96,7 +96,7 @@
     w_mutex_unlock(mutex);
 
     if (json_event != NULL) {
-        mdebug2(FIM_FILE_MSG_DELETE, entry->file_entry.path);
+        mtdebug2(SYSCHECK_LOGTAG, FIM_FILE_MSG_DELETE, entry->file_entry.path);
         send_syscheck_msg(json_event);
     }
 
@@ -138,32 +138,7 @@
         break;
     }
 
-<<<<<<< HEAD
-    if (configuration->options & CHECK_SEECHANGES) {
-        fim_diff_process_delete_file(entry->file_entry.path);
-    }
-
-    // Remove path from the DB.
-    w_mutex_lock(mutex);
-    if (fim_db_remove_path(fim_sql, entry->file_entry.path) == FIMDB_ERR) {
-        w_mutex_unlock(mutex);
-        return;
-    }
-
-    if (evt_data->report_event) {
-        json_event = fim_json_event(entry, NULL, configuration, evt_data, NULL);
-    }
-    w_mutex_unlock(mutex);
-
-    if (json_event != NULL) {
-        mtdebug2(SYSCHECK_LOGTAG, FIM_FILE_MSG_DELETE, entry->file_entry.path);
-        send_syscheck_msg(json_event);
-    }
-
-    cJSON_Delete(json_event);
-=======
     fim_generate_delete_event(fim_sql, entry, mutex, evt_data, configuration, NULL);
->>>>>>> 683fe1ee
 }
 
 
@@ -957,7 +932,7 @@
     if (files && files->elements) {
         if (fim_db_remove_wildcard_entry(syscheck.database, files, &syscheck.fim_entry_mutex, syscheck.database_store,
                                          &evt_data, configuration) != FIMDB_OK) {
-            merror(FIM_DB_ERROR_RM_PATTERN, pattern);
+            mterror(SYSCHECK_LOGTAG,FIM_DB_ERROR_RM_PATTERN, pattern);
         }
     }
 }
@@ -1707,7 +1682,7 @@
         return;
     }
 
-    mdebug2(FIM_WILDCARDS_UPDATE_START);
+    mtdebug2(SYSCHECK_LOGTAG, FIM_WILDCARDS_UPDATE_START);
     w_rwlock_wrlock(&syscheck.directories_lock);
 
     OSList_foreach(node_it, syscheck.directories) {
@@ -1744,7 +1719,7 @@
 
     removed_entries = OSList_Create();
     if (removed_entries == NULL) {
-        merror(MEM_ERROR, errno, strerror(errno));
+        mterror(SYSCHECK_LOGTAG, MEM_ERROR, errno, strerror(errno));
         return;
     }
     OSList_SetFreeDataPointer(removed_entries, (void (*)(void *))free_directory);
@@ -1781,11 +1756,11 @@
     OSList_foreach(node_it, removed_entries) {
         dir_it = node_it->data;
         fim_process_wildcard_removed(dir_it);
-        mdebug2(FIM_WILDCARDS_REMOVE_DIRECTORY, dir_it->path);
+        mtdebug2(SYSCHECK_LOGTAG, FIM_WILDCARDS_REMOVE_DIRECTORY, dir_it->path);
     }
     OSList_Destroy(removed_entries);
 
-    mdebug2(FIM_WILDCARDS_UPDATE_FINALIZE);
+    mtdebug2(SYSCHECK_LOGTAG, FIM_WILDCARDS_UPDATE_FINALIZE);
 }
 
 // LCOV_EXCL_START
