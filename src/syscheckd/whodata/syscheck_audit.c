--- conflicted
+++ resolved
@@ -24,10 +24,6 @@
 #define BUF_SIZE OS_MAXSTR
 #define MAX_CONN_RETRIES 5 // Max retries to reconnect to Audit socket
 
-<<<<<<< HEAD
-=======
-
->>>>>>> 4e64bdf0
 #ifndef WAZUH_UNIT_TESTING
 #define audit_thread_status() ((mode == READING_MODE && audit_thread_active) || \
                                 (mode == HEALTHCHECK_MODE && hc_thread_active))
@@ -512,118 +508,5 @@
     free(buffer);
 }
 
-<<<<<<< HEAD
-
-void clean_rules(void) {
-    int i;
-    w_mutex_lock(&audit_mutex);
-    audit_thread_active = 0;
-
-    if (audit_added_rules) {
-        mdebug2(FIM_AUDIT_DELETE_RULE);
-        for (i = 0; i < W_Vector_length(audit_added_rules); i++) {
-            audit_delete_rule(W_Vector_get(audit_added_rules, i), AUDIT_KEY);
-        }
-        W_Vector_free(audit_added_rules);
-        audit_added_rules = NULL;
-    }
-
-    w_mutex_unlock(&audit_mutex);
-}
-
-
-int filterkey_audit_events(char *buffer) {
-    int i = 0;
-    char logkey1[OS_SIZE_256] = {0};
-    char logkey2[OS_SIZE_256] = {0};
-
-    snprintf(logkey1, OS_SIZE_256, "key=\"%s\"", AUDIT_KEY);
-    if (strstr(buffer, logkey1)) {
-        mdebug2(FIM_AUDIT_MATCH_KEY, logkey1);
-        return 1;
-    }
-
-    snprintf(logkey1, OS_SIZE_256, "key=\"%s\"", AUDIT_HEALTHCHECK_KEY);
-    if (strstr(buffer, logkey1)) {
-        mdebug2(FIM_AUDIT_MATCH_KEY, logkey1);
-        return 3;
-    }
-
-    while (syscheck.audit_key[i]) {
-        snprintf(logkey1, OS_SIZE_256, "key=\"%s\"", syscheck.audit_key[i]);
-        snprintf(logkey2, OS_SIZE_256, "key=%s", syscheck.audit_key[i]);
-        if (strstr(buffer, logkey1) || strstr(buffer, logkey2)) {
-            mdebug2(FIM_AUDIT_MATCH_KEY, logkey1);
-            return 2;
-        }
-        i++;
-    }
-    return 0;
-}
-
-
-// Audit healthcheck before starting the main thread
-int audit_health_check(int audit_socket) {
-    int retval;
-    FILE *fp;
-    audit_health_check_creation = 0;
-    unsigned int timer = 10;
-    char abs_path_healthcheck[PATH_MAX] = {'\0'};
-    char abs_path_healthcheck_file[PATH_MAX] = {'\0'};
-
-    abspath(AUDIT_HEALTHCHECK_DIR, abs_path_healthcheck, PATH_MAX);
-    abspath(AUDIT_HEALTHCHECK_FILE, abs_path_healthcheck_file, PATH_MAX);
-
-    if(retval = audit_add_rule(abs_path_healthcheck, AUDIT_HEALTHCHECK_KEY), retval <= 0 && retval != -17) { // -17 Means audit rule exist EEXIST
-        mdebug1(FIM_AUDIT_HEALTHCHECK_RULE);
-        return -1;
-    }
-
-    mdebug1(FIM_AUDIT_HEALTHCHECK_START);
-
-    w_cond_init(&audit_hc_started, NULL);
-
-    // Start reading thread
-    w_create_thread(audit_healthcheck_thread, &audit_socket);
-
-    w_mutex_lock(&audit_hc_mutex);
-    while (!hc_thread_active)
-        w_cond_wait(&audit_hc_started, &audit_hc_mutex);
-    w_mutex_unlock(&audit_hc_mutex);
-
-    // Generate open events until they get picked up
-    do {
-        fp = fopen(abs_path_healthcheck_file, "w");
-
-        if(!fp) {
-            mdebug1(FIM_AUDIT_HEALTHCHECK_FILE);
-        } else {
-            fclose(fp);
-        }
-
-        sleep(1);
-    } while (!audit_health_check_creation && --timer > 0);
-
-    if (!audit_health_check_creation) {
-        mdebug1(FIM_HEALTHCHECK_CREATE_ERROR);
-        retval = -1;
-    } else {
-        mdebug1(FIM_HEALTHCHECK_SUCCESS);
-        retval = 0;
-    }
-
-    // Delete that file
-    unlink(abs_path_healthcheck_file);
-
-    if(audit_delete_rule(abs_path_healthcheck, AUDIT_HEALTHCHECK_KEY) <= 0){
-        mdebug1(FIM_HEALTHCHECK_CHECK_RULE);    // LCOV_EXCL_LINE
-    }
-    hc_thread_active = 0;
-
-    return retval;
-}
-
-=======
->>>>>>> 4e64bdf0
 #endif
 #endif