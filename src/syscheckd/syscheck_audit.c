--- conflicted
+++ resolved
@@ -690,10 +690,6 @@
         }
         W_Vector_free(audit_added_rules);
     }
-<<<<<<< HEAD
-}
-#endif
-=======
     w_mutex_unlock(&syscheck_mutex);
 }
->>>>>>> 6f329114
+#endif