--- conflicted
+++ resolved
@@ -65,22 +65,15 @@
     EXPECT_CALL(*mock, metrics()).Times(1).WillOnce(Return(" "));
     EXPECT_CALL(*mock, dhcp()).Times(1).WillOnce(Return(" "));
     EXPECT_NO_THROW(FactoryNetworkFamilyCreator<OSType::BSDBASED>::create(mock)->buildNetworkData(ifaddr));
-<<<<<<< HEAD
-    EXPECT_EQ("192.168.0.1", ifaddr.at("IPv4").at("address").get_ref<const std::string&>());
-    EXPECT_EQ("255.255.255.0", ifaddr.at("IPv4").at("netmask").get_ref<const std::string&>());
-    EXPECT_EQ("192.168.0.255", ifaddr.at("IPv4").at("broadcast").get_ref<const std::string&>());
-    EXPECT_EQ(" ", ifaddr.at("IPv4").at("dhcp").get_ref<const std::string&>());
-    EXPECT_EQ(" ", ifaddr.at("IPv4").at("metric").get_ref<const std::string&>());
-=======
+
     for (auto& element : ifaddr.at("IPv4"))
     {
-        EXPECT_EQ("192.168.0.1",element.at("address").get_ref<const std::string&>());
-        EXPECT_EQ("255.255.255.0",element.at("netmask").get_ref<const std::string&>());
-        EXPECT_EQ("192.168.0.255",element.at("broadcast").get_ref<const std::string&>());
-        EXPECT_EQ(" ",element.at("dhcp").get_ref<const std::string&>());
-        EXPECT_EQ(" ",element.at("metric").get_ref<const std::string&>());
+        EXPECT_EQ("192.168.0.1", element.at("address").get_ref<const std::string&>());
+        EXPECT_EQ("255.255.255.0", element.at("netmask").get_ref<const std::string&>());
+        EXPECT_EQ("192.168.0.255", element.at("broadcast").get_ref<const std::string&>());
+        EXPECT_EQ(" ", element.at("dhcp").get_ref<const std::string&>());
+        EXPECT_EQ(" ", element.at("metric").get_ref<const std::string&>());
     }
->>>>>>> abcb629e
 }
 
 TEST_F(SysInfoNetworkBSDTest, Test_AF_INET6_THROW)
@@ -103,22 +96,15 @@
     EXPECT_CALL(*mock, metricsV6()).Times(1).WillOnce(Return(" "));
     EXPECT_CALL(*mock, dhcp()).Times(1).WillOnce(Return(" "));
     EXPECT_NO_THROW(FactoryNetworkFamilyCreator<OSType::BSDBASED>::create(mock)->buildNetworkData(ifaddr));
-<<<<<<< HEAD
-    EXPECT_EQ("2001:db8:85a3:8d3:1319:8a2e:370:7348", ifaddr.at("IPv6").at("address").get_ref<const std::string&>());
-    EXPECT_EQ("2001:db8:abcd:0012:ffff:ffff:ffff:ffff", ifaddr.at("IPv6").at("netmask").get_ref<const std::string&>());
-    EXPECT_EQ("2001:db8:85a3:8d3:1319:8a2e:370:0000", ifaddr.at("IPv6").at("broadcast").get_ref<const std::string&>());
-    EXPECT_EQ(" ", ifaddr.at("IPv6").at("dhcp").get_ref<const std::string&>());
-    EXPECT_EQ(" ", ifaddr.at("IPv6").at("metric").get_ref<const std::string&>());
-=======
+
     for (auto& element : ifaddr.at("IPv6"))
     {
-        EXPECT_EQ("2001:db8:85a3:8d3:1319:8a2e:370:7348",element.at("address").get_ref<const std::string&>());
-        EXPECT_EQ("2001:db8:abcd:0012:ffff:ffff:ffff:ffff",element.at("netmask").get_ref<const std::string&>());
-        EXPECT_EQ("2001:db8:85a3:8d3:1319:8a2e:370:0000",element.at("broadcast").get_ref<const std::string&>());
-        EXPECT_EQ(" ",element.at("dhcp").get_ref<const std::string&>());
-        EXPECT_EQ(" ",element.at("metric").get_ref<const std::string&>());
+        EXPECT_EQ("2001:db8:85a3:8d3:1319:8a2e:370:7348", element.at("address").get_ref<const std::string&>());
+        EXPECT_EQ("2001:db8:abcd:0012:ffff:ffff:ffff:ffff", element.at("netmask").get_ref<const std::string&>());
+        EXPECT_EQ("2001:db8:85a3:8d3:1319:8a2e:370:0000", element.at("broadcast").get_ref<const std::string&>());
+        EXPECT_EQ(" ", element.at("dhcp").get_ref<const std::string&>());
+        EXPECT_EQ(" ", element.at("metric").get_ref<const std::string&>());
     }
->>>>>>> abcb629e
 }
 
 TEST_F(SysInfoNetworkBSDTest, Test_AF_LINK)
