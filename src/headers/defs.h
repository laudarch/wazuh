--- conflicted
+++ resolved
@@ -60,11 +60,7 @@
 
 /* Some global names */
 #define __ossec_name    "Wazuh"
-<<<<<<< HEAD
-#define __ossec_version "v3.9.0"
-=======
 #define __ossec_version "v3.8.3"
->>>>>>> d1528e55
 #define __author        "Wazuh Inc."
 #define __contact       "info@wazuh.com"
 #define __site          "http://www.wazuh.com"
