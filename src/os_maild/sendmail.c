/* @(#) $Id: ./src/os_maild/sendmail.c, 2011/09/08 dcid Exp $
 */

/* Copyright (C) 2009 Trend Micro Inc.
 * All rights reserved.
 *
 * This program is a free software; you can redistribute it
 * and/or modify it under the terms of the GNU General Public
 * License (version 2) as published by the FSF - Free Software
 * Foundation
 */


/* Basic e-mailing operations */


#include "shared.h"
#include "os_net/os_net.h"
#include "maild.h"
#include "mail_list.h"


/* Return codes (from SMTP server) */
#define VALIDBANNER		"220"
#define VALIDMAIL		"250"
#define VALIDDATA		"354"


/* Default values use to connect */
<<<<<<< HEAD
#define SMTP_DEFAULT_PORT	"25"
#define HELOMSG 		"Helo notify.ossec.net\r\n"
=======
#define SMTP_DEFAULT_PORT	25
>>>>>>> d79b1203
#define MAILFROM		"Mail From: <%s>\r\n"
#define RCPTTO			"Rcpt To: <%s>\r\n"
#define DATAMSG 		"DATA\r\n"
#define FROM			"From: OSSEC HIDS <%s>\r\n"
#define TO			    "To: <%s>\r\n"
/*#define CC			    "Cc: <%s>\r\n"*/
#define SUBJECT			"Subject: %s\r\n"
#define ENDHEADER               "\r\n"
#define ENDDATA			"\r\n.\r\n"
#define QUITMSG 		"QUIT\r\n"
#define XHEADER 		"X-IDS-OSSEC: %s\r\n"


/* Error messages - Can be translated */
#define INTERNAL_ERROR	"os_maild (1760): ERROR: Memory/configuration error"
#define BANNER_ERROR	"os_sendmail(1762): WARN: Banner not received from server"
#define HELO_ERROR	    "os_sendmail(1763): WARN: Hello not accepted by server"
#define FROM_ERROR	    "os_sendmail(1764): WARN: Mail from not accepted by server"
#define TO_ERROR	    "os_sendmail(1765): WARN: RCPT TO not accepted by server - '%s'."
#define DATA_ERROR	    "os_sendmail(1766): WARN: DATA not accepted by server"
#define END_DATA_ERROR	"os_sendmail(1767): WARN: End of DATA not accepted by server"


#define MAIL_DEBUG_FLAG     0
#define MAIL_DEBUG(x,y,z) if(MAIL_DEBUG_FLAG) merror(x,y,z)


/* OS_Sendsms.
 */
int OS_Sendsms(MailConfig *mail, struct tm *p, MailMsg *sms_msg)
{
    int socket;
    size_t final_to_sz;
    char *msg;
    char snd_msg[128];
    char final_to[512];


    /* Connecting to the smtp server */	
    socket = OS_ConnectTCP(SMTP_DEFAULT_PORT, mail->smtpserver);
    if(socket < 0)
    {
        return(socket);
    }


    /* Receiving the banner */
    msg = OS_RecvTCP(socket, OS_SIZE_1024);
    if((msg == NULL)||(!OS_Match(VALIDBANNER, msg)))
    {
        merror(BANNER_ERROR);
        if(msg)
            free(msg);
        close(socket);
        return(OS_INVALID);
    }
    MAIL_DEBUG("DEBUG: Received banner: '%s' %s", msg, "");
    free(msg);



    /* Sending HELO message */
    memset(snd_msg,'\0',128);
    if(mail->heloserver) {
      snprintf(snd_msg,127, "Helo %s\r\n", mail->heloserver);
    } else {
      snprintf(snd_msg,127, "Helo %s\r\n", "notify.ossec.net");
    }
    OS_SendTCP(socket,snd_msg);
    msg = OS_RecvTCP(socket, OS_SIZE_1024);
    if((msg == NULL)||(!OS_Match(VALIDMAIL, msg)))
    {
        if(msg)
        {
            /* Ugly fix warning :) */
            /* In some cases (with virus scans in the middle)
             * we may get two banners. Check for that in here.
             */
            if(OS_Match(VALIDBANNER, msg))
            {
                free(msg);

                /* Try again */
                msg = OS_RecvTCP(socket, OS_SIZE_1024);
                if((msg == NULL)||(!OS_Match(VALIDMAIL, msg)))
                {
                    merror("%s:%s",HELO_ERROR,msg!= NULL?msg:"null");
                    if(msg)
                        free(msg);
                    close(socket);
                    return(OS_INVALID);
                }
            }
            else
            {
                merror("%s:%s",HELO_ERROR,msg);
                free(msg);
                close(socket);
                return(OS_INVALID);
            }
        }
        else
        {
            merror("%s:%s",HELO_ERROR,"null");
            close(socket);
            return(OS_INVALID);
        }
    }

    MAIL_DEBUG("DEBUG: Sent '%s', received: '%s'", snd_msg, msg);
    free(msg);


    /* Building "Mail from" msg */
    memset(snd_msg,'\0',128);
    snprintf(snd_msg,127, MAILFROM, mail->from);
    OS_SendTCP(socket, snd_msg);
    msg = OS_RecvTCP(socket, OS_SIZE_1024);
    if((msg == NULL)||(!OS_Match(VALIDMAIL, msg)))
    {
        merror(FROM_ERROR);
        if(msg)
            free(msg);
        close(socket);
        return(OS_INVALID);
    }
    MAIL_DEBUG("DEBUG: Sent '%s', received: '%s'", snd_msg, msg);
    free(msg);


    /* Additional RCPT to */
    final_to[0] = '\0';
    final_to_sz = sizeof(final_to) -2;

    if(mail->gran_to)
    {
        int i = 0;
        while(mail->gran_to[i] != NULL)
        {
            if(mail->gran_set[i] != SMS_FORMAT)
            {
                i++;
                continue;
            }

            memset(snd_msg,'\0',128);
            snprintf(snd_msg,127, RCPTTO, mail->gran_to[i]);
            OS_SendTCP(socket, snd_msg);
            msg = OS_RecvTCP(socket, OS_SIZE_1024);
            if((msg == NULL)||(!OS_Match(VALIDMAIL, msg)))
            {
                merror(TO_ERROR, mail->gran_to[i]);
                if(msg)
                    free(msg);
                close(socket);
                return(OS_INVALID);
            }
            MAIL_DEBUG("DEBUG: Sent '%s', received: '%s'", snd_msg, msg);
            free(msg);


            /* Creating header for to */
            memset(snd_msg,'\0',128);
            snprintf(snd_msg,127, TO, mail->gran_to[i]);
            strncat(final_to, snd_msg, final_to_sz);
            final_to_sz -= strlen(snd_msg) +2;

            i++;
            continue;
        }
    }


    /* Sending the "DATA" msg */
    OS_SendTCP(socket,DATAMSG);
    msg = OS_RecvTCP(socket, OS_SIZE_1024);
    if((msg == NULL)||(!OS_Match(VALIDDATA, msg)))
    {
        merror(DATA_ERROR);
        if(msg)
            free(msg);
        close(socket);
        return(OS_INVALID);
    }
    MAIL_DEBUG("DEBUG: Sent '%s', received: '%s'", DATAMSG, msg);
    free(msg);


    /* Building "From" and "To" in the e-mail header */
    OS_SendTCP(socket, final_to);


    memset(snd_msg,'\0',128);
    snprintf(snd_msg,127, FROM, mail->from);
    OS_SendTCP(socket, snd_msg);


    /* Sending date */
    memset(snd_msg,'\0',128);


    /* Solaris doesn't have the "%z", so we set the timezone to 0. */
    #ifdef SOLARIS
    strftime(snd_msg, 127, "Date: %a, %d %b %Y %T -0000\r\n",p);
    #else
    strftime(snd_msg, 127, "Date: %a, %d %b %Y %T %z\r\n",p);
    #endif

    OS_SendTCP(socket,snd_msg);


    /* Sending subject */
    memset(snd_msg,'\0',128);
    snprintf(snd_msg, 127, SUBJECT, sms_msg->subject);
    OS_SendTCP(socket,snd_msg);

    OS_SendTCP(socket,ENDHEADER);


    /* Sending body */
    OS_SendTCP(socket, sms_msg->body);


    /* Sending end of data \r\n.\r\n */
    OS_SendTCP(socket,ENDDATA);
    msg = OS_RecvTCP(socket, OS_SIZE_1024);
    if(mail->strict_checking && ((msg == NULL)||(!OS_Match(VALIDMAIL, msg))))
    {
        merror(END_DATA_ERROR);
        if(msg)
            free(msg);
        close(socket);
        return(OS_INVALID);
    }
    /* Checking msg in here, since it may be null */
    if(msg)
        free(msg);


    /* quitting and closing socket */
    OS_SendTCP(socket,QUITMSG);
    msg = OS_RecvTCP(socket, OS_SIZE_1024);

    if(msg)
        free(msg);

    memset(snd_msg,'\0',128);


    /* Returning 0 (success) */
    close(socket);

    return(0);
}



/* OS_Sendmail v0.1: 2005/03/18
 */
int OS_Sendmail(MailConfig *mail, struct tm *p)
{
    int socket,i=0;
    char *msg;
    char snd_msg[128];

    MailNode *mailmsg;

   /* If there is no sms message, we attempt to get from the
     * email list.
     */
    mailmsg = OS_PopLastMail();

    if(mailmsg == NULL)
    {
        merror("%s: No email to be sent. Inconsistent state.",ARGV0);
        return (OS_INVALID);
    }


    /* Connecting to the smtp server */	
    socket = OS_ConnectTCP(SMTP_DEFAULT_PORT, mail->smtpserver);
    if(socket < 0)
    {
        return(socket);
    }


    /* Receiving the banner */
    msg = OS_RecvTCP(socket, OS_SIZE_1024);
    if((msg == NULL)||(!OS_Match(VALIDBANNER, msg)))
    {
        merror(BANNER_ERROR);
        if(msg)
            free(msg);
        close(socket);
        return(OS_INVALID);
    }
    MAIL_DEBUG("DEBUG: Received banner: '%s' %s", msg, "");
    free(msg);



    /* Sending HELO message */
    memset(snd_msg,'\0',128);
    if(mail->heloserver) {
      snprintf(snd_msg,127, "Helo %s\r\n", mail->heloserver);
    } else {
      snprintf(snd_msg,127, "Helo %s\r\n", "notify.ossec.net");
    }
    OS_SendTCP(socket,snd_msg);
    msg = OS_RecvTCP(socket, OS_SIZE_1024);
    if((msg == NULL)||(!OS_Match(VALIDMAIL, msg)))
    {
        if(msg)
        {
            /* Ugly fix warning :) */
            /* In some cases (with virus scans in the middle)
             * we may get two banners. Check for that in here.
             */
            if(OS_Match(VALIDBANNER, msg))
            {
                free(msg);

                /* Try again */
                msg = OS_RecvTCP(socket, OS_SIZE_1024);
                if((msg == NULL)||(!OS_Match(VALIDMAIL, msg)))
                {
                    merror("%s:%s",HELO_ERROR,msg!= NULL?msg:"null");
                    if(msg)
                        free(msg);
                    close(socket);
                    return(OS_INVALID);
                }
            }
            else
            {
                merror("%s:%s",HELO_ERROR,msg);
                free(msg);
                close(socket);
                return(OS_INVALID);
            }
        }
        else
        {
            merror("%s:%s",HELO_ERROR,"null");
            close(socket);
            return(OS_INVALID);
        }
    }

    MAIL_DEBUG("DEBUG: Sent '%s', received: '%s'", snd_msg, msg);
    free(msg);


    /* Building "Mail from" msg */
    memset(snd_msg,'\0',128);
    snprintf(snd_msg,127, MAILFROM, mail->from);
    OS_SendTCP(socket, snd_msg);
    msg = OS_RecvTCP(socket, OS_SIZE_1024);
    if((msg == NULL)||(!OS_Match(VALIDMAIL, msg)))
    {
        merror(FROM_ERROR);
        if(msg)
            free(msg);
        close(socket);
        return(OS_INVALID);
    }
    MAIL_DEBUG("DEBUG: Sent '%s', received: '%s'", snd_msg, msg);
    free(msg);


    /* Building "RCPT TO" msg */
    while(1)
    {
        if(mail->to[i] == NULL)
        {
            if(i == 0)
            {
                merror(INTERNAL_ERROR);
                close(socket);
                return(OS_INVALID);
            }
            break;
        }
        memset(snd_msg,'\0',128);
        snprintf(snd_msg,127,RCPTTO, mail->to[i++]);
        OS_SendTCP(socket,snd_msg);
        msg = OS_RecvTCP(socket, OS_SIZE_1024);
        if((msg == NULL)||(!OS_Match(VALIDMAIL, msg)))
        {
            merror(TO_ERROR, mail->to[i -1]);
            if(msg)
                free(msg);
            close(socket);
            return(OS_INVALID);
        }
        MAIL_DEBUG("DEBUG: Sent '%s', received: '%s'", snd_msg, msg);
        free(msg);
    }


    /* Additional RCPT to */
    if(mail->gran_to)
    {
        i = 0;
        while(mail->gran_to[i] != NULL)
        {
            if(mail->gran_set[i] != FULL_FORMAT)
            {
                i++;
                continue;
            }

            memset(snd_msg,'\0',128);
            snprintf(snd_msg,127,RCPTTO, mail->gran_to[i]);
            OS_SendTCP(socket,snd_msg);
            msg = OS_RecvTCP(socket, OS_SIZE_1024);
            if((msg == NULL)||(!OS_Match(VALIDMAIL, msg)))
            {
                merror(TO_ERROR, mail->gran_to[i]);
                if(msg)
                    free(msg);

                i++;
                continue;
            }

            MAIL_DEBUG("DEBUG: Sent '%s', received: '%s'", snd_msg, msg);
            free(msg);
            i++;
            continue;
        }
    }


    /* Sending the "DATA" msg */
    OS_SendTCP(socket,DATAMSG);
    msg = OS_RecvTCP(socket, OS_SIZE_1024);
    if((msg == NULL)||(!OS_Match(VALIDDATA, msg)))
    {
        merror(DATA_ERROR);
        if(msg)
            free(msg);
        close(socket);
        return(OS_INVALID);
    }
    MAIL_DEBUG("DEBUG: Sent '%s', received: '%s'", DATAMSG, msg);
    free(msg);


    /* Building "From" and "To" in the e-mail header */
    memset(snd_msg,'\0',128);
    snprintf(snd_msg,127, TO, mail->to[0]);
    OS_SendTCP(socket, snd_msg);

    memset(snd_msg,'\0',128);
    snprintf(snd_msg,127, FROM, mail->from);
    OS_SendTCP(socket, snd_msg);


    /* Adding CCs */
    if(mail->to[1])
    {
        i = 1;
        while(1)
        {
            if(mail->to[i] == NULL)
            {
                break;
            }

            memset(snd_msg,'\0',128);
            snprintf(snd_msg,127, TO, mail->to[i]);
            OS_SendTCP(socket,snd_msg);

            i++;
        }
    }


    /* More CCs - from granular options */
    if(mail->gran_to)
    {
        i = 0;
        while(mail->gran_to[i] != NULL)
        {
            if(mail->gran_set[i] != FULL_FORMAT)
            {
                i++;
                continue;
            }

            memset(snd_msg,'\0',128);
            snprintf(snd_msg,127, TO, mail->gran_to[i]);
            OS_SendTCP(socket, snd_msg);
            i++;
            continue;
        }
    }


    /* Sending date */
    memset(snd_msg,'\0',128);


    /* Solaris doesn't have the "%z", so we set the timezone to 0. */
    #ifdef SOLARIS
    strftime(snd_msg, 127, "Date: %a, %d %b %Y %T -0000\r\n",p);
    #else
    strftime(snd_msg, 127, "Date: %a, %d %b %Y %T %z\r\n",p);
    #endif

    OS_SendTCP(socket,snd_msg);

    if(mail->idsname)
    {
        /* Sending server name header */
        memset(snd_msg,'\0',128);
        snprintf(snd_msg,127, XHEADER, mail->idsname);
        OS_SendTCP(socket, snd_msg);
    }

    /* Sending subject */
    memset(snd_msg,'\0',128);


    /* Checking if global subject is available */
    if((_g_subject_level != 0) && (_g_subject[0] != '\0'))
    {
        snprintf(snd_msg, 127, SUBJECT, _g_subject);

        /* Clearing global values */
        _g_subject[0] = '\0';
        _g_subject_level = 0;
    }
    else
    {
        snprintf(snd_msg, 127, SUBJECT, mailmsg->mail->subject);
    }
    OS_SendTCP(socket,snd_msg);

    OS_SendTCP(socket,ENDHEADER);


    /* Sending body */

    /* Sending multiple emails together if we have to */
    do
    {
        OS_SendTCP(socket, mailmsg->mail->body);
        mailmsg = OS_PopLastMail();
    }while(mailmsg);


    /* Sending end of data \r\n.\r\n */
    OS_SendTCP(socket,ENDDATA);
    msg = OS_RecvTCP(socket, OS_SIZE_1024);
    if(mail->strict_checking && ((msg == NULL)||(!OS_Match(VALIDMAIL, msg))))
    {
        merror(END_DATA_ERROR);
        if(msg)
            free(msg);
        close(socket);
        return(OS_INVALID);
    }
    /* Checking msg in here, since it may be null */
    if(msg)
        free(msg);


    /* quitting and closing socket */
    OS_SendTCP(socket,QUITMSG);
    msg = OS_RecvTCP(socket, OS_SIZE_1024);

    if(msg)
        free(msg);

    memset(snd_msg,'\0',128);


    /* Returning 0 (success) */
    close(socket);

    return(0);
}
/* EOF */<|MERGE_RESOLUTION|>--- conflicted
+++ resolved
@@ -27,12 +27,7 @@
 
 
 /* Default values use to connect */
-<<<<<<< HEAD
 #define SMTP_DEFAULT_PORT	"25"
-#define HELOMSG 		"Helo notify.ossec.net\r\n"
-=======
-#define SMTP_DEFAULT_PORT	25
->>>>>>> d79b1203
 #define MAILFROM		"Mail From: <%s>\r\n"
 #define RCPTTO			"Rcpt To: <%s>\r\n"
 #define DATAMSG 		"DATA\r\n"
