/* Copyright (C) 2009 Trend Micro Inc.
 * All rights reserved.
 *
 * This program is a free software; you can redistribute it
 * and/or modify it under the terms of the GNU General Public
 * License (version 2) as published by the FSF - Free Software
 * Foundation
 */

/* OS_net Library
 * APIs for many network operations
 */

#include <errno.h>
#include "shared.h"
#include "os_net.h"
#include "wazuh_modules/wmodules.h"

/* Prototypes */
static int OS_Bindport(u_int16_t _port, unsigned int _proto, const char *_ip, int ipv6);
static int OS_Connect(u_int16_t _port, unsigned int protocol, const char *_ip, int ipv6);

/* Unix socket -- not for windows */
#ifndef WIN32

/* UNIX SOCKET */
#ifndef SUN_LEN
#define SUN_LEN(ptr) ((size_t) (((struct sockaddr_un *) 0)->sun_path)        \
                     + strlen ((ptr)->sun_path))
#endif /* Sun_LEN */

#else /* WIN32 */
/*int ENOBUFS = 0;*/
#ifndef ENOBUFS
#define ENOBUFS 0
#endif

#endif /* WIN32*/

#define RECV_SOCK 0
#define SEND_SOCK 1


/* Bind a specific port */
static int OS_Bindport(u_int16_t _port, unsigned int _proto, const char *_ip, int ipv6)
{
    int ossock;
    struct sockaddr_in server;

#ifndef WIN32
    struct sockaddr_in6 server6;
#else
    ipv6 = 0;
#endif

    if (_proto == IPPROTO_UDP) {
        if ((ossock = socket(ipv6 == 1 ? PF_INET6 : PF_INET, SOCK_DGRAM, IPPROTO_UDP)) < 0) {
            return OS_SOCKTERR;
        }
    } else if (_proto == IPPROTO_TCP) {
        int flag = 1;
        if ((ossock = socket(ipv6 == 1 ? PF_INET6 : PF_INET, SOCK_STREAM, IPPROTO_TCP)) < 0) {
            return (int)(OS_SOCKTERR);
        }

        if (setsockopt(ossock, SOL_SOCKET, SO_REUSEADDR,
                       (char *)&flag,  sizeof(flag)) < 0) {
            OS_CloseSocket(ossock);
            return (OS_SOCKTERR);
        }
    } else {
        return (OS_INVALID);
    }

    if (ipv6) {
#ifndef WIN32
        memset(&server6, 0, sizeof(server6));
        server6.sin6_family = AF_INET6;
        server6.sin6_port = htons( _port );
        server6.sin6_addr = in6addr_any;

        if (bind(ossock, (struct sockaddr *) &server6, sizeof(server6)) < 0) {
            OS_CloseSocket(ossock);
            return (OS_SOCKTERR);
        }
#endif
    } else {
        memset(&server, 0, sizeof(server));
        server.sin_family = AF_INET;
        server.sin_port = htons( _port );

        if ((_ip == NULL) || (_ip[0] == '\0')) {
            server.sin_addr.s_addr = htonl(INADDR_ANY);
        } else {
            server.sin_addr.s_addr = inet_addr(_ip);
        }

        if (bind(ossock, (struct sockaddr *) &server, sizeof(server)) < 0) {
            OS_CloseSocket(ossock);
            return (OS_SOCKTERR);
        }
    }

    if (_proto == IPPROTO_TCP) {
        if (listen(ossock, BACKLOG) < 0) {
            OS_CloseSocket(ossock);
            return (OS_SOCKTERR);
        }
    }

    return (ossock);
}

/* Bind a TCP port, using the OS_Bindport */
int OS_Bindporttcp(u_int16_t _port, const char *_ip, int ipv6)
{
    return (OS_Bindport(_port, IPPROTO_TCP, _ip, ipv6));
}

/* Bind a UDP port, using the OS_Bindport */
int OS_Bindportudp(u_int16_t _port, const char *_ip, int ipv6)
{
    return (OS_Bindport(_port, IPPROTO_UDP, _ip, ipv6));
}

#ifndef WIN32
/* Bind to a Unix domain, using DGRAM sockets */
int OS_BindUnixDomain(const char *path, int type, int max_msg_size)
{
    struct sockaddr_un n_us;
    int ossock = 0;

    /* Make sure the path isn't there */
    unlink(path);

    memset(&n_us, 0, sizeof(n_us));
    n_us.sun_family = AF_UNIX;
    strncpy(n_us.sun_path, path, sizeof(n_us.sun_path) - 1);

    if ((ossock = socket(PF_UNIX, type, 0)) < 0) {
        return (OS_SOCKTERR);
    }

    if (bind(ossock, (struct sockaddr *)&n_us, SUN_LEN(&n_us)) < 0) {
        OS_CloseSocket(ossock);
        return (OS_SOCKTERR);
    }

    /* Change permissions */
    if (chmod(path, 0660) < 0) {
        OS_CloseSocket(ossock);
        return (OS_SOCKTERR);
    }

    if (type == SOCK_STREAM && listen(ossock, 128) < 0) {
        OS_CloseSocket(ossock);
        return (OS_SOCKTERR);
    }

    // Set socket maximum size
    if (OS_SetSocketSize(ossock, RECV_SOCK, max_msg_size) < 0) {
        OS_CloseSocket(ossock);
        return (OS_SOCKTERR);
    }

    // Set close-on-exec
    if (fcntl(ossock, F_SETFD, FD_CLOEXEC) == -1) {
        mwarn("Cannot set close-on-exec flag to socket: %s (%d)", strerror(errno), errno);
    }

    return (ossock);
}

/* Open a client Unix domain socket
 * ("/tmp/lala-socket",0666));
 */
int OS_ConnectUnixDomain(const char *path, int type, int max_msg_size)
{
    struct sockaddr_un n_us;

    int ossock = 0;

    memset(&n_us, 0, sizeof(n_us));

    n_us.sun_family = AF_UNIX;

    /* Set up path */
    strncpy(n_us.sun_path, path, sizeof(n_us.sun_path) - 1);

    if ((ossock = socket(PF_UNIX, type, 0)) < 0) {
        return (OS_SOCKTERR);
    }

    /* Connect to the UNIX domain */
    if (connect(ossock, (struct sockaddr *)&n_us, SUN_LEN(&n_us)) < 0) {
        OS_CloseSocket(ossock);
        return (OS_SOCKTERR);
    }

    // Set socket maximum size
    if (OS_SetSocketSize(ossock, SEND_SOCK, max_msg_size) < 0) {
        OS_CloseSocket(ossock);
        return (OS_SOCKTERR);
    }

    // Set close-on-exec
    if (fcntl(ossock, F_SETFD, FD_CLOEXEC) == -1) {
        mwarn("Cannot set close-on-exec flag to socket: %s (%d)", strerror(errno), errno);
    }

    return (ossock);
}

int OS_getsocketsize(int ossock)
{
    int len = 0;
    socklen_t optlen = sizeof(len);

    /* Get current maximum size */
    if (getsockopt(ossock, SOL_SOCKET, SO_SNDBUF, &len, &optlen) == -1) {
        return (OS_SOCKTERR);
    }

    return (len);
}

#endif

/* Open a TCP/UDP client socket */
static int OS_Connect(u_int16_t _port, unsigned int protocol, const char *_ip, int ipv6)
{
    int ossock;
    int max_msg_size = OS_MAXSTR + 512;
    struct sockaddr_in server;
#ifndef WIN32
    struct sockaddr_in6 server6;
#else
    ipv6 = 0;
#endif

    if (protocol == IPPROTO_TCP) {
        if ((ossock = socket(ipv6 == 1 ? PF_INET6 : PF_INET, SOCK_STREAM, IPPROTO_TCP)) < 0) {
            return (OS_SOCKTERR);
        }
    } else if (protocol == IPPROTO_UDP) {
        if ((ossock = socket(ipv6 == 1 ? PF_INET6 : PF_INET, SOCK_DGRAM, IPPROTO_UDP)) < 0) {
            return (OS_SOCKTERR);
        }
    } else {
        return (OS_INVALID);
    }

    if ((_ip == NULL) || (_ip[0] == '\0')) {
        OS_CloseSocket(ossock);
        return (OS_INVALID);
    }

    if (ipv6 == 1) {
#ifndef WIN32
        memset(&server6, 0, sizeof(server6));
        server6.sin6_family = AF_INET6;
        server6.sin6_port = htons( _port );
        inet_pton(AF_INET6, _ip, &server6.sin6_addr.s6_addr);

        if (connect(ossock, (struct sockaddr *)&server6, sizeof(server6)) < 0) {
            OS_CloseSocket(ossock);
            return (OS_SOCKTERR);
        }
#endif
    } else {
        memset(&server, 0, sizeof(server));
        server.sin_family = AF_INET;
        server.sin_port = htons( _port );
        server.sin_addr.s_addr = inet_addr(_ip);

        if (connect(ossock, (struct sockaddr *)&server, sizeof(server)) < 0) {
            OS_CloseSocket(ossock);
            return (OS_SOCKTERR);
        }
    }

    // Set socket maximum size
    if (OS_SetSocketSize(ossock, RECV_SOCK, max_msg_size) < 0) {
        OS_CloseSocket(ossock);
        return (OS_SOCKTERR);
    }
    if (OS_SetSocketSize(ossock, SEND_SOCK, max_msg_size) < 0) {
        OS_CloseSocket(ossock);
        return (OS_SOCKTERR);
    }

    return (ossock);
}

/* Open a TCP socket */
int OS_ConnectTCP(u_int16_t _port, const char *_ip, int ipv6)
{
    return (OS_Connect(_port, IPPROTO_TCP, _ip, ipv6));
}

/* Open a UDP socket */
int OS_ConnectUDP(u_int16_t _port, const char *_ip, int ipv6)
{
    int sock = OS_Connect(_port, IPPROTO_UDP, _ip, ipv6);

#ifdef HPUX
    if (sock >= 0) {
        int flags;
        flags = fcntl(sock, F_GETFL, 0);
        fcntl(sock, F_SETFL, flags | O_NONBLOCK);
    }
#endif

    return sock;
}

/* Send a TCP packet (through an open socket) */
int OS_SendTCP(int socket, const char *msg)
{
    if ((send(socket, msg, strlen(msg), 0)) <= 0) {
        return (OS_SOCKTERR);
    }

    return (0);
}

/* Send a TCP packet of a specific size (through a open socket) */
int OS_SendTCPbySize(int socket, int size, const char *msg)
{
    if ((send(socket, msg, size, 0)) < size) {
        return (OS_SOCKTERR);
    }

    return (0);
}

/* Send a UDP packet of a specific size (through an open socket) */
int OS_SendUDPbySize(int socket, int size, const char *msg)
{
    unsigned int i = 0;

    /* Maximum attempts is 5 */
    while ((send(socket, msg, size, 0)) < 0) {
        if ((errno != ENOBUFS) || (i >= 5)) {
            return (OS_SOCKTERR);
        }

        i++;
        minfo("Remote socket busy, waiting %d s.", i);
        sleep(i);
    }

    return (0);
}

/* Accept a TCP connection */
int OS_AcceptTCP(int socket, char *srcip, size_t addrsize)
{
    int clientsocket;
    struct sockaddr_in _nc;
    socklen_t _ncl;

    memset(&_nc, 0, sizeof(_nc));
    _ncl = sizeof(_nc);

    if ((clientsocket = accept(socket, (struct sockaddr *) &_nc,
                               &_ncl)) < 0) {
        return (-1);
    }

    strncpy(srcip, inet_ntoa(_nc.sin_addr), addrsize - 1);
    srcip[addrsize - 1] = '\0';

    return (clientsocket);
}

/* Receive a TCP packet (from an open socket) */
char *OS_RecvTCP(int socket, int sizet)
{
    char *ret;

    ret = (char *) calloc((sizet), sizeof(char));
    if (ret == NULL) {
        return (NULL);
    }

    if (recv(socket, ret, sizet - 1, 0) <= 0) {
        free(ret);
        return (NULL);
    }

    return (ret);
}

/* Receive a TCP packet (from an open socket) */
int OS_RecvTCPBuffer(int socket, char *buffer, int sizet)
{
    int retsize;

    if ((retsize = recv(socket, buffer, sizet - 1, 0)) > 0) {
        buffer[retsize] = '\0';
        return (0);
    }
    return (-1);
}

/* Receive a UDP packet */
char *OS_RecvUDP(int socket, int sizet)
{
    char *ret;

    ret = (char *) calloc((sizet), sizeof(char));
    if (ret == NULL) {
        return (NULL);
    }

    if ((recv(socket, ret, sizet - 1, 0)) < 0) {
        free(ret);
        return (NULL);
    }

    return (ret);
}

/* Receives a message from a connected UDP socket */
int OS_RecvConnUDP(int socket, char *buffer, int buffer_size)
{
    int recv_b;

    recv_b = recv(socket, buffer, buffer_size, 0);
    if (recv_b < 0) {
        return (0);
    }

    buffer[recv_b] = '\0';

    return (recv_b);
}

#ifndef WIN32
/* Receive a message from a Unix socket */
int OS_RecvUnix(int socket, int sizet, char *ret)
{
    struct sockaddr_un n_us;
    socklen_t us_l = sizeof(n_us);
    ssize_t recvd;
    ret[sizet] = '\0';

    if ((recvd = recvfrom(socket, ret, sizet - 1, 0,
                          (struct sockaddr *)&n_us, &us_l)) < 0) {
        return (0);
    }

    ret[recvd] = '\0';
    return ((int)recvd);
}

/* Send a message using a Unix socket
 * Returns the OS_SOCKETERR if it fails
 */
int OS_SendUnix(int socket, const char *msg, int size)
{
    if (size == 0) {
        size = strlen(msg) + 1;
    }

    if (send(socket, msg, size, 0) < size) {
        if (errno == ENOBUFS) {
            return (OS_SOCKBUSY);
        }

        return (OS_SOCKTERR);
    }

    return (OS_SUCCESS);
}
#endif

/* Calls gethostbyname (tries x attempts) */
char *OS_GetHost(const char *host, unsigned int attempts)
{
    unsigned int i = 0;
    size_t sz;
    char *ip;
    struct hostent *h;

    if (host == NULL) {
        return (NULL);
    }

    while (i <= attempts) {
        if ((h = gethostbyname(host)) == NULL) {
            sleep(i++);
            continue;
        }

        sz = strlen(inet_ntoa(*((struct in_addr *)h->h_addr))) + 1;
        if ((ip = (char *) calloc(sz, sizeof(char))) == NULL) {
            return (NULL);
        }

        strncpy(ip, inet_ntoa(*((struct in_addr *)h->h_addr)), sz - 1);

        return (ip);
    }

    return (NULL);
}

int OS_CloseSocket(int socket)
{
#ifdef WIN32
    return (closesocket(socket));
#else
    return (close(socket));
#endif /* WIN32 */
}

int OS_SetRecvTimeout(int socket, long seconds, long useconds)
{
    struct timeval tv = { seconds, useconds };
    return setsockopt(socket, SOL_SOCKET, SO_RCVTIMEO, (const void *)&tv, sizeof(tv));
}

int OS_SetSendTimeout(int socket, int seconds)
{
    struct timeval tv = { seconds, 0 };
    return setsockopt(socket, SOL_SOCKET, SO_SNDTIMEO, (const void *)&tv, sizeof(tv));
}

/* Send secure TCP message
 * This function prepends a header containing message size as 4-byte little-endian unsigned integer.
 * Return 0 on success or OS_SOCKTERR on error.
 */
int OS_SendSecureTCP(int sock, uint32_t size, const void * msg) {
    int retval;
    void * buffer;
    size_t bufsz = size + sizeof(uint32_t);

    os_malloc(bufsz, buffer);
    *(uint32_t *)buffer = wnet_order(size);
    memcpy(buffer + sizeof(uint32_t), msg, size);
    retval = send(sock, buffer, bufsz, 0) == (ssize_t)bufsz ? 0 : OS_SOCKTERR;

    free(buffer);
    return retval;
}


/* Receive secure TCP message
 * This function reads a header containing message size as 4-byte little-endian unsigned integer.
 * Return recvval on success or OS_SOCKTERR on error.
 */
int OS_RecvSecureTCP(int sock, char * ret,uint32_t size) {
    ssize_t recvval, recvb;
    uint32_t msgsize;

    recvval = recv(sock, (char *) &msgsize, sizeof(msgsize), MSG_WAITALL);

    switch(recvval) {
        case -1:
            return recvval;
            break;

        case 0:
            return recvval;
            break;
    }

    msgsize = wnet_order(msgsize);

    if(msgsize > size){
        return OS_SOCKTERR;
    }

    recvb = recv(sock, ret, msgsize, MSG_WAITALL);

    if (recvb == (int32_t) msgsize && msgsize < size) {
        ret[msgsize] = '\0';
    }

    return recvb;
}


ssize_t OS_RecvSecureTCP_Dynamic(int sock, char **ret) {
    ssize_t recvval, recvmsg = 0;
    char *dyn_buffer;
    const size_t bufsz = 512;
    char static_buf[bufsz+1];
    uint64_t msgsize;

    recvval = recv(sock, static_buf, bufsz, 0);

    switch(recvval){

        case -1:
            return -1;

        case 0:
            return 0;
    }

    static_buf[recvval] = '\0';

    if (static_buf[0] == '!') {
        char * c;
        char * data;

        if (c = strchr(static_buf, ' '), c) {
            *c = '\0';
            data = c + 1;

            if (msgsize = strtoul(static_buf + 1, &c, 10), *c) {
                merror("At OS_RecvSecureTCP(): invalid message size");
                return -1;
            }

            if(msgsize > MAX_DYN_STR) {
                return OS_MAXLEN;
            }
        } else {
            merror("At OS_RecvSecureTCP(): invalid message received");
            return -1;
        }

        os_malloc(msgsize + 1, *ret);
        memcpy(*ret, data, msgsize);
        recvval = strlen(data);

        if ((uint32_t)recvval < msgsize) {
            recvmsg = recv(sock, *ret + recvval, msgsize - recvval, MSG_WAITALL);

            switch(recvmsg){
                case -1:
                case 0:
                    free(*ret);
                    return 0;
            }
        }
        *(*ret + msgsize) = '\0';
        return msgsize;
    }
    else {
        os_malloc(OS_MAXSTR + 2, dyn_buffer);

        recvmsg = recv(sock, dyn_buffer + 1, OS_MAXSTR, 0);

        switch(recvmsg){
            case -1:
                free(dyn_buffer);
                return -1;

            case 0:
                free(dyn_buffer);
                return 0;
        }

        dyn_buffer[recvmsg + 1] = '\0';
        *ret = dyn_buffer;

        return recvmsg;
    }
}

// Byte ordering

uint32_t wnet_order(uint32_t value) {
#if defined(__sparc__) || defined(__BIG_ENDIAN__) || (defined(__BYTE_ORDER__) && defined(__ORDER_BIG_ENDIAN__) && __BYTE_ORDER__ == __ORDER_BIG_ENDIAN__) || defined(OS_BIG_ENDIAN)
    return (value >> 24) | (value << 24) | ((value & 0xFF0000) >> 8) | ((value & 0xFF00) << 8);
#else
    return value;
#endif
}


uint32_t wnet_order_big(uint32_t value) {
#if defined(__sparc__) || defined(__BIG_ENDIAN__) || (defined(__BYTE_ORDER__) && defined(__ORDER_BIG_ENDIAN__) && __BYTE_ORDER__ == __ORDER_BIG_ENDIAN__) || defined(OS_BIG_ENDIAN)
    return value;
#else
    return (value >> 24) | (value << 24) | ((value & 0xFF0000) >> 8) | ((value & 0xFF00) << 8);
#endif
}

/* Set the maximum buffer size for the socket */
int OS_SetSocketSize(int sock, int mode, int max_msg_size) {

    int len;
    socklen_t optlen = sizeof(len);

    if (mode == RECV_SOCK) {

        /* Get current maximum size */
        if (getsockopt(sock, SOL_SOCKET, SO_RCVBUF, (void *)&len, &optlen) == -1) {
            return -1;
        }

        /* Set maximum message size */
        if (len < max_msg_size) {
            len = max_msg_size;
            if (setsockopt(sock, SOL_SOCKET, SO_RCVBUF, (const void *)&len, optlen) < 0) {
                return -1;
            }
        }

    } else if (mode == SEND_SOCK) {

        /* Get current maximum size */
        if (getsockopt(sock, SOL_SOCKET, SO_SNDBUF, (void *)&len, &optlen) == -1) {
            return -1;
        }

        /* Set maximum message size */
        if (len < max_msg_size) {
            len = max_msg_size;
            if (setsockopt(sock, SOL_SOCKET, SO_SNDBUF, (const void *)&len, optlen) < 0) {
                return -1;
            }
        }
    }

    return 0;
}


/* Send secure TCP to Cluster message
 * Return 0 on success or OS_SOCKTERR on error.
 */
int OS_SendSecureTCPCluster(int sock, const void * command, const void * payload, size_t length) {
    const unsigned COMMAND_SIZE = 12;
    const unsigned HEADER_SIZE =  8;
    const unsigned MAX_PAYLOAD_SIZE = 1000000;
    int retval;
    char * buffer = NULL;
<<<<<<< HEAD
    uint32_t counter = os_random() % 4294967295UL;
=======
    uint32_t counter = (uint32_t)os_random();
>>>>>>> 8d605f1d
    size_t cmd_length = 0;
    size_t buffer_size = 0;

    if(!command){
        merror("Empty command, not sending message to cluster");
        return -1;
    }

    if (length > MAX_PAYLOAD_SIZE) {
        merror("Data of length %u exceeds maximum allowed %u", (unsigned)length, MAX_PAYLOAD_SIZE);
        return -1;
    }

    cmd_length = strlen(command);

    if(cmd_length > COMMAND_SIZE){
        merror("Command of length %u exceeds maximum allowed %u", (unsigned)cmd_length, COMMAND_SIZE);
        return -1;
    }

    // Cluster message: [counter:4][length:4][command:12][payload]
    buffer_size = HEADER_SIZE + COMMAND_SIZE + length;
    os_malloc(buffer_size, buffer);
    *(uint32_t *)buffer = wnet_order_big(counter);
    *(uint32_t *)(buffer + 4) = wnet_order_big(length);
    memcpy(buffer + HEADER_SIZE, command, cmd_length);
    buffer[HEADER_SIZE + cmd_length] = ' ';
    memset(buffer + HEADER_SIZE + cmd_length + 1, '-', COMMAND_SIZE - cmd_length - 1);
    memcpy(buffer + HEADER_SIZE + COMMAND_SIZE, payload, length);

    retval = send(sock, buffer, buffer_size, 0) == (ssize_t)buffer_size ? 0 : OS_SOCKTERR;

    free(buffer);
    return retval;
}


/* Receive secure TCP message
 * Return recvval on success or OS_SOCKTERR on error.
 */
int OS_RecvSecureClusterTCP(int sock, char * ret, size_t length) {
    int recvval;
    const unsigned CMD_SIZE = 12;
    const uint32_t HEADER_SIZE = 8 + CMD_SIZE;
    uint32_t size = 0;
    char buffer[HEADER_SIZE];

    recvval = recv(sock, buffer, HEADER_SIZE, MSG_WAITALL);

    switch(recvval){
        case -1:
            return recvval;
            break;

        case 0:
            return recvval;
            break;

        default:
            if ((uint32_t)recvval != HEADER_SIZE) {
                return -1;
            }
    }

    size = wnet_order_big(*(uint32_t*)(buffer + 4));

    if (size > length) {
        mwarn("Cluster message size (%u) exceeds buffer length (%u)", (unsigned)size, (unsigned)length);
        return -1;
    }

    /* Read the payload */
    return recv(sock, ret, size, MSG_WAITALL);
}<|MERGE_RESOLUTION|>--- conflicted
+++ resolved
@@ -732,11 +732,7 @@
     const unsigned MAX_PAYLOAD_SIZE = 1000000;
     int retval;
     char * buffer = NULL;
-<<<<<<< HEAD
-    uint32_t counter = os_random() % 4294967295UL;
-=======
     uint32_t counter = (uint32_t)os_random();
->>>>>>> 8d605f1d
     size_t cmd_length = 0;
     size_t buffer_size = 0;
 
