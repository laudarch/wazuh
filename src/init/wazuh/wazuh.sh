--- conflicted
+++ resolved
@@ -169,13 +169,10 @@
     rm -f $DIRECTORY/active-response/bin/npf.sh
     rm -f $DIRECTORY/active-response/bin/ipfw.sh
     rm -f $DIRECTORY/active-response/bin/ipfw_mac.sh
-<<<<<<< HEAD
-    rm -f $DIRECTORY/active-response/bin/host-deny.sh
-=======
     rm -f $DIRECTORY/active-response/bin/firewalld-drop.sh
     rm -f $DIRECTORY/active-response/bin/disable-account.sh
+    rm -f $DIRECTORY/active-response/bin/host-deny.sh
+    rm -f $DIRECTORY/active-response/bin/ip-customblock.sh
     rm -f $DIRECTORY/active-response/bin/restart-ossec.sh
-    rm -f $DIRECTORY/active-response/bin/ip-customblock.sh
     rm -f $DIRECTORY/active-response/bin/route-null.sh
->>>>>>> b64b83c2
 }