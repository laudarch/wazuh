#!/bin/sh

# Copyright (C) 2015-2020, Wazuh Inc.
# March 6, 2019.
#
# This program is free software; you can redistribute it
# and/or modify it under the terms of the GNU General Public
# License (version 2) as published by the FSF - Free Software
# Foundation.

# Load ossec-init variables
. /etc/ossec-init.conf

# Set default sed alias
sed="sed -ri"
# By default, use gnu sed (gsed).
use_unix_sed="False"

# Special function to use generic sed
unix_sed() {
    sed_expression="$1"
    target_file="$2"

    sed "${sed_expression}" "${target_file}" > "${target_file}.tmp"
    cat "${target_file}.tmp" > "${target_file}"
    rm "${target_file}.tmp"
}

# Update the value of a XML tag inside the ossec.conf
edit_value_tag() {
<<<<<<< HEAD

    if [ ! -z "$1" ] && [ ! -z "$2" ]; then
=======
    if [ "$#" = "2" ] && [ ! -z "$2" ]; then
>>>>>>> cb7506c5
        if [ "${use_unix_sed}" = "False" ] ; then
            ${sed} "s#<$1>.*</$1>#<$1>$2</$1>#g" "${DIRECTORY}/etc/ossec.conf"
        else
            unix_sed "s#<$1>.*</$1>#<$1>$2</$1>#g" "${DIRECTORY}/etc/ossec.conf"
        fi
    fi

    if [ $? != 0 ] ; then
        echo "$(date '+%Y/%m/%d %H:%M:%S') agent-auth: Error updating $2 with variable $1." >> ${DIRECTORY}/logs/ossec.log
    fi
}

# Change address block of the ossec.conf
add_adress_block() {
    # Getting function parameters on new variable
    SET_ADDRESSES="$@"

    # Remove the server configuration
    if [ "${use_unix_sed}" = "False" ] ; then
        ${sed} "/<server>/,/\/server>/d" ${DIRECTORY}/etc/ossec.conf
    else
        unix_sed "/<server>/,/\/server>/d" "${DIRECTORY}/etc/ossec.conf"
    fi

    # Get the client configuration generated by gen_ossec.sh
    start_config="$(grep -n "<client>" ${DIRECTORY}/etc/ossec.conf | cut -d':' -f 1)"
    end_config="$(grep -n "</client>" ${DIRECTORY}/etc/ossec.conf | cut -d':' -f 1)"
    start_config=$(( start_config + 1 ))
    end_config=$(( end_config - 1 ))
    client_config="$(sed -n "${start_config},${end_config}p" ${DIRECTORY}/etc/ossec.conf)"

    # Remove the client configuration
    if [ "${use_unix_sed}" = "False" ] ; then
        ${sed} "/<client>/,/\/client>/d" ${DIRECTORY}/etc/ossec.conf
    else
        unix_sed "/<client>/,/\/client>/d" "${DIRECTORY}/etc/ossec.conf"
    fi

    # Write the client configuration block
    echo "<ossec_config>" >> ${DIRECTORY}/etc/ossec.conf
    echo "  <client>" >> ${DIRECTORY}/etc/ossec.conf
    for i in ${SET_ADDRESSES};
    do
        echo "    <server>" >> ${DIRECTORY}/etc/ossec.conf
        echo "      <address>$i</address>" >> ${DIRECTORY}/etc/ossec.conf
        echo "      <port>1514</port>" >> ${DIRECTORY}/etc/ossec.conf
        echo "      <protocol>udp</protocol>" >> ${DIRECTORY}/etc/ossec.conf
        echo "    </server>" >> ${DIRECTORY}/etc/ossec.conf
    done

    echo "${client_config}" >> ${DIRECTORY}/etc/ossec.conf
    echo "  </client>" >> ${DIRECTORY}/etc/ossec.conf
    echo "</ossec_config>" >> ${DIRECTORY}/etc/ossec.conf
}

# Add new parameter to the list of options
add_parameter () {
    if [ ! -z "$3" ]; then
        OPTIONS="$1 $2 $3"
    fi
    echo ${OPTIONS}
}

# Get variables that we changed in new develop
get_deprecated_vars () {
    if [ ! -z "${WAZUH_MANAGER_IP}" ] && [ -z "${WAZUH_MANAGER}" ]; then
        WAZUH_MANAGER=${WAZUH_MANAGER_IP}
    fi
    if [ ! -z "${WAZUH_AUTHD_SERVER}" ] && [ -z "${WAZUH_REGISTRATION_SERVER}" ]; then
        WAZUH_REGISTRATION_SERVER=${WAZUH_AUTHD_SERVER}
    fi
    if [ ! -z "${WAZUH_AUTHD_PORT}" ] && [ -z "${WAZUH_REGISTRATION_PORT}" ]; then
        WAZUH_REGISTRATION_PORT=${WAZUH_AUTHD_PORT}
    fi
    if [ ! -z "${WAZUH_PASSWORD}" ] && [ -z "${WAZUH_REGISTRATION_PASSWORD}" ]; then
        WAZUH_REGISTRATION_PASSWORD=${WAZUH_PASSWORD}
    fi
    if [ ! -z "${WAZUH_NOTIFY_TIME}" ] && [ -z "${WAZUH_KEEP_ALIVE_INTERVAL}" ]; then
        WAZUH_KEEP_ALIVE_INTERVAL=${WAZUH_NOTIFY_TIME}
    fi
    if [ ! -z "${WAZUH_CERTIFICATE}" ] && [ -z "${WAZUH_REGISTRATION_CA}" ]; then
        WAZUH_REGISTRATION_CA=${WAZUH_CERTIFICATE}
    fi
    if [ ! -z "${WAZUH_PEM}" ] && [ -z "${WAZUH_REGISTRATION_CERTIFICATE}" ]; then
        WAZUH_REGISTRATION_CERTIFICATE=${WAZUH_PEM}
    fi
    if [ ! -z "${WAZUH_KEY}" ] && [ -z "${WAZUH_REGISTRATION_KEY}" ]; then
        WAZUH_REGISTRATION_KEY=${WAZUH_KEY}
    fi
    if [ ! -z "${WAZUH_GROUP}" ] && [ -z "${WAZUH_AGENT_GROUP}" ]; then
        WAZUH_AGENT_GROUP=${WAZUH_GROUP}
    fi
}

# Set all defined variables from environment
set_vars () {
    export WAZUH_MANAGER=$(launchctl getenv WAZUH_MANAGER)
    export WAZUH_MANAGER_PORT=$(launchctl getenv WAZUH_MANAGER_PORT)
    export WAZUH_PROTOCOL=$(launchctl getenv WAZUH_PROTOCOL)
    export WAZUH_REGISTRATION_SERVER=$(launchctl getenv WAZUH_REGISTRATION_SERVER)
    export WAZUH_REGISTRATION_PORT=$(launchctl getenv WAZUH_REGISTRATION_PORT)
    export WAZUH_REGISTRATION_PASSWORD=$(launchctl getenv WAZUH_REGISTRATION_PASSWORD)
    export WAZUH_KEEP_ALIVE_INTERVAL=$(launchctl getenv WAZUH_KEEP_ALIVE_INTERVAL)
    export WAZUH_TIME_RECONNECT=$(launchctl getenv WAZUH_TIME_RECONNECT)
    export WAZUH_REGISTRATION_CA=$(launchctl getenv WAZUH_REGISTRATION_CA)
    export WAZUH_REGISTRATION_CERTIFICATE=$(launchctl getenv WAZUH_REGISTRATION_CERTIFICATE)
    export WAZUH_REGISTRATION_KEY=$(launchctl getenv WAZUH_REGISTRATION_KEY)
    export WAZUH_AGENT_NAME=$(launchctl getenv WAZUH_AGENT_NAME)
    export WAZUH_AGENT_GROUP=$(launchctl getenv WAZUH_AGENT_GROUP)

    # The following variables are yet supported but all of them are deprecated
    export WAZUH_MANAGER_IP=$(launchctl getenv WAZUH_MANAGER_IP)
    export WAZUH_NOTIFY_TIME=$(launchctl getenv WAZUH_NOTIFY_TIME)
    export WAZUH_AUTHD_SERVER=$(launchctl getenv WAZUH_AUTHD_SERVER)
    export WAZUH_AUTHD_PORT=$(launchctl getenv WAZUH_AUTHD_PORT)
    export WAZUH_PASSWORD=$(launchctl getenv WAZUH_PASSWORD)
    export WAZUH_GROUP=$(launchctl getenv WAZUH_GROUP)
    export WAZUH_CERTIFICATE=$(launchctl getenv WAZUH_CERTIFICATE)
    export WAZUH_KEY=$(launchctl getenv WAZUH_KEY)
    export WAZUH_PEM=$(launchctl getenv WAZUH_PEM)
}

# Remove all defined variables from environment
unset_vars() {

    OS=$1
    # String of variables that we could use
    vars="WAZUH_MANAGER_IP WAZUH_PROTOCOL WAZUH_MANAGER_PORT WAZUH_NOTIFY_TIME \
          WAZUH_TIME_RECONNECT WAZUH_AUTHD_SERVER WAZUH_AUTHD_PORT WAZUH_PASSWORD \
          WAZUH_AGENT_NAME WAZUH_GROUP WAZUH_CERTIFICATE WAZUH_KEY WAZUH_PEM \
          WAZUH_MANAGER WAZUH_REGISTRATION_SERVER WAZUH_REGISTRATION_PORT \
          WAZUH_REGISTRATION_PASSWORD WAZUH_KEEP_ALIVE_INTERVAL WAZUH_REGISTRATION_CA \
          WAZUH_REGISTRATION_CERTIFICATE WAZUH_REGISTRATION_KEY WAZUH_AGENT_GROUP"


    for var in ${vars}; do
        if [ "${OS}" = "Darwin" ]; then
            launchctl unsetenv ${var}
        fi
        unset ${var}
    done
}

# Function to convert strings to lower version
tolower () {
   echo $1 | tr '[:upper:]' '[:lower:]'
}

# Main function the script begin here
main () {

    uname_s=$(uname -s)

    # Check what kind of system we are working with
    if [ "${uname_s}" = "Darwin" ]; then
        sed="sed -ire"
        set_vars
    elif [ "${uname_s}" = "AIX" ] || [ "${uname_s}" = "SunOS" ] || [ "${uname_s}" = "HP-UX" ]; then
        use_unix_sed="True"
    fi

<<<<<<< HEAD
    get_deprecated_vars

    if [ ! -s ${DIRECTORY}/etc/client.keys ] && [ ! -z "${WAZUH_MANAGER}" ]; then
=======
    if [ ! -z ${WAZUH_MANAGER} ]; then
>>>>>>> cb7506c5
        if [ ! -f ${DIRECTORY}/logs/ossec.log ]; then
            touch -f ${DIRECTORY}/logs/ossec.log
            chmod 660 ${DIRECTORY}/logs/ossec.log
            chown root:ossec ${DIRECTORY}/logs/ossec.log
        fi

        # Check if multiples IPs are defined in variable WAZUH_MANAGER_IP
        WAZUH_MANAGER=$(echo ${WAZUH_MANAGER} | sed "s#,#;#g")
        ADDRESSES="$(echo ${WAZUH_MANAGER} | awk '{split($0,a,",")} END{ for (i in a) { print a[i] } }' |  tr '\n' ' ')"
        if echo ${ADDRESSES} | grep ' ' > /dev/null 2>&1 ; then
            # Get uniques values
            ADDRESSES=$(echo "${ADDRESSES}" | tr ' ' '\n' | sort -u | tr '\n' ' ')
            add_adress_block "${ADDRESSES}"
            if [ -z "${WAZUH_REGISTRATION_SERVER}" ]; then
                WAZUH_REGISTRATION_SERVER=$(echo ${WAZUH_MANAGER} | cut -d' ' -f 1)
            fi
        else
            # Single address
            edit_value_tag "address" ${WAZUH_MANAGER}
            if [ -z "${WAZUH_REGISTRATION_SERVER}" ]; then
                WAZUH_REGISTRATION_SERVER=${WAZUH_MANAGER}
            fi
        fi

        # Options to be modified in ossec.conf
        edit_value_tag "protocol" "$(tolower ${WAZUH_PROTOCOL})"
        edit_value_tag "port" ${WAZUH_MANAGER_PORT}
        edit_value_tag "notify_time" ${WAZUH_KEEP_ALIVE_INTERVAL}
        edit_value_tag "time-reconnect" ${WAZUH_TIME_RECONNECT}

<<<<<<< HEAD
    # Throw error if agent is already registered (client keys with key).
    elif [ -s ${DIRECTORY}/etc/client.keys ] && [ ! -z "${WAZUH_MANAGER}" ]; then
        echo "$(date '+%Y/%m/%d %H:%M:%S') agent-auth: ERROR: The agent is already registered." >> ${DIRECTORY}/logs/ossec.log
    fi

    if [ ! -s ${DIRECTORY}/etc/client.keys ] && [ ! -z "${WAZUH_REGISTRATION_SERVER}" ]; then
        # Options to be used at register time.
=======
    fi

    if [ ! -z ${WAZUH_REGISTRATION_SERVER} ]; then

        # Options to be used in register time.
>>>>>>> cb7506c5
        OPTIONS="-m ${WAZUH_REGISTRATION_SERVER}"
        OPTIONS=$(add_parameter "${OPTIONS}" "-p" "${WAZUH_REGISTRATION_PORT}")
        OPTIONS=$(add_parameter "${OPTIONS}" "-P" "${WAZUH_REGISTRATION_PASSWORD}")
        OPTIONS=$(add_parameter "${OPTIONS}" "-A" "${WAZUH_AGENT_NAME}")
        OPTIONS=$(add_parameter "${OPTIONS}" "-G" "${WAZUH_AGENT_GROUP}")
        OPTIONS=$(add_parameter "${OPTIONS}" "-v" "${WAZUH_REGISTRATION_CA}")
        OPTIONS=$(add_parameter "${OPTIONS}" "-k" "${WAZUH_REGISTRATION_KEY}")
        OPTIONS=$(add_parameter "${OPTIONS}" "-x" "${WAZUH_REGISTRATION_CERTIFICATE}")
        ${DIRECTORY}/bin/agent-auth ${OPTIONS} >> ${DIRECTORY}/logs/ossec.log 2>/dev/null
    fi

    unset_vars ${uname_s}
}

# Start script execution
main<|MERGE_RESOLUTION|>--- conflicted
+++ resolved
@@ -28,12 +28,8 @@
 
 # Update the value of a XML tag inside the ossec.conf
 edit_value_tag() {
-<<<<<<< HEAD
 
     if [ ! -z "$1" ] && [ ! -z "$2" ]; then
-=======
-    if [ "$#" = "2" ] && [ ! -z "$2" ]; then
->>>>>>> cb7506c5
         if [ "${use_unix_sed}" = "False" ] ; then
             ${sed} "s#<$1>.*</$1>#<$1>$2</$1>#g" "${DIRECTORY}/etc/ossec.conf"
         else
@@ -195,13 +191,9 @@
         use_unix_sed="True"
     fi
 
-<<<<<<< HEAD
     get_deprecated_vars
 
-    if [ ! -s ${DIRECTORY}/etc/client.keys ] && [ ! -z "${WAZUH_MANAGER}" ]; then
-=======
     if [ ! -z ${WAZUH_MANAGER} ]; then
->>>>>>> cb7506c5
         if [ ! -f ${DIRECTORY}/logs/ossec.log ]; then
             touch -f ${DIRECTORY}/logs/ossec.log
             chmod 660 ${DIRECTORY}/logs/ossec.log
@@ -232,21 +224,11 @@
         edit_value_tag "notify_time" ${WAZUH_KEEP_ALIVE_INTERVAL}
         edit_value_tag "time-reconnect" ${WAZUH_TIME_RECONNECT}
 
-<<<<<<< HEAD
-    # Throw error if agent is already registered (client keys with key).
-    elif [ -s ${DIRECTORY}/etc/client.keys ] && [ ! -z "${WAZUH_MANAGER}" ]; then
-        echo "$(date '+%Y/%m/%d %H:%M:%S') agent-auth: ERROR: The agent is already registered." >> ${DIRECTORY}/logs/ossec.log
-    fi
-
-    if [ ! -s ${DIRECTORY}/etc/client.keys ] && [ ! -z "${WAZUH_REGISTRATION_SERVER}" ]; then
-        # Options to be used at register time.
-=======
     fi
 
     if [ ! -z ${WAZUH_REGISTRATION_SERVER} ]; then
 
         # Options to be used in register time.
->>>>>>> cb7506c5
         OPTIONS="-m ${WAZUH_REGISTRATION_SERVER}"
         OPTIONS=$(add_parameter "${OPTIONS}" "-p" "${WAZUH_REGISTRATION_PORT}")
         OPTIONS=$(add_parameter "${OPTIONS}" "-P" "${WAZUH_REGISTRATION_PASSWORD}")
