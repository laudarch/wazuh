--- conflicted
+++ resolved
@@ -31,13 +31,8 @@
     print_out("    -f          Run in foreground");
     print_out("    -u <user>   User to run as (default: %s)", USER);
     print_out("    -g <group>  Group to run as (default: %s)", GROUPGLOBAL);
-<<<<<<< HEAD
-    print_out("    -c <config> Configuration file to use (default: %s)", DEFAULTCPATH_MANAGER);
-    print_out("    -D <dir>    Directory to chroot into (default: %s)", DEFAULTDIR);
-=======
-    print_out("    -c <config> Configuration file to use (default: %s)", OSSECCONF);
+    print_out("    -c <config> Configuration file to use (default: %s)", WAZUHCONF_MANAGER);
     print_out("    -D <dir>    Directory to chroot and chdir into (default: %s)", home_path);
->>>>>>> 5a2c3b8d
     print_out("    -n          Disable agent monitoring.");
     print_out("    -w <sec>    Time (sec.) to wait before rotating logs and alerts.");
     print_out(" ");
@@ -53,11 +48,7 @@
     gid_t gid;
     const char *user = USER;
     const char *group = GROUPGLOBAL;
-<<<<<<< HEAD
-    const char *cfg = DEFAULTCPATH_MANAGER;
-=======
-    const char *cfg = OSSECCONF;
->>>>>>> 5a2c3b8d
+    const char *cfg = WAZUHCONF_MANAGER;
     short day_wait = -1;
     char * end;
     int debug_level = 0;
