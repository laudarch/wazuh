/*
 * Wazuh DBSYNC
 * Copyright (C) 2015-2020, Wazuh Inc.
 * June 11, 2020.
 *
 * This program is free software; you can redistribute it
 * and/or modify it under the terms of the GNU General Public
 * License (version 2) as published by the FSF - Free Software
 * Foundation.
 */

#ifndef _SQLITE_DBENGINE_H
#define _SQLITE_DBENGINE_H

#include <tuple>
#include <iostream>
#include "dbengine.h"
#include "sqlite_wrapper_factory.h"
#include "isqlite_wrapper.h"

constexpr auto TEMP_TABLE_SUBFIX {"_TEMP"};

constexpr auto STATUS_FIELD_NAME {"db_status_field_dm"};
constexpr auto STATUS_FIELD_TYPE {"INTEGER"};

const std::vector<std::string> InternalColumnNames = 
{
    { STATUS_FIELD_NAME }
};

enum ColumnType
{
    Unknown = 0,
    Text,
    Integer,
    BigInt,
    UnsignedBigInt,
    Double,
    Blob,
};

const std::map<ColumnType, std::string> kColumnTypeNames = 
{
    { Unknown        , "UNKNOWN"         },
    { Text           , "TEXT"            },
    { Integer        , "INTEGER"         },
    { BigInt         , "BIGINT"          },
    { UnsignedBigInt , "UNSIGNED BIGINT" },
    { Double         , "DOUBLE"          },
    { Blob           , "BLOB"            },
};

enum TableHeader 
{
    CID = 0,
    Name,
    Type,
    PK,
    TXNStatusField
}; 

using ColumnData = 
    std::tuple<int32_t, std::string, ColumnType, bool, bool>;

using TableColumns =
    std::vector<ColumnData>;

enum GenericTupleIndex
{
    GenType = 0,
    GenString,
    GenInteger,
    GenBigInt,
    GenUnsignedBigInt,
    GenDouble
}; 

using TableField = 
    std::tuple<int32_t, std::string, int32_t, int64_t, uint64_t, double_t>;

using Row = std::map<std::string, TableField>;

enum ResponseType
{
    RTJson = 0,
    RTCallback
}; 

class dbengine_error : public DbSync::dbsync_error
{
public:
    explicit dbengine_error(const std::pair<int, std::string>& exceptionInfo)
    : DbSync::dbsync_error
    { 
        exceptionInfo.first, "dbEngine: " + exceptionInfo.second
    }
    {}
};
class SQLiteDBEngine : public DbSync::IDbEngine 
{
    public:
        SQLiteDBEngine(const std::shared_ptr<ISQLiteFactory>& sqliteFactory,
                       const std::string& path,
                       const std::string& tableStmtCreation);
        ~SQLiteDBEngine();
        
<<<<<<< HEAD
        void execute(const std::string& query) override;

        void select(const std::string& query,
                            nlohmann::json& result) override;

        void bulkInsert(const std::string& table,
=======
        virtual void bulkInsert(const std::string& table,
>>>>>>> e7452c18
                                const nlohmann::json& data) override;

        void refreshTableData(const nlohmann::json& data,
                                      const DbSync::ResultCallback callback) override;

        void syncTableRowData(const std::string& table,
                                      const nlohmann::json& data,
                                      const DbSync::ResultCallback callback) override;
<<<<<<< HEAD
        void setMaxRows(const std::string& table,
                        const unsigned long long maxRows) override;
=======

        virtual void initializeStatusField(const std::vector<std::string>& tableNames) override;

        virtual void deleteRowsByStatusField(const std::vector<std::string>& tableNames) override;

>>>>>>> e7452c18
    private:
        void initialize(const std::string& path,
                        const std::string& tableStmtCreation);

        bool cleanDB(const std::string& path);

        size_t loadTableData(const std::string& table);

        bool loadFieldData(const std::string& table);

        std::string buildInsertBulkDataSqlQuery(const std::string& table);

        std::string buildDeleteBulkDataSqlQuery(const std::string& table, 
                                                const std::vector<std::string>& primaryKeyList);

        ColumnType columnTypeName(const std::string& type);

        void bindJsonData(std::unique_ptr<SQLite::IStatement>const & stmt, 
                          const ColumnData& cd,
                          const nlohmann::json::value_type& valueType);

        bool createCopyTempTable(const std::string& table);

        bool getTableCreateQuery(const std::string& table,
                                 std::string& resultQuery);

        bool getPrimaryKeysFromTable(const std::string& table,
                                     std::vector<std::string>& primaryKeyList);

        bool removeNotExistsRows(const std::string& table,
                                 const std::vector<std::string>& primaryKeyList,
                                 const DbSync::ResultCallback callback);

        bool insertNewRows(const std::string& table,
                           const std::vector<std::string>& primaryKeyList,
                           const DbSync::ResultCallback callback);

        bool deleteRows(const std::string& table,
                        const std::vector<std::string>& primaryKeyList,
                        const std::vector<Row>& rowsToRemove);

        int32_t getTableData(std::unique_ptr<SQLite::IStatement>const & stmt,
                             const int32_t index,
                             const ColumnType& type,
                             const std::string& fieldName,
                             Row& row);

        int32_t bindFieldData(std::unique_ptr<SQLite::IStatement>const & stmt,
                              const int32_t index,
                              const TableField& fieldData);

        std::string buildLeftOnlyQuery(const std::string& t1,
                                       const std::string& t2,
                                       const std::vector<std::string>& primaryKeyList,
                                       const bool returnOnlyPKFields = false);

        bool getLeftOnly(const std::string& t1,
                         const std::string& t2,
                         const std::vector<std::string>& primaryKeyList,
                         std::vector<Row>& returnRows);

        bool getPKListLeftOnly(const std::string& t1,
                               const std::string& t2,
                               const std::vector<std::string>& primaryKeyList,
                               std::vector<Row>& returnRows);

        void bulkInsert(const std::string& table, const std::vector<Row>& data);

        void deleteTempTable(const std::string& table);

        std::string buildModifiedRowsQuery(const std::string& t1,
                                           const std::string& t2,
                                           const std::vector<std::string>& primaryKeyList);

        int changeModifiedRows(const std::string& table,
                               const std::vector<std::string>& primaryKeyList,
                               const DbSync::ResultCallback callback);

        std::string buildUpdateDataSqlQuery(const std::string& table,
                                            const std::vector<std::string>& primaryKeyList,
                                            const Row& row,
                                            const std::pair<const std::string, TableField> &field);

        bool getRowsToModify(const std::string& table,
                             const std::vector<std::string>& primaryKeyList,
                             std::vector<Row>& rowKeysValue);

        bool updateRows(const std::string& table,
                        const std::vector<std::string>& primaryKeyList,
                        std::vector<Row>& rowKeysValue);

        bool getFieldValueFromTuple(const std::pair<const std::string, TableField> &value,
                                    std::string& resultValue,
                                    const bool quotationMarks = false);

        bool getFieldValueFromTuple(const std::pair<const std::string, TableField> &value,
                                    nlohmann::json& object);

        SQLiteDBEngine(const SQLiteDBEngine&) = delete;

        SQLiteDBEngine& operator=(const SQLiteDBEngine&) = delete;

        std::unique_ptr<SQLite::IStatement>const& getStatement(const std::string& sql);

        std::map<std::string, TableColumns> m_tableFields;
        std::map<std::string, std::unique_ptr<SQLite::IStatement>> m_statementsCache;
        std::shared_ptr<ISQLiteFactory> m_sqliteFactory;
        std::shared_ptr<SQLite::IConnection> m_sqliteConnection;

};

#endif // _SQLITE_DBENGINE_H<|MERGE_RESOLUTION|>--- conflicted
+++ resolved
@@ -104,34 +104,23 @@
                        const std::string& tableStmtCreation);
         ~SQLiteDBEngine();
         
-<<<<<<< HEAD
-        void execute(const std::string& query) override;
-
-        void select(const std::string& query,
-                            nlohmann::json& result) override;
-
         void bulkInsert(const std::string& table,
-=======
-        virtual void bulkInsert(const std::string& table,
->>>>>>> e7452c18
-                                const nlohmann::json& data) override;
+                        const nlohmann::json& data) override;
 
         void refreshTableData(const nlohmann::json& data,
                                       const DbSync::ResultCallback callback) override;
 
         void syncTableRowData(const std::string& table,
-                                      const nlohmann::json& data,
-                                      const DbSync::ResultCallback callback) override;
-<<<<<<< HEAD
+                              const nlohmann::json& data,
+                              const DbSync::ResultCallback callback) override;
+
         void setMaxRows(const std::string& table,
                         const unsigned long long maxRows) override;
-=======
-
-        virtual void initializeStatusField(const std::vector<std::string>& tableNames) override;
-
-        virtual void deleteRowsByStatusField(const std::vector<std::string>& tableNames) override;
-
->>>>>>> e7452c18
+
+        void initializeStatusField(const std::vector<std::string>& tableNames) override;
+
+        void deleteRowsByStatusField(const std::vector<std::string>& tableNames) override;
+
     private:
         void initialize(const std::string& path,
                         const std::string& tableStmtCreation);
