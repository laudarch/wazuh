/*
 * Wazuh DBSYNC
 * Copyright (C) 2015-2020, Wazuh Inc.
 * June 11, 2020.
 *
 * This program is free software; you can redistribute it
 * and/or modify it under the terms of the GNU General Public
 * License (version 2) as published by the FSF - Free Software
 * Foundation.
 */

#ifndef _SQLITE_DBENGINE_H
#define _SQLITE_DBENGINE_H

#include <tuple>
#include <iostream>
#include "dbengine.h"
#include "sqlite_wrapper_factory.h"
#include "isqlite_wrapper.h"

constexpr auto TEMP_TABLE_SUBFIX {"_TEMP"};

constexpr auto STATUS_FIELD_NAME {"db_status_field_dm"};
constexpr auto STATUS_FIELD_TYPE {"INTEGER"};

const std::vector<std::string> InternalColumnNames = 
{
    { STATUS_FIELD_NAME }
};

enum ColumnType
{
    Unknown = 0,
    Text,
    Integer,
    BigInt,
    UnsignedBigInt,
    Double,
    Blob,
};

const std::map<std::string, ColumnType> ColumnTypeNames =
{
    { "UNKNOWN"         , Unknown        },
    { "TEXT"            , Text           },
    { "INTEGER"         , Integer        },
    { "BIGINT"          , BigInt         },
    { "UNSIGNED BIGINT" , UnsignedBigInt },
    { "DOUBLE"          , Double         },
    { "BLOB"            , Blob           },
};

enum TableHeader 
{
    CID = 0,
    Name,
    Type,
    PK,
    TXNStatusField
}; 

enum GenericTupleIndex
{
    GenType = 0,
    GenString,
    GenInteger,
    GenBigInt,
    GenUnsignedBigInt,
    GenDouble
}; 

using ColumnData =
    std::tuple<int32_t, std::string, ColumnType, bool, bool>;

using TableColumns =
    std::vector<ColumnData>;

using TableField =
    std::tuple<int32_t, std::string, int32_t, int64_t, uint64_t, double_t>;

using Row = std::map<std::string, TableField>;

using Field = std::pair<const std::string, TableField>;

enum ResponseType
{
    RTJson = 0,
    RTCallback
}; 

class dbengine_error : public DbSync::dbsync_error
{
public:
    explicit dbengine_error(const std::pair<int, std::string>& exceptionInfo)
    : DbSync::dbsync_error
    { 
        exceptionInfo.first, "dbEngine: " + exceptionInfo.second
    }
    {}
};

class SQLiteDBEngine final : public DbSync::IDbEngine 
{
    public:
        SQLiteDBEngine(const std::shared_ptr<ISQLiteFactory>& sqliteFactory,
                       const std::string& path,
                       const std::string& tableStmtCreation);
        ~SQLiteDBEngine();
        
        void bulkInsert(const std::string& table,
                        const nlohmann::json& data) override;

        void refreshTableData(const nlohmann::json& data,
                                      const DbSync::ResultCallback callback) override;

        void syncTableRowData(const std::string& table,
                              const nlohmann::json& data,
                              const DbSync::ResultCallback callback,
                              const bool inTransaction = false) override;

        void setMaxRows(const std::string& table,
                        const unsigned long long maxRows) override;

        void initializeStatusField(const nlohmann::json& tableNames) override;

        void deleteRowsByStatusField(const nlohmann::json& tableNames) override;

        void returnRowsMarkedForDelete(const nlohmann::json& tableNames, 
                                       const DbSync::ResultCallback callback) override;
<<<<<<< HEAD
        void selectData(const std::string& table,
                        const nlohmann::json& query,
                        const DbSync::ResultCallback& callback) override;
=======

        void deleteTableRowsData(const std::string& table,
                                 const nlohmann::json& data) override;

>>>>>>> d950cb6d
    private:
        void initialize(const std::string& path,
                        const std::string& tableStmtCreation);

        bool cleanDB(const std::string& path);

        size_t loadTableData(const std::string& table);

        bool loadFieldData(const std::string& table);

        std::string buildInsertBulkDataSqlQuery(const std::string& table);

        std::string buildDeleteBulkDataSqlQuery(const std::string& table, 
                                                const std::vector<std::string>& primaryKeyList);
        std::string buildSelectQuery(const std::string& table,
                                     const nlohmann::json& jsQuery);

        ColumnType columnTypeName(const std::string& type);

        void bindJsonData(std::unique_ptr<SQLite::IStatement>const & stmt, 
                          const ColumnData& cd,
                          const nlohmann::json::value_type& valueType,
                          const unsigned int cid);

        bool createCopyTempTable(const std::string& table);

        bool getTableCreateQuery(const std::string& table,
                                 std::string& resultQuery);

        bool getPrimaryKeysFromTable(const std::string& table,
                                     std::vector<std::string>& primaryKeyList);

        bool removeNotExistsRows(const std::string& table,
                                 const std::vector<std::string>& primaryKeyList,
                                 const DbSync::ResultCallback callback);

        bool getRowDiff(const std::string& table,
                        const nlohmann::json& data,
                        nlohmann::json& jsResult);                              

        bool insertNewRows(const std::string& table,
                           const std::vector<std::string>& primaryKeyList,
                           const DbSync::ResultCallback callback);

        bool deleteRows(const std::string& table,
                        const std::vector<std::string>& primaryKeyList,
                        const std::vector<Row>& rowsToRemove);

        void deleteRows(const std::string& table,
                        const nlohmann::json& data,
                        const std::vector<std::string>& primaryKeyList);

        void getTableData(std::unique_ptr<SQLite::IStatement>const & stmt,
                          const int32_t index,
                          const ColumnType& type,
                          const std::string& fieldName,
                          Row& row);

        void bindFieldData(const std::unique_ptr<SQLite::IStatement>& stmt,
                           const int32_t index,
                           const TableField& fieldData);

        std::string buildLeftOnlyQuery(const std::string& t1,
                                       const std::string& t2,
                                       const std::vector<std::string>& primaryKeyList,
                                       const bool returnOnlyPKFields = false);

        bool getLeftOnly(const std::string& t1,
                         const std::string& t2,
                         const std::vector<std::string>& primaryKeyList,
                         std::vector<Row>& returnRows);

        bool getPKListLeftOnly(const std::string& t1,
                               const std::string& t2,
                               const std::vector<std::string>& primaryKeyList,
                               std::vector<Row>& returnRows);

        void bulkInsert(const std::string& table, const std::vector<Row>& data);

        void deleteTempTable(const std::string& table);

        std::string buildModifiedRowsQuery(const std::string& t1,
                                           const std::string& t2,
                                           const std::vector<std::string>& primaryKeyList);

        int changeModifiedRows(const std::string& table,
                               const std::vector<std::string>& primaryKeyList,
                               const DbSync::ResultCallback callback);

        std::string buildSelectMatchingPKsSqlQuery(const std::string& table,
                                                   const std::vector<std::string>& primaryKeyList);

        std::string buildUpdateDataSqlQuery(const std::string& table,
                                            const std::vector<std::string>& primaryKeyList,
                                            const Row& row,
                                            const std::pair<const std::string, TableField> &field);

        std::string buildUpdatePartialDataSqlQuery(const std::string& table,
                                                   const nlohmann::json& data,
                                                   const std::vector<std::string>& primaryKeyList);

        bool getRowsToModify(const std::string& table,
                             const std::vector<std::string>& primaryKeyList,
                             std::vector<Row>& rowKeysValue);

        void updateSingleRow(const std::string& table,
                             const nlohmann::json& jsData);

        bool updateRows(const std::string& table,
                        const std::vector<std::string>& primaryKeyList,
                        const std::vector<Row>& rowKeysValue);

        void getFieldValueFromTuple(const Field& value,
                                    std::string& resultValue,
                                    const bool quotationMarks = false);

        void getFieldValueFromTuple(const Field& value,
                                    nlohmann::json& object);

        SQLiteDBEngine(const SQLiteDBEngine&) = delete;

        SQLiteDBEngine& operator=(const SQLiteDBEngine&) = delete;

        std::unique_ptr<SQLite::IStatement>const& getStatement(const std::string& sql);

        std::string getSelectAllQuery(const std::string& table, 
                                      const TableColumns& tableFields) const;

        std::map<std::string, TableColumns> m_tableFields;
        std::map<std::string, std::unique_ptr<SQLite::IStatement>> m_statementsCache;
        std::shared_ptr<ISQLiteFactory> m_sqliteFactory;
        std::shared_ptr<SQLite::IConnection> m_sqliteConnection;

};

#endif // _SQLITE_DBENGINE_H<|MERGE_RESOLUTION|>--- conflicted
+++ resolved
@@ -127,16 +127,14 @@
 
         void returnRowsMarkedForDelete(const nlohmann::json& tableNames, 
                                        const DbSync::ResultCallback callback) override;
-<<<<<<< HEAD
+
         void selectData(const std::string& table,
                         const nlohmann::json& query,
                         const DbSync::ResultCallback& callback) override;
-=======
 
         void deleteTableRowsData(const std::string& table,
                                  const nlohmann::json& data) override;
 
->>>>>>> d950cb6d
     private:
         void initialize(const std::string& path,
                         const std::string& tableStmtCreation);
