/*
 * Wazuh RSYNC
 * Copyright (C) 2015, Wazuh Inc.
 * August 24, 2020.
 *
 * This program is free software; you can redistribute it
 * and/or modify it under the terms of the GNU General Public
 * License (version 2) as published by the FSF - Free Software
 * Foundation.
 */
#include "rsyncImplementation.h"
#include "rsync_exception.h"
#include "makeUnique.h"
#include "stringHelper.h"
#include "hashHelper.h"
#include "messageCreatorFactory.h"

using namespace RSync;

void RSyncImplementation::release()
{
    std::lock_guard<std::mutex> lock{ m_mutex };

    for (const auto& ctx : m_remoteSyncContexts)
    {
        m_registrationController.removeComponentByHandle(ctx.first);
        ctx.second->m_msgDispatcher->rundown();
    }

    m_remoteSyncContexts.clear();
}

void RSyncImplementation::releaseContext(const RSYNC_HANDLE handle)
{
    m_registrationController.removeComponentByHandle(handle);
    remoteSyncContext(handle)->m_msgDispatcher->rundown();
    std::lock_guard<std::mutex> lock{ m_mutex };
    m_remoteSyncContexts.erase(handle);
}

RSYNC_HANDLE RSyncImplementation::create(const size_t maxQueueSize)
{
    const auto spRSyncContext
    {
        std::make_shared<RSyncContext>(maxQueueSize)
    };
    const RSYNC_HANDLE handle{ spRSyncContext.get() };
    std::lock_guard<std::mutex> lock{m_mutex};
    m_remoteSyncContexts[handle] = spRSyncContext;
    return handle;
}

void RSyncImplementation::startRSync(const RSYNC_HANDLE handle,
                                     const std::shared_ptr<DBSyncWrapper>& spDBSyncWrapper,
                                     const nlohmann::json& startConfiguration,
                                     const ResultCallback callbackWrapper)
{
    const auto ctx                  { remoteSyncContext(handle) };

    const auto& jsStartParamsTable  { startConfiguration.at("table")              };
    const auto& firstQuery          { startConfiguration.find("first_query")      };
    const auto& lastQuery           { startConfiguration.find("last_query")       };

    if (!jsStartParamsTable.empty() && firstQuery != startConfiguration.end() && lastQuery != startConfiguration.end())
    {
        const auto& jsFirstLastOutput { executeSelectQuery(spDBSyncWrapper, jsStartParamsTable, firstQuery.value(), lastQuery.value()) };
        const auto& jsonFirstQueryResult { jsFirstLastOutput.at("first_result") };
        const auto& jsonLastQueryResult  { jsFirstLastOutput.at("last_result") };

        auto messageCreator { FactoryMessageCreator<SplitContext, MessageType::CHECKSUM>::create() };

        ChecksumContext checksumCtx {};
        // In this case, 'size' field will not be used because of the checksum type (CHECKSUM_COMPLETE).
        checksumCtx.size = 0;
        checksumCtx.rightCtx.id = std::time(nullptr);

        if (!jsonFirstQueryResult.empty() && !jsonLastQueryResult.empty())
        {
            const auto& indexField { startConfiguration.at("index").get_ref<const std::string&>() };
            const auto& begin      { jsonFirstQueryResult.at(indexField) };
            const auto& end        { jsonLastQueryResult.at(indexField)  };

            checksumCtx.type           = CHECKSUM_COMPLETE;
            checksumCtx.rightCtx.type  = IntegrityMsgType::INTEGRITY_CHECK_GLOBAL;

            if (begin.is_string())
            {
                checksumCtx.rightCtx.begin = begin;
                checksumCtx.rightCtx.end   = end;
                fillChecksum(spDBSyncWrapper, startConfiguration, begin, end, checksumCtx);
            }
            else
            {
                const auto beginNumber{begin.get<unsigned long>()};
                const auto endNumber{end.get<unsigned long>()};
                const auto beginString{std::to_string(beginNumber)};
                const auto endString{std::to_string(endNumber)};
                checksumCtx.rightCtx.begin = beginString;
                checksumCtx.rightCtx.end   = endString;
                fillChecksum(spDBSyncWrapper, startConfiguration, beginString, endString, checksumCtx);
            }
        }
        else
        {
            checksumCtx.rightCtx.type = IntegrityMsgType::INTEGRITY_CLEAR;
        }

        // rightCtx will have the final checksum based on fillChecksum method. After processing all checksum select data
        // checksumCtx.rightCtx will have the needed (final) information
        messageCreator->send(callbackWrapper, startConfiguration, checksumCtx.rightCtx);
    }
    else
    {
        throw rsync_error { INPUT_JSON_INCOMPLETE };
    }
}

std::shared_ptr<RSyncImplementation::RSyncContext> RSyncImplementation::remoteSyncContext(const RSYNC_HANDLE handle)
{
    std::lock_guard<std::mutex> lock{m_mutex};
    const auto it{ m_remoteSyncContexts.find(handle) };

    if (it == m_remoteSyncContexts.end())
    {
        throw rsync_error { INVALID_HANDLE };
    }

    return it->second;
}

void RSyncImplementation::registerSyncId(const RSYNC_HANDLE handle,
                                         const std::string& messageHeaderID,
                                         const std::shared_ptr<DBSyncWrapper>& spDBSyncWrapper,
                                         const nlohmann::json& syncConfiguration,
                                         const ResultCallback callbackWrapper)
{
    if (isComponentRegistered(messageHeaderID))
    {
        throw rsync_error { COMPONENT_ALREADY_REGISTERED };
    }

    const auto ctx { remoteSyncContext(handle) };
    const SyncMsgBodyType syncMessageType { SyncMsgBodyTypeMap.at(syncConfiguration.at("decoder_type")) };

    ctx->m_msgDispatcher->setMessageDecoderType(messageHeaderID, syncMessageType);

    const auto registerCallback
    {
        [spDBSyncWrapper, syncConfiguration, callbackWrapper] (const SyncInputData & syncData)
        {
            try
            {
                if (0 == syncData.command.compare("checksum_fail"))
                {
                    sendChecksumFail(spDBSyncWrapper, syncConfiguration, callbackWrapper, syncData);
                }
                else if (0 == syncData.command.compare("no_data"))
                {
                    sendAllData(spDBSyncWrapper, syncConfiguration, callbackWrapper, syncData);
                }
                else
                {
                    throw rsync_error { INVALID_OPERATION };
                }

            }
            catch (const std::exception& e)
            {
                std::cerr << e.what() << '\n';
            }

        }
    };

    ctx->m_msgDispatcher->addCallback(messageHeaderID, registerCallback);
    m_registrationController.initComponentByHandle(handle, messageHeaderID);
}


void RSyncImplementation::push(const RSYNC_HANDLE handle, const std::vector<unsigned char>& data)
{
    const auto spRSyncContext
    {
        remoteSyncContext(handle)
    };
<<<<<<< HEAD

    spRSyncContext->m_msgDispatcher.push(data);
=======
    spRSyncContext->m_msgDispatcher->push(data);
>>>>>>> fb29f9f7
}

void RSyncImplementation::sendChecksumFail(const std::shared_ptr<DBSyncWrapper>& spDBSyncWrapper,
                                           const nlohmann::json& jsonSyncConfiguration,
                                           const ResultCallback callbackWrapper,
                                           const SyncInputData syncData)
{
    const auto size { getRangeCount(spDBSyncWrapper, jsonSyncConfiguration, syncData) };

    if (1 == size && syncData.begin.compare(syncData.end) == 0)
    {
        const auto& rowData{ getRowData(spDBSyncWrapper, jsonSyncConfiguration, syncData.begin) };

        FactoryMessageCreator<nlohmann::json, MessageType::ROW_DATA>::create()->send(callbackWrapper, jsonSyncConfiguration, rowData);
    }
    else if (1 <= size)
    {
        auto messageCreator { FactoryMessageCreator<SplitContext, MessageType::CHECKSUM>::create() };

        ChecksumContext checksumCtx;
        checksumCtx.type = CHECKSUM_SPLIT;
        checksumCtx.size = size;
        checksumCtx.leftCtx.id = syncData.id;
        checksumCtx.leftCtx.type = IntegrityMsgType::INTEGRITY_CHECK_LEFT;
        checksumCtx.leftCtx.begin = syncData.begin;

        checksumCtx.rightCtx.id = syncData.id;
        checksumCtx.rightCtx.type = IntegrityMsgType::INTEGRITY_CHECK_RIGHT;
        checksumCtx.rightCtx.end = syncData.end;
        fillChecksum(spDBSyncWrapper, jsonSyncConfiguration, syncData.begin, syncData.end, checksumCtx);

        messageCreator->send(callbackWrapper, jsonSyncConfiguration, checksumCtx.leftCtx);
        messageCreator->send(callbackWrapper, jsonSyncConfiguration, checksumCtx.rightCtx);
    }
    else
    {
        throw rsync_error { UNEXPECTED_SIZE };
    }
}

size_t RSyncImplementation::getRangeCount(const std::shared_ptr<DBSyncWrapper>& spDBSyncWrapper,
                                          const nlohmann::json& jsonSyncConfiguration,
                                          const SyncInputData& syncData)
{
    nlohmann::json selectData;
    selectData["table"] = jsonSyncConfiguration.at("table");
    auto& queryParam { selectData["query"] };
    const auto& querySelect { jsonSyncConfiguration.at("count_range_query_json") };

    const auto& countFieldName { querySelect.at("count_field_name").get_ref<const std::string&>() };

    size_t size { 0ull };
    ResultCallbackData callback
    {
        [&size, &countFieldName] (ReturnTypeCallback /*returnType*/, const nlohmann::json & resultJSON)
        {
            size = resultJSON.at(countFieldName);
        }
    };

    auto rowFilter { querySelect.at("row_filter").get_ref<const std::string&>() } ;
    Utils::replaceFirst(rowFilter, "?", syncData.begin);
    Utils::replaceFirst(rowFilter, "?", syncData.end);

    queryParam["row_filter"] = rowFilter;
    queryParam["column_list"] = querySelect.at("column_list");
    queryParam["distinct_opt"] = querySelect.at("distinct_opt");
    queryParam["order_by_opt"] = querySelect.at("order_by_opt");

    spDBSyncWrapper->select(selectData, callback);

    return size;
}


void RSyncImplementation::fillChecksum(const std::shared_ptr<DBSyncWrapper>& spDBSyncWrapper,
                                       const nlohmann::json& jsonSyncConfiguration,
                                       const std::string& begin,
                                       const std::string& end,
                                       ChecksumContext& ctx)
{
    nlohmann::json selectData;
    selectData["table"] = jsonSyncConfiguration.at("table");

    const auto& querySelect { jsonSyncConfiguration.at("range_checksum_query_json") };
    const auto& checksumFieldName { jsonSyncConfiguration.at("checksum_field").get_ref<const std::string&>() };
    auto index { 1ull };
    const auto middle { ctx.size / 2 };

    std::unique_ptr<Utils::HashData> hash{ std::make_unique<Utils::HashData>() };
    ResultCallbackData callback
    {
        [&] (ReturnTypeCallback /*callback*/, const nlohmann::json & resultJSON)
        {
            const auto checksumValue { resultJSON.at(checksumFieldName).get_ref<const std::string&>() };
            hash->update(checksumValue.data(), checksumValue.size());

            if (CHECKSUM_SPLIT == ctx.type)
            {
                const auto& indexFieldName { jsonSyncConfiguration.at("index").get_ref<const std::string&>() };
                const auto& result{resultJSON.at(indexFieldName)};

                if (middle + 1 == index)
                {
                    ctx.rightCtx.begin = result.is_string() ? result.get_ref<const std::string&>() : std::to_string(result.get<unsigned long>());
                    ctx.leftCtx.tail = ctx.rightCtx.begin;
                }
                else if (middle == index)
                {
                    ctx.leftCtx.end = result.is_string() ? result.get_ref<const std::string&>() : std::to_string(result.get<unsigned long>());
                    ctx.leftCtx.checksum = Utils::asciiToHex(hash->hash());
                    hash = std::make_unique<Utils::HashData>();
                }

                ++index;
            }
        }
    };

    auto rowFilter { querySelect.at("row_filter").get_ref<const std::string&>() } ;
    Utils::replaceFirst(rowFilter, "?", begin);
    Utils::replaceFirst(rowFilter, "?", end);

    auto& queryParam { selectData["query"] };
    queryParam["row_filter"] = rowFilter;
    queryParam["column_list"] = querySelect.at("column_list");
    queryParam["distinct_opt"] = querySelect.at("distinct_opt");
    queryParam["order_by_opt"] = querySelect.at("order_by_opt");

    spDBSyncWrapper->select(selectData, callback);

    // rightCtx field will have the final checksum
    ctx.rightCtx.checksum = Utils::asciiToHex(hash->hash());
}

nlohmann::json RSyncImplementation::getRowData(const std::shared_ptr<DBSyncWrapper>& spDBSyncWrapper,
                                               const nlohmann::json& jsonSyncConfiguration,
                                               const std::string& index)
{
    nlohmann::json rowData;
    ResultCallbackData callback
    {
        [&rowData] (ReturnTypeCallback /*callbackType*/, const nlohmann::json & resultJSON)
        {
            rowData = resultJSON;
        }
    };

    nlohmann::json selectData;
    selectData["table"] = jsonSyncConfiguration.at("table");
    auto& queryParam { selectData["query"] };

    nlohmann::json querySelect;
    std::string rowFilter;

    if (!index.empty())
    {
        // Register sync flow
        querySelect = jsonSyncConfiguration.at("row_data_query_json");
        rowFilter = querySelect.at("row_filter").get_ref<const std::string&>();
        Utils::replaceFirst(rowFilter, "?", index);
    }
    else
    {
        // Start sync flow
        querySelect = jsonSyncConfiguration.at("query");
        rowFilter = querySelect.at("row_filter").get_ref<const std::string&>();
    }

    queryParam["row_filter"]   = rowFilter;
    queryParam["column_list"]  = querySelect.at("column_list");
    queryParam["distinct_opt"] = querySelect.at("distinct_opt");
    queryParam["order_by_opt"] = querySelect.at("order_by_opt");

    spDBSyncWrapper->select(selectData, callback);
    return rowData;
}

nlohmann::json RSyncImplementation::executeSelectQuery(const std::shared_ptr<DBSyncWrapper>& spDBSyncWrapper,
                                                       const std::string& table,
                                                       const nlohmann::json& jsFirstQuery,
                                                       const nlohmann::json& jsLastQuery)
{
    nlohmann::json jsonOutput;

    if (!jsFirstQuery.empty() && !jsLastQuery.empty())
    {
        nlohmann::json jsSelectFirstQuery;
        nlohmann::json jsSelectLastQuery;
        jsSelectFirstQuery["table"] = table;
        jsSelectLastQuery["table"] = table;
        jsSelectFirstQuery["query"] = jsFirstQuery;
        jsSelectLastQuery["query"] = jsLastQuery;
        jsonOutput["first_result"] = getRowData(spDBSyncWrapper, jsSelectFirstQuery);
        jsonOutput["last_result"]  = getRowData(spDBSyncWrapper, jsSelectLastQuery);
    }

    return jsonOutput;
}

void RSyncImplementation::sendAllData(const std::shared_ptr<DBSyncWrapper>& spDBSyncWrapper,
                                      const nlohmann::json& jsonSyncConfiguration,
                                      const ResultCallback callbackWrapper,
                                      const SyncInputData& syncData)
{
    const auto& messageCreator { FactoryMessageCreator<nlohmann::json, MessageType::ROW_DATA>::create() };
    ResultCallbackData callback
    {
        [&callbackWrapper, &messageCreator, &jsonSyncConfiguration] (ReturnTypeCallback /*callbackType*/, const nlohmann::json & resultJSON)
        {
            const auto component { jsonSyncConfiguration.at("component").get_ref<const std::string&>() };

            if (RSyncImplementation::instance().isComponentRegistered(component))
            {
                messageCreator->send(callbackWrapper, jsonSyncConfiguration, resultJSON);
            }
            else
            {
                throw std::runtime_error("Synchronization cancelled, component inactivated");
            }
        }
    };

    nlohmann::json selectData;
    selectData["table"] = jsonSyncConfiguration.at("table");
    const auto& querySelect { jsonSyncConfiguration.at("no_data_query_json") };

    auto& queryParam { selectData["query"] };

    auto rowFilter { querySelect.at("row_filter").get_ref<const std::string&>() } ;
    Utils::replaceFirst(rowFilter, "?", syncData.begin);
    Utils::replaceFirst(rowFilter, "?", syncData.end);

    queryParam["row_filter"] = rowFilter;
    queryParam["column_list"] = querySelect.at("column_list");
    queryParam["distinct_opt"] = querySelect.at("distinct_opt");
    queryParam["order_by_opt"] = querySelect.at("order_by_opt");

    spDBSyncWrapper->select(selectData, callback);

}

bool RSyncImplementation::isComponentRegistered(const std::string& component)
{
    return m_registrationController.isComponentRegistered(component);
}<|MERGE_RESOLUTION|>--- conflicted
+++ resolved
@@ -183,12 +183,7 @@
     {
         remoteSyncContext(handle)
     };
-<<<<<<< HEAD
-
-    spRSyncContext->m_msgDispatcher.push(data);
-=======
     spRSyncContext->m_msgDispatcher->push(data);
->>>>>>> fb29f9f7
 }
 
 void RSyncImplementation::sendChecksumFail(const std::shared_ptr<DBSyncWrapper>& spDBSyncWrapper,
