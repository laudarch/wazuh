--- conflicted
+++ resolved
@@ -51,12 +51,9 @@
     BUILD_RPATH "$ORIGIN/../lib"
 )
 
-<<<<<<< HEAD
-=======
 set(CMAKE_RUNTIME_OUTPUT_DIRECTORY ${ORIGINAL_RUNTIME_OUTPUT_DIRECTORY})
 
 if(UNIT_TEST)
     add_subdirectory(tests)
 endif()
->>>>>>> c69c3a1f
 add_subdirectory(testtool)