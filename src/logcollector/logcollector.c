--- conflicted
+++ resolved
@@ -520,14 +520,10 @@
 
                     if (current->file && current->exists) {
                         if (reload_file(current) == -1) {
-<<<<<<< HEAD
                             mtinfo(WM_LOGCOLLECTOR_LOGTAG, FORGET_FILE, current->file);
-=======
-                            minfo(FORGET_FILE, current->file);
                             os_file_status_t * old_file_status = OSHash_Delete_ex(files_status, current->file);
                             os_free(old_file_status);
                             w_logcollector_state_delete_file(current->file);
->>>>>>> 683fe1ee
                             current->exists = 0;
                             current->ign++;
 
@@ -602,14 +598,10 @@
                     if(tf == NULL) {
                         if (errno == ENOENT) {
                             if(current->exists==1){
-<<<<<<< HEAD
                                 mtinfo(WM_LOGCOLLECTOR_LOGTAG, FORGET_FILE, current->file);
-=======
-                                minfo(FORGET_FILE, current->file);
                                 os_file_status_t * old_file_status = OSHash_Delete_ex(files_status, current->file);
                                 os_free(old_file_status);
                                 w_logcollector_state_delete_file(current->file);
->>>>>>> 683fe1ee
                                 current->exists = 0;
                             }
                             current->ign++;
@@ -664,14 +656,10 @@
 
                     if (!current->fp) {
                         if(current->exists==1){
-<<<<<<< HEAD
                             mtinfo(WM_LOGCOLLECTOR_LOGTAG, FORGET_FILE, current->file);
-=======
-                            minfo(FORGET_FILE, current->file);
                             os_file_status_t * old_file_status = OSHash_Delete_ex(files_status, current->file);
                             os_free(old_file_status);
                             w_logcollector_state_delete_file(current->file);
->>>>>>> 683fe1ee
                             current->exists = 0;
                         }
                         current->ign++;
@@ -2666,11 +2654,7 @@
 
         fclose(fd);
     } else if (errno != ENOENT) {
-<<<<<<< HEAD
-        mterror_exit(WM_LOGCOLLECTOR_LOGTAG, FOPEN_ERROR, LOCALFILE_STATUS, errno, strerror(errno));
-=======
-        merror(FOPEN_ERROR, LOCALFILE_STATUS, errno, strerror(errno));
->>>>>>> 683fe1ee
+        mterror(WM_LOGCOLLECTOR_LOGTAG, FOPEN_ERROR, LOCALFILE_STATUS, errno, strerror(errno));
     }
 }
 
@@ -2880,7 +2864,7 @@
     os_sha1 output;
 
     if (OS_SHA1_File_Nbytes(path, &context, output, OS_BINARY, pos) < 0) {
-        merror(FAIL_SHA1_GEN, path);
+        mterror(WM_LOGCOLLECTOR_LOGTAG, FAIL_SHA1_GEN, path);
         os_free(data);
         return -1;
     }
