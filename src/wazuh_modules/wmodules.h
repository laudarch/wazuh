--- conflicted
+++ resolved
@@ -22,11 +22,7 @@
 
 #define WM_DEFAULT_DIR  DEFAULTDIR "/wodles"        // Default modules directory.
 #define WM_STATE_DIR    DEFAULTDIR "/var/wodles"    // Default directory for states.
-<<<<<<< HEAD
 #define WM_DIR_WIN      "wodles"                    // Default directory for states (Windows)
-=======
-#define WM_STATE_DIR_WIN "wodles"                  // Default directory for states (Windows).
->>>>>>> 09679043
 #define WM_STRING_MAX   67108864                    // Max. dynamic string size (64 MB).
 #define WM_BUFFER_MAX   1024                        // Max. static buffer size.
 #define WM_BUFFER_MIN   1024                        // Starting JSON buffer length.
