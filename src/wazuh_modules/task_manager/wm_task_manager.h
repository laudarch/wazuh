--- conflicted
+++ resolved
@@ -39,23 +39,6 @@
     WM_TASK_LAST_UPDATE_TIME
 } json_key;
 
-<<<<<<< HEAD
-=======
-typedef enum _module_list {
-    WM_TASK_UPGRADE_MODULE = 0,
-    WM_TASK_API_MODULE
-} module_list;
-
-typedef enum _command_list {
-    WM_TASK_UPGRADE = 0,
-    WM_TASK_UPGRADE_CUSTOM,
-    WM_TASK_UPGRADE_GET_STATUS,
-    WM_TASK_UPGRADE_UPDATE_STATUS,
-    WM_TASK_UPGRADE_RESULT,
-    WM_TASK_TASK_RESULT
-} command_list;
-
->>>>>>> e1f15268
 typedef enum _error_code {
     WM_TASK_SUCCESS = 0,
     WM_TASK_INVALID_MESSAGE,
