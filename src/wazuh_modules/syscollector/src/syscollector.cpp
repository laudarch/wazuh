/*
 * Wazuh SysCollector
<<<<<<< HEAD
 * Copyright (C) 2015-2021, Wazuh Inc.
 * November 15, 2020.
=======
 * Copyright (C) 2015-2020, Wazuh Inc.
 * November 15, 2021.
>>>>>>> abcb629e
 *
 * This program is free software; you can redistribute it
 * and/or modify it under the terms of the GNU General Public
 * License (version 2) as published by the FSF - Free Software
 * Foundation.
 */
#include "syscollector.hpp"
#include "sysInfo.hpp"
#include "dbsync.hpp"
#include <iostream>

#ifdef __cplusplus
extern "C" {
#endif
void syscollector_start(const unsigned int inverval,
                        send_data_callback_t callbackDiff,
                        send_data_callback_t callbackSync,
                        log_callback_t callbackLog,
                        const char* dbPath,
                        const char* normalizerConfigPath,
                        const char* normalizerType,
                        const bool scanOnStart,
                        const bool hardware,
                        const bool os,
                        const bool network,
                        const bool packages,
                        const bool ports,
                        const bool portsAll,
                        const bool processes,
                        const bool hotfixes)
{
    std::function<void(const std::string&)> callbackDiffWrapper
    {
        [callbackDiff](const std::string & data)
        {
            callbackDiff(data.c_str());
        }
    };

    std::function<void(const std::string&)> callbackSyncWrapper
    {
        [callbackSync](const std::string & data)
        {
            callbackSync(data.c_str());
        }
    };

    std::function<void(const syscollector_log_level_t, const std::string&)> callbackLogWrapper
    {
        [callbackLog](const syscollector_log_level_t level, const std::string & data)
        {
            callbackLog(level, data.c_str());
        }
    };

    std::function<void(const std::string&)> callbackErrorLogWrapper
    {
        [callbackLog](const std::string & data)
        {
            callbackLog(SYS_LOG_ERROR, data.c_str());
        }
    };

    DBSync::initialize(callbackErrorLogWrapper);

    try
    {
        Syscollector::instance().init(std::make_shared<SysInfo>(),
                                      callbackDiffWrapper,
                                      callbackSyncWrapper,
                                      callbackLogWrapper,
                                      dbPath,
                                      normalizerConfigPath,
                                      normalizerType,
                                      inverval,
                                      scanOnStart,
                                      hardware,
                                      os,
                                      network,
                                      packages,
                                      ports,
                                      portsAll,
                                      processes,
                                      hotfixes);
    }
    catch (const std::exception& ex)
    {
        callbackErrorLogWrapper(ex.what());
    }
}
void syscollector_stop()
{
    Syscollector::instance().destroy();
}

int syscollector_sync_message(const char* data)
{
    int ret{-1};

    try
    {
        Syscollector::instance().push(data);
        ret = 0;
    }
    catch (...)
    {
    }

    return ret;
}


#ifdef __cplusplus
}
#endif<|MERGE_RESOLUTION|>--- conflicted
+++ resolved
@@ -1,12 +1,7 @@
 /*
  * Wazuh SysCollector
-<<<<<<< HEAD
  * Copyright (C) 2015-2021, Wazuh Inc.
  * November 15, 2020.
-=======
- * Copyright (C) 2015-2020, Wazuh Inc.
- * November 15, 2021.
->>>>>>> abcb629e
  *
  * This program is free software; you can redistribute it
  * and/or modify it under the terms of the GNU General Public
