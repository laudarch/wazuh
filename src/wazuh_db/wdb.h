--- conflicted
+++ resolved
@@ -131,13 +131,10 @@
     WDB_STMT_GLOBAL_SYNC_REQ_GET,
     WDB_STMT_GLOBAL_SYNC_SET,
     WDB_STMT_GLOBAL_UPDATE_AGENT_INFO,
-<<<<<<< HEAD
     WDB_STMT_GLOBAL_GET_AGENT_INFO,
-=======
     WDB_STMT_GLOBAL_GET_AGENTS,
     WDB_STMT_GLOBAL_GET_AGENTS_BY_GREATER_KEEPALIVE,
     WDB_STMT_GLOBAL_GET_AGENTS_BY_LESS_KEEPALIVE,
->>>>>>> 0b802b8e
     WDB_STMT_SIZE,
     WDB_STMT_PRAGMA_JOURNAL_WAL,
 } wdb_stmt;
@@ -169,12 +166,9 @@
     SQL_DELETE_GROUP,
     SQL_SELECT_GROUPS,
     SQL_SELECT_KEEPALIVE,
-<<<<<<< HEAD
     SQL_GET_AGENT_INFO,
-=======
     SQL_GET_AGENTS_BY_KEEPALIVE,
     SQL_GET_ALL_AGENTS
->>>>>>> 0b802b8e
 } global_db_query;
 
 typedef struct wdb_t {
@@ -951,7 +945,6 @@
 int wdb_global_sync_agent_info_set(wdb_t *wdb, cJSON *agent_info);
 
 /**
-<<<<<<< HEAD
  * @brief Function to get the information of a particular agent stored in Wazuh DB.
  * 
  * @param wdb The Global struct database.
@@ -960,7 +953,8 @@
  * @retval NULL on error.
  */
 cJSON* wdb_global_get_agent_info(wdb_t *wdb, int id);
-=======
+
+/*
  * @brief Gets every agent ID based on the keepalive.
  *        Response is prepared in one chunk, 
  *        if the size of the chunk exceeds WDB_MAX_RESPONSE_SIZE parsing stops and reports the amount of agents obtained.
@@ -988,9 +982,6 @@
  */
 wdbc_result wdb_global_get_all_agents(wdb_t *wdb, int* last_agent_id, char **output);
 
-
->>>>>>> 0b802b8e
-
 // Finalize a statement securely
 #define wdb_finalize(x) { if (x) { sqlite3_finalize(x); x = NULL; } }
 
