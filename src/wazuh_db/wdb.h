--- conflicted
+++ resolved
@@ -682,11 +682,7 @@
 int wdb_netaddr_save(wdb_t * wdb, const char * scan_id, const char * iface, int proto, const char * address, const char * netmask, const char * broadcast, const char * checksum, const char * item_id, const bool replace);
 
 // Insert OS info tuple. Return 0 on success or -1 on error.
-<<<<<<< HEAD
-int wdb_osinfo_insert(wdb_t * wdb, const char * scan_id, const char * scan_time, const char * hostname, const char * architecture, const char * os_name, const char * os_version, const char * os_codename, const char * os_major, const char * os_minor, const char * os_patch, const char * os_build, const char * os_platform, const char * sysname, const char * release, const char * version, const char * os_release, const char * checksum, const bool replace, os_sha1 hexdigest, int triaged);
-=======
 int wdb_osinfo_insert(wdb_t * wdb, const char * scan_id, const char * scan_time, const char * hostname, const char * architecture, const char * os_name, const char * os_version, const char * os_codename, const char * os_major, const char * os_minor, const char * os_patch, const char * os_build, const char * os_platform, const char * sysname, const char * release, const char * version, const char * os_release, const char * os_display_version, const char * checksum, const bool replace, os_sha1 hexdigest, int triaged);
->>>>>>> ed9576e1
 
 // Save OS info into DB.
 int wdb_osinfo_save(wdb_t * wdb, const char * scan_id, const char * scan_time, const char * hostname, const char * architecture, const char * os_name, const char * os_version, const char * os_codename, const char * os_major, const char * os_minor, const char * os_patch, const char * os_build, const char * os_platform, const char * sysname, const char * release, const char * version, const char * os_release, const char * os_display_version, const char * checksum, const bool replace);
