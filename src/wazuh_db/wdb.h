/*
 * Wazuh SQLite integration
 * Copyright (C) 2015-2020, Wazuh Inc.
 * June 06, 2016.
 *
 * This program is free software; you can redistribute it
 * and/or modify it under the terms of the GNU General Public
 * License (version 2) as published by the FSF - Free Software
 * Foundation.
 */

#ifndef WDB_H
#define WDB_H

#include <shared.h>
#include <pthread.h>
#include <openssl/evp.h>
#include "external/sqlite/sqlite3.h"
#include "syscheck_op.h"
#include "rootcheck_op.h"
#include "wazuhdb_op.h"

#define WDB_AGENT_EMPTY 0
#define WDB_AGENT_PENDING 1
#define WDB_AGENT_UPDATED 2

#define WDB_FILE_TYPE_FILE 0
#define WDB_FILE_TYPE_REGISTRY 1

#define WDB_FIM_NOT_FOUND 0
#define WDB_FIM_ADDED 1
#define WDB_FIM_MODIFIED 2
#define WDB_FIM_READDED 3
#define WDB_FIM_DELETED 4

#define WDB_GROUPS 0
#define WDB_SHARED_GROUPS 1
#define WDB_NETADDR_IPV4 0

#define WDB_MULTI_GROUP_DELIM '-'

#define WDB_RESPONSE_BEGIN_SIZE 16

#define WDB_DATABASE_LOGTAG ARGV0 ":wdb_agent"

#define WDB_MAX_COMMAND_SIZE    512
#define WDB_MAX_RESPONSE_SIZE   OS_MAXSTR-WDB_MAX_COMMAND_SIZE

#define AGENT_CS_NEVER_CONNECTED "never_connected"
#define AGENT_CS_PENDING         "pending"
#define AGENT_CS_ACTIVE          "active"
#define AGENT_CS_DISCONNECTED    "disconnected"

typedef enum wdb_stmt {
    WDB_STMT_FIM_LOAD,
    WDB_STMT_FIM_FIND_ENTRY,
    WDB_STMT_FIM_INSERT_ENTRY,
    WDB_STMT_FIM_INSERT_ENTRY2,
    WDB_STMT_FIM_UPDATE_ENTRY,
    WDB_STMT_FIM_DELETE,
    WDB_STMT_FIM_UPDATE_DATE,
    WDB_STMT_FIM_FIND_DATE_ENTRIES,
    WDB_STMT_FIM_GET_ATTRIBUTES,
    WDB_STMT_FIM_UPDATE_ATTRIBUTES,
    WDB_STMT_OSINFO_INSERT,
    WDB_STMT_OSINFO_DEL,
    WDB_STMT_PROGRAM_INSERT,
    WDB_STMT_PROGRAM_INSERT2,
    WDB_STMT_PROGRAM_DEL,
    WDB_STMT_PROGRAM_UPD,
    WDB_STMT_PROGRAM_GET,
    WDB_STMT_HWINFO_INSERT,
    WDB_STMT_HOTFIX_INSERT,
    WDB_STMT_HOTFIX_INSERT2,
    WDB_STMT_HWINFO_DEL,
    WDB_STMT_HOTFIX_DEL,
    WDB_STMT_SET_HOTFIX_MET,
    WDB_STMT_PORT_INSERT,
    WDB_STMT_PORT_INSERT2,
    WDB_STMT_PORT_DEL,
    WDB_STMT_PROC_INSERT,
    WDB_STMT_PROC_INSERT2,
    WDB_STMT_PROC_DEL,
    WDB_STMT_NETINFO_INSERT,
    WDB_STMT_NETINFO_INSERT2,
    WDB_STMT_PROTO_INSERT,
    WDB_STMT_PROTO_INSERT2,
    WDB_STMT_ADDR_INSERT,
    WDB_STMT_ADDR_INSERT2,
    WDB_STMT_NETINFO_DEL,
    WDB_STMT_PROTO_DEL,
    WDB_STMT_ADDR_DEL,
    WDB_STMT_CISCAT_INSERT,
    WDB_STMT_CISCAT_DEL,
    WDB_STMT_SCAN_INFO_UPDATEFS,
    WDB_STMT_SCAN_INFO_UPDATEFE,
    WDB_STMT_SCAN_INFO_UPDATESS,
    WDB_STMT_SCAN_INFO_UPDATEES,
    WDB_STMT_SCAN_INFO_UPDATE1C,
    WDB_STMT_SCAN_INFO_UPDATE2C,
    WDB_STMT_SCAN_INFO_UPDATE3C,
    WDB_STMT_SCAN_INFO_GETFS,
    WDB_STMT_SCAN_INFO_GETFE,
    WDB_STMT_SCAN_INFO_GETSS,
    WDB_STMT_SCAN_INFO_GETES,
    WDB_STMT_SCAN_INFO_GET1C,
    WDB_STMT_SCAN_INFO_GET2C,
    WDB_STMT_SCAN_INFO_GET3C,
    WDB_STMT_SCA_FIND,
    WDB_STMT_SCA_UPDATE,
    WDB_STMT_SCA_INSERT,
    WDB_STMT_SCA_SCAN_INFO_INSERT,
    WDB_STMT_SCA_SCAN_INFO_UPDATE,
    WDB_STMT_SCA_INSERT_COMPLIANCE,
    WDB_STMT_SCA_INSERT_RULES,
    WDB_STMT_SCA_FIND_SCAN,
    WDB_STMT_SCA_SCAN_INFO_UPDATE_START,
    WDB_STMT_SCA_POLICY_FIND,
    WDB_STMT_SCA_POLICY_SHA256,
    WDB_STMT_SCA_POLICY_INSERT,
    WDB_STMT_SCA_CHECK_GET_ALL_RESULTS,
    WDB_STMT_SCA_POLICY_GET_ALL,
    WDB_STMT_SCA_POLICY_DELETE,
    WDB_STMT_SCA_CHECK_DELETE,
    WDB_STMT_SCA_SCAN_INFO_DELETE,
    WDB_STMT_SCA_CHECK_COMPLIANCE_DELETE,
    WDB_STMT_SCA_CHECK_RULES_DELETE,
    WDB_STMT_SCA_CHECK_FIND,
    WDB_STMT_SCA_CHECK_DELETE_DISTINCT,
    WDB_STMT_FIM_SELECT_CHECKSUM_RANGE,
    WDB_STMT_FIM_DELETE_AROUND,
    WDB_STMT_FIM_DELETE_RANGE,
    WDB_STMT_FIM_CLEAR,
    WDB_STMT_SYNC_UPDATE_ATTEMPT,
    WDB_STMT_SYNC_UPDATE_COMPLETION,
    WDB_STMT_MITRE_NAME_GET,
    WDB_STMT_FIM_FILE_SELECT_CHECKSUM_RANGE,
    WDB_STMT_FIM_FILE_CLEAR,
    WDB_STMT_FIM_FILE_DELETE_AROUND,
    WDB_STMT_FIM_FILE_DELETE_RANGE,
    WDB_STMT_FIM_REGISTRY_SELECT_CHECKSUM_RANGE,
    WDB_STMT_FIM_REGISTRY_CLEAR,
    WDB_STMT_FIM_REGISTRY_DELETE_AROUND,
    WDB_STMT_FIM_REGISTRY_DELETE_RANGE,
    WDB_STMT_ROOTCHECK_INSERT_PM,
    WDB_STMT_ROOTCHECK_UPDATE_PM,
    WDB_STMT_ROOTCHECK_DELETE_PM,
    WDB_STMT_GLOBAL_INSERT_AGENT,
    WDB_STMT_GLOBAL_UPDATE_AGENT_NAME,
    WDB_STMT_GLOBAL_UPDATE_AGENT_VERSION,
    WDB_STMT_GLOBAL_UPDATE_AGENT_VERSION_IP,
    WDB_STMT_GLOBAL_LABELS_GET,
    WDB_STMT_GLOBAL_LABELS_DEL,
    WDB_STMT_GLOBAL_LABELS_SET,
    WDB_STMT_GLOBAL_UPDATE_AGENT_KEEPALIVE,
    WDB_STMT_GLOBAL_UPDATE_AGENT_CONNECTION_STATUS,
    WDB_STMT_GLOBAL_DELETE_AGENT,
    WDB_STMT_GLOBAL_SELECT_AGENT_NAME,
    WDB_STMT_GLOBAL_SELECT_AGENT_GROUP,
    WDB_STMT_GLOBAL_FIND_AGENT,
    WDB_STMT_GLOBAL_FIND_GROUP,
    WDB_STMT_GLOBAL_UPDATE_AGENT_GROUP,
    WDB_STMT_GLOBAL_INSERT_AGENT_GROUP,
    WDB_STMT_GLOBAL_INSERT_AGENT_BELONG,
    WDB_STMT_GLOBAL_DELETE_AGENT_BELONG,
    WDB_STMT_GLOBAL_DELETE_GROUP_BELONG,
    WDB_STMT_GLOBAL_DELETE_GROUP,
    WDB_STMT_GLOBAL_SELECT_GROUPS,
    WDB_STMT_GLOBAL_SELECT_AGENT_KEEPALIVE,
    WDB_STMT_GLOBAL_SYNC_REQ_GET,
    WDB_STMT_GLOBAL_SYNC_SET,
    WDB_STMT_GLOBAL_UPDATE_AGENT_INFO,
    WDB_STMT_GLOBAL_GET_AGENTS,
    WDB_STMT_GLOBAL_GET_AGENTS_BY_CONNECTION_STATUS,
    WDB_STMT_GLOBAL_GET_AGENT_INFO,
    WDB_STMT_GLOBAL_GET_AGENTS_TO_DISCONNECT,
    WDB_STMT_GLOBAL_RESET_CONNECTION_STATUS,
    WDB_STMT_TASK_INSERT_TASK,
    WDB_STMT_TASK_GET_LAST_AGENT_TASK,
    WDB_STMT_TASK_GET_LAST_AGENT_UPGRADE_TASK,
    WDB_STMT_TASK_UPDATE_TASK_STATUS,
    WDB_STMT_TASK_GET_TASK_BY_STATUS,
    WDB_STMT_TASK_DELETE_OLD_TASKS,
    WDB_STMT_TASK_DELETE_TASK,
    WDB_STMT_TASK_CANCEL_PENDING_UPGRADE_TASKS,
    WDB_STMT_PRAGMA_JOURNAL_WAL,
    WDB_STMT_SYSCOLLECTOR_PROCESSES_SELECT_CHECKSUM_RANGE,
    WDB_STMT_SYSCOLLECTOR_PROCESSES_DELETE_AROUND,
    WDB_STMT_SYSCOLLECTOR_PROCESSES_DELETE_RANGE,
    WDB_STMT_SYSCOLLECTOR_PROCESSES_CLEAR,
    WDB_STMT_SYSCOLLECTOR_PACKAGES_SELECT_CHECKSUM_RANGE,
    WDB_STMT_SYSCOLLECTOR_PACKAGES_DELETE_AROUND,
    WDB_STMT_SYSCOLLECTOR_PACKAGES_DELETE_RANGE,
    WDB_STMT_SYSCOLLECTOR_PACKAGES_CLEAR,
    WDB_STMT_SYSCOLLECTOR_HOTFIXES_SELECT_CHECKSUM_RANGE,
    WDB_STMT_SYSCOLLECTOR_HOTFIXES_DELETE_AROUND,
    WDB_STMT_SYSCOLLECTOR_HOTFIXES_DELETE_RANGE,
    WDB_STMT_SYSCOLLECTOR_HOTFIXES_CLEAR,
    WDB_STMT_SYSCOLLECTOR_PORTS_SELECT_CHECKSUM_RANGE,
    WDB_STMT_SYSCOLLECTOR_PORTS_DELETE_AROUND,
    WDB_STMT_SYSCOLLECTOR_PORTS_DELETE_RANGE,
    WDB_STMT_SYSCOLLECTOR_PORTS_CLEAR,
    WDB_STMT_SYSCOLLECTOR_NETPROTO_SELECT_CHECKSUM_RANGE,
    WDB_STMT_SYSCOLLECTOR_NETPROTO_DELETE_AROUND,
    WDB_STMT_SYSCOLLECTOR_NETPROTO_DELETE_RANGE,
    WDB_STMT_SYSCOLLECTOR_NETPROTO_CLEAR,
    WDB_STMT_SYSCOLLECTOR_NETADDRESS_SELECT_CHECKSUM_RANGE,
    WDB_STMT_SYSCOLLECTOR_NETADDRESS_DELETE_AROUND,
    WDB_STMT_SYSCOLLECTOR_NETADDRESS_DELETE_RANGE,
    WDB_STMT_SYSCOLLECTOR_NETADDRESS_CLEAR,
    WDB_STMT_SYSCOLLECTOR_NETINFO_SELECT_CHECKSUM_RANGE,
    WDB_STMT_SYSCOLLECTOR_NETINFO_DELETE_AROUND,
    WDB_STMT_SYSCOLLECTOR_NETINFO_DELETE_RANGE,
    WDB_STMT_SYSCOLLECTOR_NETINFO_CLEAR,
    WDB_STMT_SIZE // This must be the last constant
} wdb_stmt;

typedef enum global_db_access {
    WDB_INSERT_AGENT,
    WDB_INSERT_AGENT_GROUP,
    WDB_INSERT_AGENT_BELONG,
    WDB_UPDATE_AGENT_NAME,
    WDB_UPDATE_AGENT_DATA,
    WDB_UPDATE_AGENT_KEEPALIVE,
    WDB_UPDATE_AGENT_CONNECTION_STATUS,
    WDB_UPDATE_AGENT_GROUP,
    WDB_SET_AGENT_LABELS,
    WDB_GET_ALL_AGENTS,
    WDB_FIND_AGENT,
    WDB_GET_AGENT_INFO,
    WDB_GET_AGENT_LABELS,
    WDB_SELECT_AGENT_NAME,
    WDB_SELECT_AGENT_GROUP,
    WDB_SELECT_KEEPALIVE,
    WDB_FIND_GROUP,
    WDB_SELECT_GROUPS,
    WDB_DELETE_AGENT,
    WDB_DELETE_GROUP,
    WDB_DELETE_AGENT_BELONG,
    WDB_DELETE_GROUP_BELONG,
    WDB_RESET_AGENTS_CONNECTION,
    WDB_GET_AGENTS_BY_CONNECTION_STATUS,
    WDB_DISCONNECT_AGENTS
} global_db_access;

struct stmt_cache { 
    sqlite3_stmt *stmt;
    char *query;
};

struct stmt_cache_list { 
    struct stmt_cache value;
    struct stmt_cache_list *next;
};

typedef struct wdb_t {
    sqlite3 * db;
    sqlite3_stmt * stmt[WDB_STMT_SIZE];
    char * id;
    unsigned int refcount;
    unsigned int transaction:1;
    time_t last;
    time_t transaction_begin_time;
    pthread_mutex_t mutex;
    struct stmt_cache_list *cache_list;
    struct wdb_t * next;
} wdb_t;

typedef struct wdb_config {
    int sock_queue_size;
    int worker_pool_size;
    int commit_time_min;
    int commit_time_max;
    int open_db_limit;
} wdb_config;

/// Enumeration of components supported by the integrity library.
typedef enum {
<<<<<<< HEAD
    WDB_FIM,                         ///< File integrity monitoring.
    WDB_SYSCOLLECTOR_PROCESSES,      ///< Processes integrity monitoring.
    WDB_SYSCOLLECTOR_PACKAGES,       ///< Packages integrity monitoring.
    WDB_SYSCOLLECTOR_HOTFIXES,       ///< Hotfixes integrity monitoring.
    WDB_SYSCOLLECTOR_PORTS,          ///< Ports integrity monitoring.
    WDB_SYSCOLLECTOR_NETPROTO,       ///< Net protocols integrity monitoring.
    WDB_SYSCOLLECTOR_NETADDRESS,     ///< Net addresses integrity monitoring.
    WDB_SYSCOLLECTOR_NETINFO,        ///< Net info integrity monitoring.
=======
    WDB_FIM,            ///< Legacy file integrity monitoring.
    WDB_FIM_FILE,       ///< File integrity monitoring.
    WDB_FIM_REGISTRY    ///< Registry integrity monitoring.
>>>>>>> 68209a0e
} wdb_component_t;

extern char *schema_global_sql;
extern char *schema_agents_sql;
extern char *schema_task_manager_sql;
extern char *schema_upgrade_v1_sql;
extern char *schema_upgrade_v2_sql;
extern char *schema_upgrade_v3_sql;
extern char *schema_upgrade_v4_sql;
extern char *schema_upgrade_v5_sql;
extern char *schema_upgrade_v6_sql;
extern char *schema_global_upgrade_v1_sql;
extern char *schema_global_upgrade_v2_sql;

extern wdb_config wconfig;
extern pthread_mutex_t pool_mutex;
extern wdb_t * db_pool;
extern int db_pool_size;
extern OSHash * open_dbs;

typedef struct os_data {
    char *os_name;
    char *os_version;
    char *os_major;
    char *os_minor;
    char *os_codename;
    char *os_platform;
    char *os_build;
    char *os_uname;
    char *os_arch;
} os_data;

typedef struct agent_info_data {
    int id;
    os_data *osd;
    char *version;
    char *config_sum;
    char *merged_sum;
    char *manager_host;
    char *node_name;
    char *agent_ip;
    char *labels;
    char *connection_status;
    char *sync_status;
} agent_info_data;

typedef enum {
    FIELD_INTEGER,
    FIELD_TEXT,
    FIELD_REAL
} field_type_t;

struct field { 
    field_type_t type;
    int index;
    bool is_old_implementation;
    bool is_pk;
    char name[OS_SIZE_256];
};

struct column_list { 
    struct field value;
    const struct column_list *next;
};

struct kv { 
    char key[OS_SIZE_256];
    char value[OS_SIZE_256];
    bool single_row_table;
    struct column_list const *column_list;
};

struct kv_list { 
    struct kv current;
    const struct kv_list *next;
};

/**
 * @brief Opens global database and stores it in DB pool.
 *
 * It is opened every time a query to global database is done.
 *
 * @return wdb_t* Database Structure locked or NULL.
 */
wdb_t * wdb_open_global();

/**
 * @brief Open mitre database and store in DB poll.
 *
 * It is opened every time a query to Mitre database is done.
 *
 * @return wdb_t* Database Structure that store mitre database or NULL on failure.
 */
wdb_t * wdb_open_mitre();

/* Open database for agent */
sqlite3* wdb_open_agent(int id_agent, const char *name);

// Open database for agent and store in DB pool. It returns a locked database or NULL
wdb_t * wdb_open_agent2(int agent_id);

/**
 * @brief Open task database and store in DB poll.
 *
 * It is opened every time a query to Task database is done.
 *
 * @return wdb_t* Database Structure that store task database or NULL on failure.
 */
wdb_t * wdb_open_tasks();

/* Get agent name from location string */
char* wdb_agent_loc2name(const char *location);

/* Find file: returns ID, or 0 if it doesn't exists, or -1 on error. */
int wdb_find_file(sqlite3 *db, const char *path, int type);

/* Find file, Returns ID, or -1 on error. */
int wdb_insert_file(sqlite3 *db, const char *path, int type);

/* Get last event from file: returns WDB_FIM_*, or -1 on error. */
int wdb_get_last_fim(sqlite3 *db, const char *path, int type);

/* Insert FIM entry. Returns ID, or -1 on error. */
int wdb_insert_fim(sqlite3 *db, int type, long timestamp, const char *f_name, const char *event, const sk_sum_t *sum);

int wdb_syscheck_load(wdb_t * wdb, const char * file, char * output, size_t size);

int wdb_syscheck_save(wdb_t * wdb, int ftype, char * checksum, const char * file);
int wdb_syscheck_save2(wdb_t * wdb, const char * payload);

// Find file entry: returns 1 if found, 0 if not, or -1 on error.
int wdb_fim_find_entry(wdb_t * wdb, const char * path);

int wdb_fim_insert_entry(wdb_t * wdb, const char * file, int ftype, const sk_sum_t * sum);
int wdb_fim_insert_entry2(wdb_t * wdb, const cJSON * data);

int wdb_fim_update_entry(wdb_t * wdb, const char * file, const sk_sum_t * sum);

int wdb_fim_delete(wdb_t * wdb, const char * file);

/* Insert configuration assessment entry. Returns ID on success or -1 on error. */
int wdb_rootcheck_insert(wdb_t * wdb, const rk_event_t *event);

/* Update configuration assessment last date. Returns number of affected rows on success or -1 on error. */
int wdb_rootcheck_update(wdb_t * wdb, const rk_event_t *event);

/* Look for a configuration assessment entry in Wazuh DB. Returns 1 if found, 0 if not, or -1 on error. (new) */
int wdb_sca_find(wdb_t * wdb, int pm_id, char * output);

/* Update a configuration assessment entry. Returns ID on success or -1 on error (new) */
int wdb_sca_update(wdb_t * wdb, char * result, int id,int scan_id, char * status, char * reason);

/* Insert configuration assessment entry. Returns ID on success or -1 on error (new) */
int wdb_sca_save(wdb_t *wdb, int id, int scan_id, char *title, char *description, char *rationale,
        char *remediation, char *condition, char *file, char *directory, char *process, char *registry,
        char *reference, char *result, char *policy_id, char *command, char *status, char *reason);

/* Insert scan info configuration assessment entry. Returns ID on success or -1 on error (new) */
int wdb_sca_scan_info_save(wdb_t * wdb, int start_scan, int end_scan, int scan_id,char * policy_id,int pass,int fail,int invalid, int total_checks,int score,char * hash);

/* Update scan info configuration assessment entry. Returns number of affected rows or -1 on error.  */
int wdb_sca_scan_info_update(wdb_t * wdb, char * module, int end_scan);

/* Insert global configuration assessment compliance entry. Returns number of affected rows or -1 on error.  */
int wdb_sca_compliance_save(wdb_t * wdb, int id_check, char *key, char *value);

/* Insert the rules of the policy checks,. Returns number of affected rows or -1 on error.  */
int wdb_sca_rules_save(wdb_t * wdb, int id_check, char *type, char *rule);

/* Look for a scan configuration assessment entry in Wazuh DB. Returns 1 if found, 0 if not, or -1 on error. (new) */
int wdb_sca_scan_find(wdb_t * wdb, char *policy_id, char * output);

/* Update scan info configuration assessment entry. Returns number of affected rows or -1 on error.  */
int wdb_sca_scan_info_update_start(wdb_t * wdb, char * policy_id, int start_scan,int end_scan,int scan_id,int pass,int fail,int invalid,int total_checks,int score,char * hash);

/* Look for a scan policy entry in Wazuh DB. Returns 1 if found, 0 if not, or -1 on error. (new) */
int wdb_sca_policy_find(wdb_t * wdb, char *id, char * output);

/* Gets the result of all checks in Wazuh DB. Returns 1 if found, 0 if not, or -1 on error. (new) */
int wdb_sca_checks_get_result(wdb_t * wdb, char * policy_id, char * output);

/* Insert policy entry. Returns number of affected rows or -1 on error.  */
int wdb_sca_policy_info_save(wdb_t * wdb,char *name,char * file,char * id,char * description,char *references, char *hash_file);

/* Gets the result of all policies in Wazuh DB. Returns 1 if found, 0 if not, or -1 on error. (new) */
int wdb_sca_policy_get_id(wdb_t * wdb, char * output);

/* Delete a configuration assessment policy. Returns 0 on success or -1 on error (new) */
int wdb_sca_policy_delete(wdb_t * wdb,char * policy_id);

/* Delete a configuration assessment check. Returns 0 on success or -1 on error (new) */
int wdb_sca_check_delete(wdb_t * wdb,char * policy_id);

/* Delete a configuration assessment policy. Returns 0 on success or -1 on error (new) */
int wdb_sca_scan_info_delete(wdb_t * wdb,char * policy_id);

/* Delete a configuration assessment check compliances. Returns 0 on success or -1 on error (new) */
int wdb_sca_check_compliances_delete(wdb_t * wdb);

/* Delete a configuration assessment check rules. Returns 0 on success or -1 on error (new) */
int wdb_sca_check_rules_delete(wdb_t * wdb);

/* Delete distinct configuration assessment check. Returns 0 on success or -1 on error (new) */
int wdb_sca_check_delete_distinct(wdb_t * wdb,char * policy_id,int scan_id);

/* Gets the policy SHA256. Returns 1 if found, 0 if not or -1 on error */
int wdb_sca_policy_sha256(wdb_t * wdb, char *id, char * output);

/**
 * @brief Frees agent_info_data struct memory.
 *
 * @param[in] agent_data Pointer to the struct to be freed.
 */
void wdb_free_agent_info_data(agent_info_data *agent_data);

/**
 * @brief Function to parse a chunk response that contains the status of the query and a json array.
 *        This function will create or realloc an int array to place the values of the chunk.
 *        These values are obtained based on the provided json item string.
 *
 * @param [in] input The chunk obtained from WazuhDB to be parsed.
 * @param [out] output An int array containing the parsed values. Must be freed by the caller.
 * @param [in] item Json string to search elements on the chunks.
 * @param [out] last_item Value of the last parsed item. If NULL no value is written.
 * @param [out] last_size Size of the returned array. If NULL no value is written.
 * @return JSON array with the statement execution results. NULL On error.
 */
wdbc_result wdb_parse_chunk_to_int(char* input, int** output, const char* item, int* last_item, int* last_size);

/**
 * @brief Insert agent to the global.db.
 *
 * @param[in] id The agent ID.
 * @param[in] name The agent name.
 * @param[in] ip The agent ip address.
 * @param[in] register_ip The agent register IP.
 * @param[in] internal_key The client key of the agent.
 * @param[in] group The agent group.
 * @param[in] keep_date If 1, the addition date will be taken from agents-timestamp. If 0, the addition date is the current time.
 * @param[in] sock The Wazuh DB socket connection. If NULL, a new connection will be created and closed locally.
 * @return Returns 0 on success or -1 on error.
 */
int wdb_insert_agent(int id,
                     const char *name,
                     const char *ip,
                     const char *register_ip,
                     const char *internal_key,
                     const char *group,
                     int keep_date,
                     int *sock);

/**
 * @brief Insert a new group.
 *
 * @param[in] name The group name.
 * @param[in] sock The Wazuh DB socket connection. If NULL, a new connection will be created and closed locally.
 * @return Returns OS_SUCCESS on success or OS_INVALID on failure.
 */
int wdb_insert_group(const char *name, int *sock);

/**
 * @brief Update agent belongs table.
 *
 * @param[in] id_group Id of the group to be updated.
 * @param[in] id_agent Id of the agent to be updated.
 * @param[in] sock The Wazuh DB socket connection. If NULL, a new connection will be created and closed locally.
 * @return Returns OS_SUCCESS on success or OS_INVALID on failure.
 */
int wdb_update_agent_belongs(int id_group, int id_agent, int *sock);

/**
 * @brief Update agent name in global.db.
 *
 * @param[in] id The agent ID.
 * @param[in] name The agent name.
 * @param[in] sock The Wazuh DB socket connection. If NULL, a new connection will be created and closed locally.
 * @return Returns 0 on success or -1 on error.
 */
int wdb_update_agent_name(int id, const char *name, int *sock);

/**
 * @brief Update agent data in global.db.
 *
 * @param[in] agent_data A pointer to an agent_info_data structure with the agent information.
 * @param[in] sock The Wazuh DB socket connection. If NULL, a new connection will be created and closed locally.
 * @return Returns 0 on success or -1 on error.
 */
int wdb_update_agent_data(agent_info_data *agent_data, int *sock);

/**
 * @brief Update agent's last keepalive and modifies the cluster synchronization status.
 *
 * @param[in] id Id of the agent for whom the keepalive must be updated.
 * @param[in] connection_status String with the connection status to be set.
 * @param[in] sync_status String with the cluster synchronization status to be set.
 * @param[in] sock The Wazuh DB socket connection. If NULL, a new connection will be created and closed locally.
 * @return OS_SUCCESS on success or OS_INVALID on failure.
 */
int wdb_update_agent_keepalive(int id, const char *connection_status, const char *sync_status, int *sock);

/**
 * @brief Update agent's connection status.
 *
 * @param[in] id Id of the agent for whom the connection status must be updated.
 * @param[in] connection_status String with the connection status to be set.
 * @param[in] sync_status String with the cluster synchronization status to be set.
 * @param[in] sock The Wazuh DB socket connection. If NULL, a new connection will be created and closed locally.
 * @return OS_SUCCESS on success or OS_INVALID on failure.
 */
int wdb_update_agent_connection_status(int id, const char *connection_status, const char *sync_status, int *sock);

/**
 * @brief Update agent group. If the group is not specified, it is set to NULL.
 *
 * @param[in] id ID of the agent.
 * @param[in] group The group to be set.
 * @param[in] sock The Wazuh DB socket connection. If NULL, a new connection will be created and closed locally.
 * @return Returns OS_SUCCESS if success. OS_INVALID on error.
 */
int wdb_update_agent_group(int id,char *group, int *sock);

/**
 * @brief Update agent's labels.
 *
 * @param[in] id Id of the agent for whom the labels must be updated.
 * @param[in] labels String with the key-values separated by EOL.
 * @param[in] sock The Wazuh DB socket connection. If NULL, a new connection will be created and closed locally.
 * @return OS_SUCCESS on success or OS_INVALID on failure.
 */
int wdb_set_agent_labels(int id, const char *labels, int *sock);

/**
 * @brief Returns an array containing the ID of every agent (except 0), ended with -1.
 * This method creates and sends a command to WazuhDB to receive the ID of every agent.
 * If the response is bigger than the capacity of the socket, multiple commands will be sent until every agent ID is obtained.
 * The array is heap allocated memory that must be freed by the caller.
 *
 * @param [in] include_manager flag to include the manager on agents list
 * @param [in] sock The Wazuh DB socket connection. If NULL, a new connection will be created and closed locally.
 * @return Pointer to the array, on success.
 * @retval NULL on errors.
 */
int* wdb_get_all_agents(bool include_manager, int *sock);

/**
 * @brief Find agent id by name and address.
 *
 * @param[in] name Name of the agent.
 * @param[in] ip IP address of the agent.
 * @param[in] sock The Wazuh DB socket connection. If NULL, a new connection will be created and closed locally.
 * @return Returns id if success. OS_INVALID on error.
 */
int wdb_find_agent(const char *name, const char *ip, int *sock);

/**
 * @brief Returns a JSON with all the agent's information.
 *
 * @param[in] id Id of the agent for whom the information is requested.
 * @param[in] sock The Wazuh DB socket connection. If NULL, a new connection will be created and closed locally.
 * @return JSON* with the information on success or NULL on failure.
 */
cJSON* wdb_get_agent_info(int id, int *sock);

/**
 * @brief Returns a JSON with all the agent's labels.
 *
 * @param[in] id Id of the agent for whom the labels are requested.
 * @param[in] sock The Wazuh DB socket connection. If NULL, a new connection will be created and closed locally.
 * @return JSON* with the labels on success or NULL on failure.
 */
cJSON* wdb_get_agent_labels(int id, int *sock);

/**
 * @brief Get name from agent table in global.db by using its ID.
 *
 * @param[in] id Id of the agent that the name must be selected.
 * @param[in] sock The Wazuh DB socket connection. If NULL, a new connection will be created and closed locally.
 * @return A string with the agent name on success or NULL on failure.
 */
char* wdb_get_agent_name(int id, int *sock);

/**
 * @brief Get group from agent table in global.db by using its ID.
 *
 * @param[in] id Id of the agent that the name must be selected.
 * @param[in] sock The Wazuh DB socket connection. If NULL, a new connection will be created and closed locally.
 * @return A string with the agent group on success or NULL on failure.
 */
char* wdb_get_agent_group(int id, int *sock);

/**
 * @brief Function to get the agent last keepalive.
 *
 * @param [in] name String with the name of the agent.
 * @param [in] ip String with the ip of the agent.
 * @param [in] sock The Wazuh DB socket connection. If NULL, a new connection will be created and closed locally.
 * @return Returns this value, 0 on NULL or OS_INVALID on error.
 */
time_t wdb_get_agent_keepalive(const char *name, const char *ip, int *sock);

/**
 * @brief Find group by name.
 *
 * @param[in] name The group name.
 * @param [in] sock The Wazuh DB socket connection. If NULL, a new connection will be created and closed locally.
 * @return Returns id if success or OS_INVALID on failure.
 */
int wdb_find_group(const char *name, int *sock);

/**
 * @brief Update groups table.
 *
 * @param[in] name The groups directory.
 * @param[in] sock The Wazuh DB socket connection. If NULL, a new connection will be created and closed locally.
 * @return Returns OS_SUCCESS if success or OS_INVALID on failure.
 */
int wdb_update_groups(const char *dirname, int *sock);

/**
 * @brief Delete an agent from agent table in global.db by using its ID.
 *
 * @param[in] id Id of the agent to be deleted.
 * @param[in] sock The Wazuh DB socket connection. If NULL, a new connection will be created and closed locally.
 * @return OS_SUCCESS on success or OS_INVALID on failure.
 */
int wdb_remove_agent(int id, int *sock);

/**
 * @brief Delete group.
 *
 * @param[in] name The group name.
 * @param[in] sock The Wazuh DB socket connection. If NULL, a new connection will be created and closed locally.
 * @return Returns OS_SUCCESS on success or OS_INVALID on failure.
 */
int wdb_remove_group_db(const char *name, int *sock);

/**
 * @brief Delete an agent from belongs table in global.db by using its ID.
 *
 * @param[in] id Id of the agent to be deleted.
 * @param[in] sock The Wazuh DB socket connection. If NULL, a new connection will be created and closed locally.
 * @return Returns OS_SUCCESS on success or OS_INVALID on failure.
 */
int wdb_delete_agent_belongs(int id, int *sock);

/**
 * @brief Delete group from belongs table.
 *
 * @param[in] name The group name.
 * @param[in] sock The Wazuh DB socket connection. If NULL, a new connection will be created and closed locally.
 * @return Returns OS_SUCCESS on success or OS_INVALID on failure.
 */
int wdb_remove_group_from_belongs_db(const char *name, int *sock);

/**
 * @brief Reset the connection_status column of every agent (excluding the manager).
 *        If connection_status is pending or connected it will be changed to disconnected.
 *        If connection_status is disconnected or never_connected it will not be changed.
 *        It also set the 'sync_status' with the specified value.
 *
 * @param[in] sync_status String with the cluster synchronization status to be set.
 * @param[in] sock The Wazuh DB socket connection. If NULL, a new connection will be created and closed locally.
 * @return Returns OS_SUCCESS on success or OS_INVALID on failure.
 */
int wdb_reset_agents_connection(const char *sync_status, int *sock);

/**
 * @brief Returns an array containing the ID of every agent (excluding the manager) that matches
 *        the specified connection status, ended with -1.
 *        This method creates and sends a command to WazuhDB to receive the ID of every agent.
 *        If the response is bigger than the capacity of the socket, multiple commands will be sent until every
 *        agent ID is obtained. The array is heap allocated memory that must be freed by the caller.
 *
 * @param[in] connection_status The connection status.
 * @param[in] sock The Wazuh DB socket connection. If NULL, a new connection will be created and closed locally.
 * @return Pointer to the array, on success. NULL on errors.
 */
int* wdb_get_agents_by_connection_status(const char* connection_status, int *sock);

/**
 * @brief Set agents as disconnected based on the keepalive and return an array containing
 * the ID of every agent that had been set as disconnected.
 * This method creates and sends a command to WazuhDB to set as disconnected all the
 * agents (excluding the manager) with a last_keepalive before the specified keepalive threshold.
 * If the response is bigger than the capacity of the socket, multiple commands will be sent until every agent is covered.
 * The array is heap-allocated memory that must be freed by the caller.
 *
 * @param [in] keepalive The keepalive threshold before which an agent should be set as disconnected.
 * @param [in] sync_status String with the cluster synchronization status to be set.
 * @param [in] sock The Wazuh DB socket connection. If NULL, a new connection will be created and closed locally.
 * @return Pointer to the array, on success. NULL if no agents were set as disconnected or an error ocurred.
 */
int* wdb_disconnect_agents(int keepalive, const char *sync_status, int *sock);

/**
 * @brief Create database for agent from profile.
 *
 * @param[in] id Id of the agent.
 * @param[in] name Name of the agent.
 * @return OS_SUCCESS on success or OS_INVALID on failure.
 */
int wdb_create_agent_db(int id, const char *name);

/**
 * @brief Create database for agent from profile.
 *
 * @param[in] agent_id Id of the agent.
 * @return OS_SUCCESS on success or OS_INVALID on failure.
 */
int wdb_create_agent_db2(const char * agent_id);

/**
 * @brief Remove an agent's database.
 *
 * @param[in] id Id of the agent for whom its database must be deleted.
 * @param[in] name Name of the agent for whom its database must be deleted.
 * @return OS_SUCCESS on success or OS_INVALID on failure.
 */
int wdb_remove_agent_db(int id, const char * name);

/**
 * @brief Update agent multi group.
 *
 * @param[in] id The agent id.
 * @param[in] group The group name.
 * @param[in] sock The Wazuh DB socket connection. If NULL, a new connection will be created and closed locally.
 * @return Returns OS_SUCCESS on success or OS_INVALID on failure.
 */
int wdb_update_agent_multi_group(int id, char *group, int *sock);

/**
 * @brief Fill belongs table on start.
 * @param [in] sock The Wazuh DB socket connection. If NULL, a new connection will be created and closed locally.
 *
 * @return Returns OS_SUCCESS.
 */
int wdb_agent_belongs_first_time(int *sock);

/**
 * @brief Get the agent first registration date.
 *
 * @param[in] agent_id The agent ID.
 * @return Returns the agent first registration date.
 */
time_t get_agent_date_added(int agent_id);

/* Remove agents databases from id's list. */
cJSON *wdb_remove_multiple_agents(char *agent_list);

/* Insert or update metadata entries. Returns 0 on success or -1 on error. */
int wdb_fim_fill_metadata(wdb_t * wdb, char *data);

/* Find metadata entries. Returns 0 if doesn't found, 1 on success or -1 on error. */
int wdb_metadata_find_entry(wdb_t * wdb, const char * key);

/* Insert entry. Returns 0 on success or -1 on error. */
int wdb_metadata_insert_entry (wdb_t * wdb, const char *key, const char *value);

/* Update entries. Returns 0 on success or -1 on error. */
int wdb_metadata_update_entry (wdb_t * wdb, const char *key, const char *value);

/* Insert metadata for minor and major version. Returns 0 on success or -1 on error. */
int wdb_metadata_fill_version(sqlite3 *db);

/* Get value data in output variable. Returns 0 if doesn't found, 1 on success or -1 on error. */
int wdb_metadata_get_entry (wdb_t * wdb, const char *key, char *output);

/**
 * @brief Checks if the table exists in the database.
 *
 * @param[in] wdb Database to query for the table existence.
 * @param[in] key Name of the table to find.
 * @return 1 if the table exists, 0 if the table doesn't exist or OS_INVALID on failure.
 */
 int wdb_metadata_table_check(wdb_t * wdb, const char * key);

/* Update field date for specific fim_entry. */
int wdb_fim_update_date_entry(wdb_t * wdb, const char *path);

/* Clear entries prior to the first scan. */
int wdb_fim_clean_old_entries(wdb_t * wdb);

/* Prepare SQL query with availability waiting */
int wdb_prepare(sqlite3 *db, const char *zSql, int nByte, sqlite3_stmt **stmt, const char **pzTail);

/* Execute statement with availability waiting */
int wdb_step(sqlite3_stmt *stmt);

/* Begin transaction */
int wdb_begin(sqlite3 *db);
int wdb_begin2(wdb_t * wdb);

/* Commit transaction */
int wdb_commit(sqlite3 *db);
int wdb_commit2(wdb_t * wdb);

/* Create global database */
int wdb_create_global(const char *path);

/* Create profile database */
int wdb_create_profile(const char *path);

/* Create new database file from SQL script */
int wdb_create_file(const char *path, const char *source);

/* Delete FIM events of an agent. Returns number of affected rows on success or -1 on error. */
int wdb_delete_fim(int id);

/* Delete FIM events of all agents. */
void wdb_delete_fim_all();

/* Delete PM events of an agent. Returns number of affected rows on success or -1 on error. */
int wdb_delete_pm(int id);

/* Delete PM events of an agent. Returns number of affected rows on success or -1 on error. */
int wdb_rootcheck_delete(wdb_t * wdb);

/* Deletes PM events of all agents */
void wdb_delete_pm_all();

/* Rebuild database. Returns 0 on success or -1 on error. */
int wdb_vacuum(sqlite3 *db);

/* Insert key-value pair into info table */
int wdb_insert_info(const char *key, const char *value);

// Insert network info tuple. Return 0 on success or -1 on error.
int wdb_netinfo_insert(wdb_t * wdb, const char * scan_id, const char * scan_time, const char * name, const char * adapter, const char * type, const char * state, int mtu, const char * mac, long tx_packets, long rx_packets, long tx_bytes, long rx_bytes, long tx_errors, long rx_errors, long tx_dropped, long rx_dropped, const char * checksum, const char * item_id, const bool replace);

// Save Network info into DB.
int wdb_netinfo_save(wdb_t * wdb, const char * scan_id, const char * scan_time, const char * name, const char * adapter, const char * type, const char * state, int mtu, const char * mac, long tx_packets, long rx_packets, long tx_bytes, long rx_bytes, long tx_errors, long rx_errors, long tx_dropped, long rx_dropped, const char * checksum, const char * item_id, const bool replace);

// Delete Network info from DB.
int wdb_netinfo_delete(wdb_t * wdb, const char * scan_id);

// Delete Hotfix info from DB.
int wdb_hotfix_delete(wdb_t * wdb, const char * scan_id);

// Set hotfix metadata.
int wdb_set_hotfix_metadata(wdb_t * wdb, const char * scan_id);

// Insert IPv4/IPv6 protocol info tuple. Return 0 on success or -1 on error.
int wdb_netproto_insert(wdb_t * wdb, const char * scan_id, const char * iface,  int type, const char * gateway, const char * dhcp, int metric, const char * checksum, const char * item_id, const bool replace);

// Save IPv4/IPv6 protocol info into DB.
int wdb_netproto_save(wdb_t * wdb, const char * scan_id, const char * iface,  int type, const char * gateway, const char * dhcp, int metric, const char * checksum, const char * item_id, const bool replace);

// Insert IPv4/IPv6 address info tuple. Return 0 on success or -1 on error.
int wdb_netaddr_insert(wdb_t * wdb, const char * scan_id, const char * iface, int proto, const char * address, const char * netmask, const char * broadcast, const char * checksum, const char * item_id, const bool replace);

// Save IPv4/IPv6 address info into DB.
int wdb_netaddr_save(wdb_t * wdb, const char * scan_id, const char * iface, int proto, const char * address, const char * netmask, const char * broadcast, const char * checksum, const char * item_id, const bool replace);

// Insert OS info tuple. Return 0 on success or -1 on error.
int wdb_osinfo_insert(wdb_t * wdb, const char * scan_id, const char * scan_time, const char * hostname, const char * architecture, const char * os_name, const char * os_version, const char * os_codename, const char * os_major, const char * os_minor, const char * os_patch, const char * os_build, const char * os_platform, const char * sysname, const char * release, const char * version, const char * os_release);

// Save OS info into DB.
int wdb_osinfo_save(wdb_t * wdb, const char * scan_id, const char * scan_time, const char * hostname, const char * architecture, const char * os_name, const char * os_version, const char * os_codename, const char * os_major, const char * os_minor, const char * os_patch, const char * os_build, const char * os_platform, const char * sysname, const char * release, const char * version, const char * os_release);

// Insert HW info tuple. Return 0 on success or -1 on error.
int wdb_hardware_insert(wdb_t * wdb, const char * scan_id, const char * scan_time, const char * serial, const char * cpu_name, int cpu_cores, const char * cpu_mhz, uint64_t ram_total, uint64_t ram_free, int ram_usage);

// Save HW info into DB.
int wdb_hardware_save(wdb_t * wdb, const char * scan_id, const char * scan_time, const char * serial, const char * cpu_name, int cpu_cores, const char * cpu_mhz, uint64_t ram_total, uint64_t ram_free, int ram_usage);

// Insert package info tuple. Return 0 on success or -1 on error.
int wdb_package_insert(wdb_t * wdb, const char * scan_id, const char * scan_time, const char * format, const char * name, const char * priority, const char * section, long size, const char * vendor, const char * install_time, const char * version, const char * architecture, const char * multiarch, const char * source, const char * description, const char * location, const char triaged, const char * checksum, const char * item_id, const char * os_patch, const bool replace);

// Save Packages info into DB.
int wdb_package_save(wdb_t * wdb, const char * scan_id, const char * scan_time, const char * format, const char * name, const char * priority, const char * section, long size, const char * vendor, const char * install_time, const char * version, const char * architecture, const char * multiarch, const char * source, const char * description, const char * location, const char* checksum, const char * item_id, const char * os_patch, const bool replace);

// Insert hotfix info tuple. Return 0 on success or -1 on error.
int wdb_hotfix_insert(wdb_t * wdb, const char * scan_id, const char * scan_time, const char *hotfix, const char * checksum, const bool replace);

// Save Hotfixes info into DB.
int wdb_hotfix_save(wdb_t * wdb, const char * scan_id, const char * scan_time, const char *hotfix, const char * checksum, const bool replace);

// Update the new Package info with the previous scan.
int wdb_package_update(wdb_t * wdb, const char * scan_id);

// Delete Packages info about previous scan from DB.
int wdb_package_delete(wdb_t * wdb, const char * scan_id);

// Insert process info tuple. Return 0 on success or -1 on error.
int wdb_process_insert(wdb_t * wdb, const char * scan_id, const char * scan_time, int pid, const char * name, const char * state, int ppid, int utime, int stime, const char * cmd, const char * argvs, const char * euser, const char * ruser, const char * suser, const char * egroup, const char * rgroup, const char * sgroup, const char * fgroup, int priority, int nice, int size, int vm_size, int resident, int share, int start_time, int pgrp, int session, int nlwp, int tgid, int tty, int processor, const char * checksum, const bool replace);

// Save Process info into DB.
int wdb_process_save(wdb_t * wdb, const char * scan_id, const char * scan_time, int pid, const char * name, const char * state, int ppid, int utime, int stime, const char * cmd, const char * argvs, const char * euser, const char * ruser, const char * suser, const char * egroup, const char * rgroup, const char * sgroup, const char * fgroup, int priority, int nice, int size, int vm_size, int resident, int share, int start_time, int pgrp, int session, int nlwp, int tgid, int tty, int processor, const char* checksum, const bool replace);

// Delete Process info about previous scan from DB.
int wdb_process_delete(wdb_t * wdb, const char * scan_id);

// Insert port info tuple. Return 0 on success or -1 on error.
int wdb_port_insert(wdb_t * wdb, const char * scan_id, const char * scan_time, const char * protocol, const char * local_ip, int local_port, const char * remote_ip, int remote_port, int tx_queue, int rx_queue, int inode, const char * state, int pid, const char * process, const char * checksum, const char * item_id, const bool replace);

// Save port info into DB.
int wdb_port_save(wdb_t * wdb, const char * scan_id, const char * scan_time, const char * protocol, const char * local_ip, int local_port, const char * remote_ip, int remote_port, int tx_queue, int rx_queue, int inode, const char * state, int pid, const char * process, const char * checksum, const char * item_id, const bool replace);

// Delete port info about previous scan from DB.
int wdb_port_delete(wdb_t * wdb, const char * scan_id);

int wdb_syscollector_save2(wdb_t * wdb, wdb_component_t component, const char * payload);

// Save CIS-CAT scan results.
int wdb_ciscat_save(wdb_t * wdb, const char * scan_id, const char * scan_time, const char * benchmark, const char * profile, int pass, int fail, int error, int notchecked, int unknown, int score);

// Insert CIS-CAT results tuple. Return 0 on success or -1 on error.
int wdb_ciscat_insert(wdb_t * wdb, const char * scan_id, const char * scan_time, const char * benchmark, const char * profile, int pass, int fail, int error, int notchecked, int unknown, int score);

// Delete old information from the 'ciscat_results' table
int wdb_ciscat_del(wdb_t * wdb, const char * scan_id);

wdb_t * wdb_init(sqlite3 * db, const char * id);

void wdb_destroy(wdb_t * wdb);

void wdb_pool_append(wdb_t * wdb);

void wdb_pool_remove(wdb_t * wdb);

void wdb_close_all();

void wdb_commit_old();

void wdb_close_old();

int wdb_remove_database(const char * agent_id);

/**
 * @brief Function to execute one row of an SQL statement and save the result in a JSON array.
 *
 * @param [in] stmt The SQL statement to be executed.
 * @param [out] status The status code of the statement execution. If NULL no value is written.
 * @return JSON array with the statement execution results. NULL On error.
 */
cJSON* wdb_exec_row_stmt(sqlite3_stmt * stmt, int* status);

/**
 * @brief Function to execute a SQL statement and save the result in a JSON array limited by size.
 *        Each step of the statemente will be printed to know the size.
 *        The result of each step will be placed in returned result while fits.
 *
 * @param [in] stmt The SQL statement to be executed.
 * @param [out] status The status code of the statement execution.
 *                     SQLITE_DONE means the statement is completed.
 *                     SQLITE_ROW means the statement has pending elements.
 *                     SQLITE_ERROR means an error occurred.
 * @return JSON array with the statement execution results. NULL On error.
 */
cJSON * wdb_exec_stmt_sized(sqlite3_stmt * stmt, const size_t max_size, int* status);

/**
 * @brief Function to execute a SQL statement and save the result in a JSON array.
 *
 * @param [in] stmt The SQL statement to be executed.
 * @return JSON array with the statement execution results. NULL On error.
 */
cJSON * wdb_exec_stmt(sqlite3_stmt * stmt);

/**
 * @brief Function to execute a SQL query and save the result in a JSON array.
 *
 * @param [in] db The SQL database to be queried.
 * @param [in] sql The SQL query.
 * @return JSON array with the query results. NULL On error.
 */
cJSON * wdb_exec(sqlite3 * db, const char * sql);

// Execute SQL script into an database
int wdb_sql_exec(wdb_t *wdb, const char *sql_exec);

int wdb_close(wdb_t * wdb, bool commit);

void wdb_leave(wdb_t * wdb);

wdb_t * wdb_pool_find_prev(wdb_t * wdb);

int wdb_stmt_cache(wdb_t * wdb, int index);

int wdb_parse(char * input, char * output);

<<<<<<< HEAD
int wdb_parse_syscheck(wdb_t * wdb, char * input, char * output);
int wdb_parse_syscollector(wdb_t * wdb, const char * query, char * input, char * output);
=======
int wdb_parse_syscheck(wdb_t * wdb, wdb_component_t component, char * input, char * output);
>>>>>>> 68209a0e

/**
 * @brief Parses a rootcheck command
 * Commands:
 * 1. delete: Deletes pm table
 * 2. save: Inserts the entry or updates if it already exists
 * @param wdb Database of an agent
 * @param input buffer input
 * @param output buffer output, on success responses are:
 *        "ok 0" -> If entry was deleted
 *        "ok 1" -> If entry was updated
 *        "ok 2" -> If entry was inserted
 * */
int wdb_parse_rootcheck(wdb_t * wdb, char * input , char * output) __attribute__((nonnull));

int wdb_parse_netinfo(wdb_t * wdb, char * input, char * output);

int wdb_parse_netproto(wdb_t * wdb, char * input, char * output);

int wdb_parse_netaddr(wdb_t * wdb, char * input, char * output);

int wdb_parse_osinfo(wdb_t * wdb, char * input, char * output);

int wdb_parse_hardware(wdb_t * wdb, char * input, char * output);

int wdb_parse_packages(wdb_t * wdb, char * input, char * output);

int wdb_parse_hotfixes(wdb_t * wdb, char * input, char * output);

int wdb_parse_ports(wdb_t * wdb, char * input, char * output);

int wdb_parse_processes(wdb_t * wdb, char * input, char * output);

int wdb_parse_ciscat(wdb_t * wdb, char * input, char * output);

int wdb_parse_sca(wdb_t * wdb, char * input, char * output);


/**
 * @brief Function to parse generic dbsync message operation, and generate
 * a message to process in wazuh-db process.
 *
 * @param wdb The Global struct database.
 * @param input buffer input
 * @param output buffer output, on success responses are:
 *        "ok" -> If entry was processed
 *        "error" -> If entry wasn't processed.
 * @return -1 on error, and 0 on success.
 */
int wdb_parse_dbsync(wdb_t * wdb, char * input, char * output);


/**
 * @brief Function to get values from MITRE database.
 *
 * @param [in] wdb The MITRE struct database.
 * @param [in] input The query to get a value.
 * @param [out] output The response of the query.
 * @return 1 Success: response contains the value. 0 On error: the value was not found. -1 On error: invalid DB query syntax.
 */
int wdb_parse_mitre_get(wdb_t * wdb, char * input, char * output);

/**
 * @brief Function to parse the agent insert request.
 *
 * @param [in] wdb The global struct database.
 * @param [in] input String with the agent data in JSON format.
 * @param [out] output Response of the query.
 * @return 0 Success: response contains "ok".
 *        -1 On error: response contains "err" and an error description.
 */
int wdb_parse_global_insert_agent(wdb_t * wdb, char * input, char * output);

/**
 * @brief Function to parse the update agent name request.
 *
 * @param [in] wdb The global struct database.
 * @param [in] input String with the agent data in JSON format.
 * @param [out] output Response of the query.
 * @return 0 Success: response contains "ok".
 *        -1 On error: response contains "err" and an error description.
 */
int wdb_parse_global_update_agent_name(wdb_t * wdb, char * input, char * output);

/**
 * @brief Function to parse the update agent data request.
 *
 * @param [in] wdb The global struct database.
 * @param [in] input String with the agent data in JSON format.
 * @param [out] output Response of the query.
 * @return 0 Success: response contains "ok".
 *        -1 On error: response contains "err" and an error description.
 */
int wdb_parse_global_update_agent_data(wdb_t * wdb, char * input, char * output);

/**
 * @brief Function to parse the labels request for a particular agent.
 *
 * @param [in] wdb The global struct database.
 * @param [in] input String with 'agent_id'.
 * @param [out] output Response of the query in JSON format.
 * @return 0 Success: response contains "ok".
 *        -1 On error: response contains "err" and an error description.
 */
int wdb_parse_global_get_agent_labels(wdb_t * wdb, char * input, char * output);

/**
 * @brief Function to get all the agent information in global.db.
 *
 * @param wdb The global struct database.
 * @param input String with 'agent_id'.
 * @param output Response of the query in JSON format.
 * @retval 0 Success: response contains the value.
 * @retval -1 On error: invalid DB query syntax.
 */
int wdb_parse_global_get_agent_info(wdb_t * wdb, char * input, char * output);

/**
 * @brief Function to parse string with agent's labels and set them in labels table in global database.
 *
 * @param [in] wdb The global struct database.
 * @param [in] input String with 'agent_id labels_string'.
 * @param [out] output Response of the query.
 * @return 0 Success: response contains "ok".
 *        -1 On error: response contains "err" and an error description.
 */
int wdb_parse_global_set_agent_labels(wdb_t * wdb, char * input, char * output);

/**
 * @brief Function to parse the update agent keepalive request.
 *
 * @param [in] wdb The global struct database.
 * @param [in] input String with the agent data in JSON format.
 * @param [out] output Response of the query.
 * @return 0 Success: response contains "ok".
 *        -1 On error: response contains "err" and an error description.
 */
int wdb_parse_global_update_agent_keepalive(wdb_t * wdb, char * input, char * output);

/**
 * @brief Function to parse the update agent connection status.
 *
 * @param [in] wdb The global struct database.
 * @param [in] input String with the agent data in JSON format.
 * @param [out] output Response of the query.
 * @return 0 Success: response contains "ok".
 *        -1 On error: response contains "err" and an error description.
 */
int wdb_parse_global_update_connection_status(wdb_t * wdb, char * input, char * output);

/**
 * @brief Function to parse the agent delete from agent table request.
 *
 * @param [in] wdb The global struct database.
 * @param [in] input String with 'agent_id'.
 * @param [out] output Response of the query.
 * @return 0 Success: response contains "ok".
 *        -1 On error: response contains "err" and an error description.
 */
int wdb_parse_global_delete_agent(wdb_t * wdb, char * input, char * output);

/**
 * @brief Function to parse the select agent name request.
 *
 * @param [in] wdb The global struct database.
 * @param [in] input String with 'agent_id'.
 * @param [out] output Response of the query.
 * @return 0 Success: response contains "ok".
 *        -1 On error: response contains "err" and an error description.
 */
int wdb_parse_global_select_agent_name(wdb_t * wdb, char * input, char * output);

/**
 * @brief Function to parse the select agent group request.
 *
 * @param [in] wdb The global struct database.
 * @param [in] input String with 'agent_id'.
 * @param [out] output Response of the query.
 * @return 0 Success: response contains "ok".
 *        -1 On error: response contains "err" and an error description.
 */
int wdb_parse_global_select_agent_group(wdb_t * wdb, char * input, char * output);

/**
 * @brief Function to parse the agent delete from belongs table request.
 *
 * @param [in] wdb The global struct database.
 * @param [in] input String with 'agent_id'.
 * @param [out] output Response of the query.
 * @return 0 Success: response contains "ok".
 *        -1 On error: response contains "err" and an error description.
 */
int wdb_parse_global_delete_agent_belong(wdb_t * wdb, char * input, char * output);

/**
 * @brief Function to parse the find agent request.
 *
 * @param [in] wdb The global struct database.
 * @param [in] input String JSON with the agent name and ip.
 * @param [out] output Response of the query.
 * @return 0 Success: response contains "ok".
 *        -1 On error: response contains "err" and an error description.
 */
int wdb_parse_global_find_agent(wdb_t * wdb, char * input, char * output);

/**
 * @brief Function to parse the update agent group request.
 *
 * @param [in] wdb The global struct database.
 * @param [in] input String with the agent and group data in JSON format.
 * @param [out] output Response of the query.
 * @return 0 Success: response contains "ok".
 *        -1 On error: response contains "err" and an error description.
 */
int wdb_parse_global_update_agent_group(wdb_t * wdb, char * input, char * output);

/**
 * @brief Function to parse the find group request.
 *
 * @param [in] wdb The global struct database.
 * @param [in] input String with the group name.
 * @param [out] output Response of the query.
 * @return 0 Success: response contains "ok".
 *        -1 On error: response contains "err" and an error description.
 */
int wdb_parse_global_find_group(wdb_t * wdb, char * input, char * output);

/**
 * @brief Function to parse the insert group request.
 *
 * @param [in] wdb The global struct database.
 * @param [in] input String with the group name.
 * @param [out] output Response of the query.
 * @return 0 Success: response contains "ok".
 *        -1 On error: response contains "err" and an error description.
 */
int wdb_parse_global_insert_agent_group(wdb_t * wdb, char * input, char * output);

/**
 * @brief Function to parse the insert agent to belongs table request.
 *
 * @param [in] wdb The global struct database.
 * @param [in] input String with the group id and agent id in JSON format.
 * @param [out] output Response of the query.
 * @return 0 Success: response contains "ok".
 *        -1 On error: response contains "err" and an error description.
 */
int wdb_parse_global_insert_agent_belong(wdb_t * wdb, char * input, char * output);

/**
 * @brief Function to parse the delete group from belongs table request.
 *
 * @param [in] wdb The global struct database.
 * @param [in] input String with the group name.
 * @param [out] output Response of the query.
 * @return 0 Success: response contains "ok".
 *        -1 On error: response contains "err" and an error description.
 */
int wdb_parse_global_delete_group_belong(wdb_t * wdb, char * input, char * output);

/**
 * @brief Function to parse the delete group request.
 *
 * @param [in] wdb The global struct database.
 * @param [in] input String with the group name.
 * @param [out] output Response of the query.
 * @return 0 Success: response contains "ok".
 *        -1 On error: response contains "err" and an error description.
 */
int wdb_parse_global_delete_group(wdb_t * wdb, char * input, char * output);

/**
 * @brief Function to parse the select groups request.
 *
 * @param [in] wdb The global struct database.
 * @param [out] output Response of the query.
 * @return 0 Success: response contains "ok".
 *        -1 On error: response contains "err" and an error description.
 */
int wdb_parse_global_select_groups(wdb_t * wdb, char * output);

/**
 * @brief Function to parse the select keepalive request.
 *
 * @param [in] wdb The global struct database.
 * @param [in] input String with 'agent_name agent_ip'.
 * @param [out] output Response of the query.
 * @return 0 Success: response contains "ok".
 *        -1 On error: response contains "err" and an error description.
 */
int wdb_parse_global_select_agent_keepalive(wdb_t * wdb, char * input, char * output);

/**
 * @brief Function to parse sync-agent-info-get params and set next ID to iterate on further calls.
 *        If no last_id is provided. Last obtained ID is used.
 *
 * @param [in] wdb The global struct database.
 * @param [in] input String with starting ID [optional].
 * @param [out] output Response of the query.
 * @return 0 Success: response contains the value. -1 On error: invalid DB query syntax.
 */
int wdb_parse_global_sync_agent_info_get(wdb_t * wdb, char * input, char * output);

/**
 * @brief Function to parse agent_info and update the agents info from workers.
 *
 * @param [in] wdb The global struct database.
 * @param [in] input String with the agents information in JSON format.
 * @param [out] output Response of the query in JSON format.
 * @return 0 Success: response contains the value. -1 On error: invalid DB query syntax.
 */
int wdb_parse_global_sync_agent_info_set(wdb_t * wdb, char * input, char * output);

/**
 * @brief Function to parse the disconnect-agents command data.
 *
 * @param [in] wdb The global struct database.
 * @param [in] input String with the time threshold before which consider an agent as disconnected and last id to continue.
 * @param [out] output Response of the query.
 * @return 0 Success: response contains "ok".
 *        -1 On error: response contains "err" and an error description.
 */
int wdb_parse_global_disconnect_agents(wdb_t* wdb, char* input, char* output);

/**
 * @brief Function to parse last_id get-all-agents.
 *
 * @param [in] wdb The global struct database.
 * @param [in] input String with last_id.
 * @param [out] output Response of the query.
 * @return 0 Success: response contains the value. -1 On error: invalid DB query syntax.
 */
int wdb_parse_global_get_all_agents(wdb_t* wdb, char* input, char* output);

/**
 * @brief Function to parse the reset agent connection status request.
 *
 * @param [in] wdb The global struct database.
 * @param [in] input String with the 'sync_status'.
 * @param [out] output Response of the query.
 * @return 0 Success: response contains "ok".
 *        -1 On error: response contains "err" and an error description.
 */
int wdb_parse_reset_agents_connection(wdb_t * wdb, char* input, char * output);

/**
 * @brief Function to parse the get agents by connection status request.
 *
 * @param wdb The global struct database.
 * @param [in] wdb The global struct database.
 * @param [in] input String with 'last_id' and 'connection_status'.
 * @param [out] output Response of the query in JSON format.
 * @retval 0 Success: Response contains the value.
 * @retval -1 On error: Response contains details of the error.
 */
int wdb_parse_global_get_agents_by_connection_status(wdb_t* wdb, char* input, char* output);

int wdbi_checksum_range(wdb_t * wdb, wdb_component_t component, const char * begin, const char * end, os_sha1 hexdigest);

int wdbi_delete(wdb_t * wdb, wdb_component_t component, const char * begin, const char * end, const char * tail);

void wdbi_update_attempt(wdb_t * wdb, wdb_component_t component, long timestamp);

// Functions to manage scan_info table, this table contains the timestamp of every scan of syscheck ¿and syscollector?

int wdb_scan_info_update(wdb_t * wdb, const char *module, const char *field, long value);
int wdb_scan_info_get(wdb_t * wdb, const char *module, char *field, long *output);
int wdb_scan_info_fim_checks_control (wdb_t * wdb, const char *last_check);

// Upgrade agent database to last version
wdb_t * wdb_upgrade(wdb_t *wdb);

/**
 * @brief Function to upgrade Global DB to the latest version.
 *
 * @param [in] wdb The global.db database to upgrade.
 * @return wdb The global.db database updated on success.
 */
wdb_t * wdb_upgrade_global(wdb_t *wdb);

// Create backup and generate an empty DB
wdb_t * wdb_backup(wdb_t *wdb, int version);

/* Create backup for agent. Returns 0 on success or -1 on error. */
int wdb_create_backup(const char * agent_id, int version);

/**
 * @brief Function to backup Global DB in case of an upgrade failure.
 *
 * @param [in] wdb The global.db database to backup.
 * @param [in] version The global.db database version to backup.
 * @return wdb The new empty global.db database on success or NULL on error
 */
wdb_t * wdb_backup_global(wdb_t *wdb, int version);

/**
 * @brief Function to create the Global DB backup file.
 *
 * @param [in] wdb The global.db database to backup.
 * @param [in] version The global.db database version to backup.
 * @return wdb OS_SUCESS on success or OS_INVALID on error.
 */
int wdb_create_backup_global(int version);

/**
 * @brief Check the agent 0 status in the global database
 *
 * The table "agent" must have a tuple with id=0 and last_keepalive=9999/12/31 23:59:59 UTC.
 * Otherwise, the database is either corrupt or old.
 *
 * @return Number of tuples matching that condition.
 * @retval 1 The agent 0 status is OK.
 * @retval 0 No tuple matching conditions exists.
 * @retval -1 The table "agent" is missing or an error occurred.
 */
int wdb_upgrade_check_manager_keepalive(wdb_t *wdb);

/**
 * @brief Query the checksum of a data range
 *
 * Check that the accumulated checksum of every item between begin and
 * end (included) ordered alphabetically matches the checksum provided.
 *
 * On success, also delete every file between end and tail (if provided),
 * none of them included.
 *
 * @param [in] wdb Database node.
 * @param [in] component Name of the component.
 * @param [in] command Integrity check subcommand: "integrity_check_global", "integrity_check_left" or "integrity_check_right".
 * @param [in] payload Operation arguments in JSON format.
 * @pre payload must contain strings "id", "begin", "end" and "checksum", and optionally "tail".
 * @retval 2 Success: checksum matches.
 * @retval 1 Success: checksum does not match.
 * @retval 0 Success: no files were found in this range.
 * @retval -1 On error.
 */
int wdbi_query_checksum(wdb_t * wdb, wdb_component_t component, const char * command, const char * payload);

/**
 * @brief Query a complete table clear
 *
 * @param [in] wdb Database node.
 * @param [in] component Name of the component.
 * @param [in] payload Operation arguments in JSON format.
 * @pre payload must contain string "id".
 * @retval 0 On success.
 * @retval -1 On error.
 */
int wdbi_query_clear(wdb_t * wdb, wdb_component_t component, const char * payload);

/**
 * @brief Set the database journal mode to write-ahead logging
 *
 * @param [in] db Pointer to an open database.
 * @retval 0 On success.
 * @retval -1 On error.
 */
int wdb_journal_wal(sqlite3 *db);

/**
 * @brief Function to get a MITRE technique's name.
 *
 * @param [in] wdb The MITRE struct database.
 * @param [in] id MITRE technique's ID.
 * @param [out] output MITRE technique's name.
 * @retval 1 Sucess: name found on MITRE database.
 * @retval 0 On error: name not found on MITRE database.
 * @retval -1 On error: invalid DB query syntax.
 */
int wdb_mitre_name_get(wdb_t *wdb, char *id, char *output);

/**
 * @brief Function to insert an agent.
 *
 * @param [in] wdb The Global struct database.
 * @param [in] id The agent ID
 * @param [in] name The agent name
 * @param [in] ip The agent IP address
 * @param [in] register_ip The agent registration IP address
 * @param [in] internal_key The agent key
 * @param [in] group The agent group
 * @param [in] date_add The agent addition date.
 * @return Returns 0 on success or -1 on error.
 */
int wdb_global_insert_agent(wdb_t *wdb, int id, char* name, char* ip, char* register_ip, char* internal_key, char* group, int date_add);

/**
 * @brief Function to update an agent name.
 *
 * @param [in] wdb The Global struct database.
 * @param [in] id The agent ID
 * @param [in] name The agent name
 * @return Returns 0 on success or -1 on error.
 */
int wdb_global_update_agent_name(wdb_t *wdb, int id, char* name);

/**
 * @brief Function to update an agent version data.
 *
 * @param [in] wdb The Global struct database.
 * @param [in] id The agent ID.
 * @param [in] os_name The agent's operating system name.
 * @param [in] os_version The agent's operating system version.
 * @param [in] os_major The agent's operating system major version.
 * @param [in] os_minor The agent's operating system minor version.
 * @param [in] os_codename The agent's operating system code name.
 * @param [in] os_platform The agent's operating system platform.
 * @param [in] os_build The agent's operating system build number.
 * @param [in] os_uname The agent's operating system uname.
 * @param [in] os_arch The agent's operating system architecture.
 * @param [in] version The agent's version.
 * @param [in] config_sum The agent's configuration sum.
 * @param [in] merged_sum The agent's merged sum.
 * @param [in] manager_host The agent's manager host name.
 * @param [in] node_name The agent's manager node name.
 * @param [in] agent_ip The agent's IP address.
 * @param [in] connection_status The agent's connection status.
 * @param [in] sync_status The agent's synchronization status in cluster.
 * @return Returns 0 on success or -1 on error.
 */
int wdb_global_update_agent_version(wdb_t *wdb,
                                    int id,
                                    const char *os_name,
                                    const char *os_version,
                                    const char *os_major,
                                    const char *os_minor,
                                    const char *os_codename,
                                    const char *os_platform,
                                    const char *os_build,
                                    const char *os_uname,
                                    const char *os_arch,
                                    const char *version,
                                    const char *config_sum,
                                    const char *merged_sum,
                                    const char *manager_host,
                                    const char *node_name,
                                    const char *agent_ip,
                                    const char *connection_status,
                                    const char *sync_status);

/**
 * @brief Function to get the labels of a particular agent.
 *
 * @param [in] wdb The Global struct database.
 * @param [in] id Agent id.
 * @return JSON with labels on success. NULL on error.
 */
cJSON* wdb_global_get_agent_labels(wdb_t *wdb, int id);

/**
 * @brief Function to delete the labels of a particular agent.
 *
 * @param [in] wdb The Global struct database.
 * @param [in] id Agent id.
 * @return 0 On success. -1 On error.
 */
int wdb_global_del_agent_labels(wdb_t *wdb, int id);

/**
 * @brief Function to insert a label of a particular agent.
 *
 * @param [in] wdb The Global struct database.
 * @param [in] id The agent ID
 * @param [in] key A string with the label key.
 * @param [in] value A string with the label value.
 * @return 0 On success. -1 On error.
 */
int wdb_global_set_agent_label(wdb_t *wdb, int id, char* key, char* value);

/**
 * @brief Function to update an agent keepalive and the synchronization status.
 *
 * @param [in] wdb The Global struct database.
 * @param [in] id The agent ID
 * @param [in] connection_status The agent's connection status.
 * @param [in] sync_status The value of sync_status
 * @return Returns 0 on success or -1 on error.
 */
int wdb_global_update_agent_keepalive(wdb_t *wdb, int id, const char *connection_status, const char *sync_status);

/**
 * @brief Function to update an agent connection status and the synchronization status.
 *
 * @param [in] wdb The Global struct database.
 * @param [in] id The agent ID.
 * @param [in] connection_status The connection status to be set.
 * @param [in] sync_status The value of sync_status
 * @return Returns 0 on success or -1 on error.
 */
int wdb_global_update_agent_connection_status(wdb_t *wdb, int id, const char* connection_status, const char *sync_status);

/**
 * @brief Function to delete an agent from the agent table.
 *
 * @param [in] wdb The Global struct database.
 * @param [in] id The agent ID
 * @return Returns 0 on success or -1 on error.
 */
int wdb_global_delete_agent(wdb_t *wdb, int id);

/**
 * @brief Function to get the name of a particular agent.
 *
 * @param [in] wdb The Global struct database.
 * @param [in] id Agent id.
 * @return JSON with the agent name on success. NULL on error.
 */
cJSON* wdb_global_select_agent_name(wdb_t *wdb, int id);

/**
 * @brief Function to get the group of a particular agent.
 *
 * @param [in] wdb The Global struct database.
 * @param [in] id Agent id.
 * @return JSON with the agent group on success. NULL on error.
 */
cJSON* wdb_global_select_agent_group(wdb_t *wdb, int id);

/**
 * @brief Function to delete an agent from the belongs table.
 *
 * @param [in] wdb The Global struct database.
 * @param [in] id The agent ID
 * @return Returns 0 on success or -1 on error.
 */
int wdb_global_delete_agent_belong(wdb_t *wdb, int id);

/**
 * @brief Function to get an agent id using the agent name and register ip.
 *
 * @param [in] wdb The Global struct database.
 * @param [in] name The agent name
 * @param [in] ip The agent ip
 * @return JSON with id on success. NULL on error.
 */
cJSON* wdb_global_find_agent(wdb_t *wdb, const char *name, const char *ip);

/**
 * @brief Function to update an agent group.
 *
 * @param [in] wdb The Global struct database.
 * @param [in] id The agent ID
 * @param [in] group The group to be set
 * @return Returns 0 on success or -1 on error.
 */
int wdb_global_update_agent_group(wdb_t *wdb, int id, char *group);

/**
 * @brief Function to get a group id using the group name.
 *
 * @param [in] wdb The Global struct database.
 * @param [in] group_name The group name.
 * @return JSON with group id on success. NULL on error.
 */
cJSON* wdb_global_find_group(wdb_t *wdb, char* group_name);

/**
 * @brief Function to insert a group using the group name.
 *
 * @param [in] wdb The Global struct database.
 * @param [in] group_name The group name.
 * @return Returns 0 on success or -1 on error.
 */
int wdb_global_insert_agent_group(wdb_t *wdb, char* group_name);

/**
 * @brief Function to insert an agent to the belongs table.
 *
 * @param [in] wdb The Global struct database.
 * @param [in] id_group The group id.
 * @param [in] id_agent The agent id.
 * @return Returns 0 on success or -1 on error.
 */
int wdb_global_insert_agent_belong(wdb_t *wdb, int id_group, int id_agent);

/**
 * @brief Function to delete a group from belongs table using the group name.
 *
 * @param [in] wdb The Global struct database.
 * @param [in] group_name The group name.
 * @return Returns 0 on success or -1 on error.
 */
int wdb_global_delete_group_belong(wdb_t *wdb, char* group_name);

/**
 * @brief Function to delete a group by using the name.
 *
 * @param [in] wdb The Global struct database.
 * @param [in] group_name The group name.
 * @return Returns 0 on success or -1 on error.
 */
int wdb_global_delete_group(wdb_t *wdb, char* group_name);

/**
 * @brief Function to get a list of groups.
 *
 * @param [in] wdb The Global struct database.
 * @return JSON with all the groups on success. NULL on error.
 */
cJSON* wdb_global_select_groups(wdb_t *wdb);

/**
 * @brief Function to get an agent keepalive using the agent name and register ip.
 *
 * @param [in] wdb The Global struct database.
 * @param [in] name The agent name
 * @param [in] ip The agent ip
 * @return JSON with last_keepalive on success. NULL on error.
 */
cJSON* wdb_global_select_agent_keepalive(wdb_t *wdb, char* name, char* ip);

/**
 * @brief Function to update sync_status of a particular agent.
 *
 * @param [in] wdb The Global struct database.
 * @param [in] id The agent ID
 * @param [in] sync_status The value of sync_status
 * @return 0 On success. -1 On error.
 */
int wdb_global_set_sync_status(wdb_t *wdb, int id, const char *sync_status);

/**
 * @brief Gets and parses agents with 'syncreq' sync_status and sets them to 'synced'.
 *        Response is prepared in one chunk,
 *        if the size of the chunk exceeds WDB_MAX_RESPONSE_SIZE parsing stops and reports the amount of agents obtained.
 *        Multiple calls to this function can be required to fully obtain all agents.
 *
 * @param [in] wdb The Global struct database.
 * @param [in] last_agent_id ID where to start querying.
 * @param [out] output A buffer where the response is written. Must be de-allocated by the caller.
 * @return wdbc_result to represent if all agents has being obtained.
 */
wdbc_result wdb_global_sync_agent_info_get(wdb_t *wdb, int* last_agent_id, char **output);

/**
 * @brief Function to update the information of an agent.
 *
 * @param [in] wdb The Global struct database.
 * @param [in] agent_info A JSON array with the agent information.
 * @return 0 On success. -1 On error.
 */
int wdb_global_sync_agent_info_set(wdb_t *wdb, cJSON *agent_info);

/**
 * @brief Function to get the information of a particular agent stored in Wazuh DB.
 *
 * @param wdb The Global struct database.
 * @param id Agent id.
 * @retval JSON with agent information on success.
 * @retval NULL on error.
 */
cJSON* wdb_global_get_agent_info(wdb_t *wdb, int id);

/**
 * @brief Gets every agent ID.
 *        Response is prepared in one chunk,
 *        if the size of the chunk exceeds WDB_MAX_RESPONSE_SIZE parsing stops and reports the amount of agents obtained.
 *        Multiple calls to this function can be required to fully obtain all agents.
 *
 * @param [in] wdb The Global struct database.
 * @param [in] last_agent_id ID where to start querying.
 * @param [out] status wdbc_result to represent if all agents has being obtained or any error occurred.
 * @retval JSON with agents IDs on success.
 * @retval NULL on error.
 */
cJSON* wdb_global_get_all_agents(wdb_t *wdb, int last_agent_id, wdbc_result* status);

/**
 * @brief Function to reset connection_status column of every agent (excluding the manager).
 *        If connection_status is pending or connected it will be changed to disconnected.
 *        If connection_status is disconnected or never_connected it will not be changed.
 *        It also set the 'sync_status' with the specified value.
 *
 * @param [in] wdb The Global struct database.
 * @param [in] sync_status The value of sync_status.
 * @return 0 On success. -1 On error.
 */
int wdb_global_reset_agents_connection(wdb_t *wdb, const char *sync_status);

/**
 * @brief Function to get the id of every agent with a specific connection_status.
 *        Response is prepared in one chunk, if the size of the chunk exceeds WDB_MAX_RESPONSE_SIZE
 *        parsing stops and reports the amount of agents obtained.
 *        Multiple calls to this function can be required to fully obtain all agents.
 *
 * @param [in] wdb The Global struct database.
 * @param [in] last_agent_id ID where to start querying.
 * @param [in] connection_status Connection status of the agents requested.
 * @param [out] status wdbc_result to represent if all agents has being obtained or any error occurred.
 * @retval JSON with agents IDs on success.
 * @retval NULL on error.
 */
cJSON* wdb_global_get_agents_by_connection_status (wdb_t *wdb, int last_agent_id, const char* connection_status, wdbc_result* status);

/**
 * @brief Gets all the agents' IDs (excluding the manager) that satisfy the keepalive condition to be disconnected.
 *        Response is prepared in one chunk,
 *        if the size of the chunk exceeds WDB_MAX_RESPONSE_SIZE parsing stops and reports the amount of agents obtained.
 *        Multiple calls to this function can be required to fully obtain all agents.
 *
 * @param [in] wdb The Global struct database.
 * @param [in] last_agent_id ID where to start querying.
 * @param [in] sync_status The value of sync_status.
 * @param [out] status wdbc_result to represent if all agents has being obtained or any error occurred.
 * @retval JSON with agents IDs on success.
 * @retval NULL on error.
 */
cJSON* wdb_global_get_agents_to_disconnect(wdb_t *wdb, int last_agent_id, int keep_alive, const char *sync_status, wdbc_result* status);

/**
 * @brief Check the agent 0 status in the global database
 *
 * The table "agent" must have a tuple with id=0 and last_keepalive=1999/12/31 23:59:59 UTC.
 * Otherwise, the database is either corrupt or old.
 *
 * @return Number of tuples matching that condition.
 * @retval 1 The agent 0 status is OK.
 * @retval 0 No tuple matching conditions exists.
 * @retval -1 The table "agent" is missing or an error occurred.
 */
int wdb_global_check_manager_keepalive(wdb_t *wdb);

/**
<<<<<<< HEAD
 * @brief Function to clean table and write new values, this is only
 * for single row tables. Its necessary to have the table PKs well.
 *
 * @param wdb The Global struct database.
 * @param kv_value Table metadata to build dynamic queries.
 * @param data Values separated with pipe character '|'.
 * @retval true when the database single row insertion is executed successfully.
 * @retval false on error.
 */
bool wdb_single_row_insert_dbsync(wdb_t * wdb, struct kv const *kv_value, char *data);

/**
 * @brief Function to insert new rows with a dynamic query based on metadata.
 * Its necessary to have the table PKs well.
 *
 * @param wdb The Global struct database.
 * @param kv_value Table metadata to build dynamic queries.
 * @param data Values separated with pipe character '|'.
 * @retval true when the database insertion is executed successfully.
 * @retval false on error.
 */
bool wdb_insert_dbsync(wdb_t * wdb, struct kv const *kv_value, char *data);

/**
 * @brief Function to modify existing rows with a dynamic query based on metadata.
 * Its necessary to have the table PKs well.
 *
 * @param wdb The Global struct database.
 * @param kv_value Table metadata to build dynamic queries.
 * @param data Values separated with pipe character '|'.
 * @retval true when the database update is executed successfully.
 * @retval false on error.
 */
bool wdb_modify_dbsync(wdb_t * wdb, struct kv const *kv_value, char *data);

/**
 * @brief Function to delete rows with a dynamic query based on metadata.
 * Its necessary to have the table PKs well.
 *
 * @param wdb The Global struct database.
 * @param kv_value Table metadata to build dynamic queries.
 * @param data Values separated with pipe character '|'.
 * @retval true when the database delete is executed successfully.
 * @retval false on error.
 */
bool wdb_delete_dbsync(wdb_t * wdb, struct kv const *kv_value, char *data);
=======
 * @brief Function to parse the insert upgrade request.
 *
 * @param [in] wdb The global struct database.
 * @param parameters JSON with the parameters
 * @param command Command to be insert in task
 * @param [out] output Response of the query.
 * @return 0 Success: response contains "ok".
 *        -1 On error: response contains "err" and an error description.
 */
int wdb_parse_task_upgrade(wdb_t* wdb, const cJSON *parameters, const char *command, char* output);

/**
 * @brief Function to parse the upgrade_get_status request.
 *
 * @param [in] wdb The global struct database.
 * @param parameters JSON with the parameters
 * @param [out] output Response of the query.
 * @return 0 Success: response contains "ok".
 *        -1 On error: response contains "err" and an error description.
 */
int wdb_parse_task_upgrade_get_status(wdb_t* wdb, const cJSON *parameters, char* output);

/**
 * @brief Function to parse the upgrade_update_status request.
 *
 * @param [in] wdb The global struct database.
 * @param parameters JSON with the parameters
 * @param [out] output Response of the query.
 * @return 0 Success: response contains "ok".
 *        -1 On error: response contains "err" and an error description.
 */
int wdb_parse_task_upgrade_update_status(wdb_t* wdb, const cJSON *parameters, char* output);

/**
 * @brief Function to parse the upgrade_result request.
 *
 * @param [in] wdb The global struct database.
 * @param parameters JSON with the parameters
 * @param [out] output Response of the query.
 * @return 0 Success: response contains "ok".
 *        -1 On error: response contains "err" and an error description.
 */
int wdb_parse_task_upgrade_result(wdb_t* wdb, const cJSON *parameters, char* output);

/**
 * @brief Function to parse the upgrade_cancel_tasks request.
 *
 * @param [in] wdb The global struct database.
 * @param parameters JSON with the parameters
 * @param [out] output Response of the query.
 * @return 0 Success: response contains "ok".
 *        -1 On error: response contains "err" and an error description.
 */
int wdb_parse_task_upgrade_cancel_tasks(wdb_t* wdb, const cJSON *parameters, char* output);

/**
 * @brief Function to parse the set_timeout request.
 *
 * @param [in] wdb The global struct database.
 * @param parameters JSON with the parameters
 * @param [out] output Response of the query.
 * @return 0 Success: response contains "ok".
 *        -1 On error: response contains "err" and an error description.
 */
int wdb_parse_task_set_timeout(wdb_t* wdb, const cJSON *parameters, char* output);

/**
 * @brief Function to parse the delete_old request.
 *
 * @param [in] wdb The global struct database.
 * @param parameters JSON with the parameters
 * @param [out] output Response of the query.
 * @return 0 Success: response contains "ok".
 *        -1 On error: response contains "err" and an error description.
 */
int wdb_parse_task_delete_old(wdb_t* wdb, const cJSON *parameters, char* output);

/**
 * Update old tasks with status in progress to status timeout
 * @param wdb The task struct database
 * @param now Actual time
 * @param timeout Task timeout
 * @param next_timeout Next task in progress timeout
 * @return OS_SUCCESS on success, OS_INVALID on errors
 * */
int wdb_task_set_timeout_status(wdb_t* wdb, time_t now, int timeout, time_t *next_timeout);

/**
 * Delete old tasks from the tasks DB
 * @param wdb The task struct database
 * @param timestamp Deletion limit time
 * @return OS_SUCCESS on success, OS_INVALID on errors
 * */
int wdb_task_delete_old_entries(wdb_t* wdb, int timestamp);

/**
 * Insert a new task in the tasks DB.
 * @param wdb The task struct database
 * @param agent_id ID of the agent where the task will be executed.
 * @param node Node that executed the command.
 * @param module Name of the module where the message comes from.
 * @param command Command to be executed in the agent.
 * @return ID of the task recently created when succeed, <=0 otherwise.
 * */
int wdb_task_insert_task(wdb_t* wdb, int agent_id, const char *node, const char *module, const char *command);

/**
 * Get the status of an upgrade task from the tasks DB.
 * @param wdb The task struct database
 * @param agent_id ID of the agent where the task is being executed.
 * @param node Node that executed the command.
 * @param status String where the status of the task will be stored.
 * @return 0 when succeed, !=0 otherwise.
 * */
int wdb_task_get_upgrade_task_status(wdb_t* wdb, int agent_id, const char *node, char **status);

/**
 * Update the status of a upgrade task in the tasks DB.
 * @param wdb The task struct database
 * @param agent_id ID of the agent where the task is being executed.
 * @param node Node that executed the command.
 * @param status New status of the task.
 * @param error Error string of the task in case of failure.
 * @return 0 when succeed, !=0 otherwise.
 * */
int wdb_task_update_upgrade_task_status(wdb_t* wdb, int agent_id, const char *node, const char *status, const char *error);

/**
 * Cancel the upgrade tasks of a given node in the tasks DB.
 * @param wdb The task struct database
 * @param node Node that executed the upgrades.
 * @return 0 when succeed, !=0 otherwise.
 * */
int wdb_task_cancel_upgrade_tasks(wdb_t* wdb, const char *node);

/**
 * Get task by agent_id and module from the tasks DB.
 * @param wdb The task struct database
 * @param agent_id ID of the agent where the task is being executed.
 * @param node Node that executed the command.
 * @param module Name of the module where the command comes from.
 * @param command String where the command of the task will be stored.
 * @param status String where the status of the task will be stored.
 * @param error String where the error message of the task will be stored.
 * @param create_time Integer where the create_time of the task will be stored.
 * @param last_update_time Integer where the last_update_time of the task will be stored.
 * @return task_id when succeed, < 0 otherwise.
 * */
int wdb_task_get_upgrade_task_by_agent_id(wdb_t* wdb, int agent_id, char **node, char **module, char **command, char **status, char **error, int *create_time, int *last_update_time);

// Finalize a statement securely
#define wdb_finalize(x) { if (x) { sqlite3_finalize(x); x = NULL; } }
>>>>>>> 68209a0e

#endif<|MERGE_RESOLUTION|>--- conflicted
+++ resolved
@@ -276,8 +276,9 @@
 
 /// Enumeration of components supported by the integrity library.
 typedef enum {
-<<<<<<< HEAD
     WDB_FIM,                         ///< File integrity monitoring.
+    WDB_FIM_FILE,                    ///< File integrity monitoring.
+    WDB_FIM_REGISTRY                 ///< Registry integrity monitoring.
     WDB_SYSCOLLECTOR_PROCESSES,      ///< Processes integrity monitoring.
     WDB_SYSCOLLECTOR_PACKAGES,       ///< Packages integrity monitoring.
     WDB_SYSCOLLECTOR_HOTFIXES,       ///< Hotfixes integrity monitoring.
@@ -285,11 +286,6 @@
     WDB_SYSCOLLECTOR_NETPROTO,       ///< Net protocols integrity monitoring.
     WDB_SYSCOLLECTOR_NETADDRESS,     ///< Net addresses integrity monitoring.
     WDB_SYSCOLLECTOR_NETINFO,        ///< Net info integrity monitoring.
-=======
-    WDB_FIM,            ///< Legacy file integrity monitoring.
-    WDB_FIM_FILE,       ///< File integrity monitoring.
-    WDB_FIM_REGISTRY    ///< Registry integrity monitoring.
->>>>>>> 68209a0e
 } wdb_component_t;
 
 extern char *schema_global_sql;
@@ -1071,12 +1067,8 @@
 
 int wdb_parse(char * input, char * output);
 
-<<<<<<< HEAD
-int wdb_parse_syscheck(wdb_t * wdb, char * input, char * output);
+int wdb_parse_syscheck(wdb_t * wdb, wdb_component_t component, char * input, char * output);
 int wdb_parse_syscollector(wdb_t * wdb, const char * query, char * input, char * output);
-=======
-int wdb_parse_syscheck(wdb_t * wdb, wdb_component_t component, char * input, char * output);
->>>>>>> 68209a0e
 
 /**
  * @brief Parses a rootcheck command
@@ -1900,7 +1892,6 @@
 int wdb_global_check_manager_keepalive(wdb_t *wdb);
 
 /**
-<<<<<<< HEAD
  * @brief Function to clean table and write new values, this is only
  * for single row tables. Its necessary to have the table PKs well.
  *
@@ -1947,7 +1938,8 @@
  * @retval false on error.
  */
 bool wdb_delete_dbsync(wdb_t * wdb, struct kv const *kv_value, char *data);
-=======
+
+/**
  * @brief Function to parse the insert upgrade request.
  *
  * @param [in] wdb The global struct database.
@@ -2100,6 +2092,5 @@
 
 // Finalize a statement securely
 #define wdb_finalize(x) { if (x) { sqlite3_finalize(x); x = NULL; } }
->>>>>>> 68209a0e
 
 #endif