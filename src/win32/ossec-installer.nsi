--- conflicted
+++ resolved
@@ -20,13 +20,8 @@
 ; general
 !define MUI_ICON install.ico
 !define MUI_UNICON uninstall.ico
-<<<<<<< HEAD
-!define VERSION "3.13.0"
-!define REVISION "31308"
-=======
 !define VERSION "3.13.1"
 !define REVISION "31307"
->>>>>>> 356e2e57
 !define NAME "Wazuh"
 !define SERVICE "OssecSvc"
 
