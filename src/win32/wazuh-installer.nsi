--- conflicted
+++ resolved
@@ -20,13 +20,8 @@
 ; general
 !define MUI_ICON install.ico
 !define MUI_UNICON uninstall.ico
-<<<<<<< HEAD
 !define VERSION "4.12.0"
 !define REVISION "41200"
-=======
-!define VERSION "4.11.1"
-!define REVISION "41110"
->>>>>>> ad28725c
 !define NAME "Wazuh"
 !define SERVICE "WazuhSvc"
 
@@ -41,11 +36,7 @@
 BrandingText "Copyright (C) 2015, Wazuh Inc."
 OutFile "${OutFile}"
 
-<<<<<<< HEAD
-VIProductVersion "4.10.3.0"
-=======
-VIProductVersion "4.11.1.0"
->>>>>>> ad28725c
+VIProductVersion "4.12.0.0"
 VIAddVersionKey ProductName "${NAME}"
 VIAddVersionKey CompanyName "Wazuh Inc."
 VIAddVersionKey LegalCopyright "2023 - Wazuh Inc."
