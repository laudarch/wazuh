; include Modern UI
!include "MUI.nsh"

; standard NSIS includes
!include "LogicLib.nsh"
!include "WinVer.nsh"

; include nsProcess
!addincludedir "nsProcess"
!addplugindir "nsProcess"
!include "nsProcess.nsh"

; include SimpleSC
!addplugindir "SimpleSC"

; include GetTime
!include "FileFunc.nsh"
!insertmacro GetTime

; general
!define MUI_ICON install.ico
!define MUI_UNICON uninstall.ico
<<<<<<< HEAD
!define VERSION "4.13.0"
!define REVISION "41300"
=======
!define VERSION "4.12.0"
!define REVISION "alpha0"
>>>>>>> 6a9b1c6b
!define NAME "Wazuh"
!define SERVICE "WazuhSvc"

; output file
!ifndef OutFile
    !define OutFile "wazuh-agent-${VERSION}.exe"
!endif

Var is_upgrade

Name "${NAME} Windows Agent v${VERSION}"
BrandingText "Copyright (C) 2015, Wazuh Inc."
OutFile "${OutFile}"

VIProductVersion "4.12.0.0"
VIAddVersionKey ProductName "${NAME}"
VIAddVersionKey CompanyName "Wazuh Inc."
VIAddVersionKey LegalCopyright "2023 - Wazuh Inc."
VIAddVersionKey FileDescription "Wazuh Agent installer"
VIAddVersionKey FileVersion "${VERSION}"
VIAddVersionKey ProductVersion "${VERSION}"
VIAddVersionKey InternalName "Wazuh Agent"
VIAddVersionKey OriginalFilename "${OutFile}"

InstallDir "$PROGRAMFILES\ossec-agent"
InstallDirRegKey HKLM Software\OSSEC ""

; show (un)installation details
ShowInstDetails show
ShowUninstDetails show

; do not close details pages immediately
!define MUI_FINISHPAGE_NOAUTOCLOSE
!define MUI_UNFINISHPAGE_NOAUTOCLOSE

; interface settings
!define MUI_ABORTWARNING

; pages
!define MUI_WELCOMEPAGE_TITLE_3LINES
!define MUI_WELCOMEPAGE_TEXT "This wizard will guide you through the install of ${Name}.\r\n\r\nClick next to continue."
!define MUI_FINISHPAGE_TITLE_3LINES
!define MUI_FINISHPAGE_RUN "$INSTDIR\win32ui.exe"
!define MUI_FINISHPAGE_RUN_TEXT "Run Agent manager"

; page for choosing components
!define MUI_COMPONENTSPAGE_TEXT_TOP "Select the options you want to be executed. Click next to continue."
!define MUI_COMPONENTSPAGE_NODESC

; pages to display to user
!insertmacro MUI_PAGE_WELCOME
!insertmacro MUI_PAGE_LICENSE "LICENSE.txt"
!insertmacro MUI_PAGE_COMPONENTS
!insertmacro MUI_PAGE_DIRECTORY
!insertmacro MUI_PAGE_INSTFILES
!insertmacro MUI_PAGE_FINISH

; these have to be defined again to work with the uninstall pages
!define MUI_WELCOMEPAGE_TITLE_3LINES
!define MUI_FINISHPAGE_TITLE_3LINES
!insertmacro MUI_UNPAGE_WELCOME
!insertmacro MUI_UNPAGE_CONFIRM
!insertmacro MUI_UNPAGE_INSTFILES
!insertmacro MUI_UNPAGE_FINISH

; languages
!insertmacro MUI_LANGUAGE "English"

; function to stop OSSEC service if running
Function .onInit
    StrCpy $is_upgrade "no"

    ; stop service
    SimpleSC::ExistsService "${SERVICE}"
    Pop $0
    ${If} $0 = 0
        SimpleSC::ServiceIsStopped "${SERVICE}"
        Pop $0
        Pop $1
        ${If} $0 = 0
            ${If} $1 <> 1
                MessageBox MB_OKCANCEL "${NAME} is already installed and the ${SERVICE} service is running. \
                    It will be stopped before continuing." /SD IDOK IDOK ServiceStop
                SetErrorLevel 2
                Abort

                ServiceStop:
                    SimpleSC::StopService "${SERVICE}" 1 30
                    Pop $0
                    ${If} $0 <> 0
                        MessageBox MB_ABORTRETRYIGNORE|MB_ICONSTOP "$\r$\n\
                            Failure stopping the ${SERVICE} service ($0).$\r$\n$\r$\n\
                            Click Abort to stop the installation,$\r$\n\
                            Retry to try again, or$\r$\n\
                            Ignore to skip this file." /SD IDABORT IDIGNORE ServiceStopped IDRETRY ServiceStop

                        SetErrorLevel 2
                        Abort
                    ${Else}
                        StrCpy $is_upgrade "yes"
                    ${EndIf}
            ${EndIf}
        ${Else}
            MessageBox MB_ABORTRETRYIGNORE|MB_ICONSTOP "$\r$\n\
                Failure checking status of the ${SERVICE} service ($0).$\r$\n$\r$\n\
                Click Abort to stop the installation,$\r$\n\
                Retry to try again, or$\r$\n\
                Ignore to skip this file." /SD IDABORT IDIGNORE ServiceStopped IDRETRY ServiceStop

            SetErrorLevel 2
            Abort
        ${EndIf}
    ${EndIf}
    ServiceStopped:
FunctionEnd

; main install section
Section "Wazuh Agent (required)" MainSec
    ; set install type and cwd
    SectionIn RO
    SetOutPath $INSTDIR

    ; clear any errors
    ClearErrors

    ; use real date modified times
    SetDateSave off

    ; overwrite existing files
    SetOverwrite on

    ; remove diff and state files when upgrading

    Push "$INSTDIR\queue\diff\local"
    Push "last-entry"
    Push $0
    GetFunctionAddress $0 "RmFiles"
    Exch $0
    Call FindFiles

    ; create necessary directories
    CreateDirectory "$INSTDIR\bookmarks"
    CreateDirectory "$INSTDIR\logs"
    CreateDirectory "$INSTDIR\rids"
    CreateDirectory "$INSTDIR\syscheck"
    CreateDirectory "$INSTDIR\shared"
    CreateDirectory "$INSTDIR\active-response"
    CreateDirectory "$INSTDIR\active-response\bin"
    CreateDirectory "$INSTDIR\tmp"
    CreateDirectory "$INSTDIR\queue"
    CreateDirectory "$INSTDIR\queue\diff"
    CreateDirectory "$INSTDIR\queue\fim"
    CreateDirectory "$INSTDIR\queue\fim\db"
    CreateDirectory "$INSTDIR\queue\syscollector"
    CreateDirectory "$INSTDIR\queue\syscollector\db"
    CreateDirectory "$INSTDIR\queue\logcollector"
    CreateDirectory "$INSTDIR\incoming"
    CreateDirectory "$INSTDIR\upgrade"
    CreateDirectory "$INSTDIR\wodles"
    CreateDirectory "$INSTDIR\ruleset\"
    CreateDirectory "$INSTDIR\ruleset\sca"

    ; install files
    File wazuh-agent.exe
    File wazuh-agent-eventchannel.exe
    File default-ossec.conf
    File manage_agents.exe
    File /oname=win32ui.exe os_win32ui.exe
    File internal_options.conf
    File default-local_internal_options.conf
    File setup-windows.exe
    File setup-syscheck.exe
    File setup-iis.exe
    File doc.html
    File favicon.ico
    File /oname=shared\rootkit_trojans.txt ..\..\ruleset\rootcheck\db\rootkit_trojans.txt
    File /oname=shared\rootkit_files.txt ..\..\ruleset\rootcheck\db\rootkit_files.txt
    File LICENSE.txt
    File /oname=shared\win_applications_rcl.txt ..\..\ruleset\rootcheck\db\win_applications_rcl.txt
    File /oname=shared\win_malware_rcl.txt ..\..\ruleset\rootcheck\db\win_malware_rcl.txt
    File /oname=shared\win_audit_rcl.txt ..\..\ruleset\rootcheck\db\win_audit_rcl.txt
    File /oname=help.txt help_win.txt
    File vista_sec.txt
    File /oname=active-response\bin\route-null.exe route-null.exe
    File /oname=active-response\bin\restart-wazuh.exe restart-wazuh.exe
    File /oname=active-response\bin\netsh.exe netsh.exe
    File /oname=libwinpthread-1.dll libwinpthread-1.dll
    File /oname=libgcc_s_dw2-1.dll libgcc_s_dw2-1.dll
    File /oname=libstdc++-6.dll libstdc++-6.dll
    File agent-auth.exe
    File /oname=wpk_root.pem ..\..\etc\wpk_root.pem
    File /oname=libwazuhext.dll ..\libwazuhext.dll
    File /oname=libwazuhshared.dll ..\libwazuhshared.dll
    File /oname=dbsync.dll ..\shared_modules\dbsync\build\bin\dbsync.dll
    File /oname=rsync.dll ..\shared_modules\rsync\build\bin\rsync.dll
    File /oname=sysinfo.dll ..\data_provider\build\bin\sysinfo.dll
    File /oname=syscollector.dll ..\wazuh_modules\syscollector\build\bin\syscollector.dll
    File /oname=libfimdb.dll ..\syscheckd/build/bin/libfimdb.dll
    File /oname=queue\syscollector\norm_config.json ..\wazuh_modules\syscollector\norm_config.json
    File VERSION.json

    ; Create empty file active-responses.log
    FileOpen $0 "$INSTDIR\active-response\active-responses.log" w
    FileClose $0

    ; use appropriate version of "wazuh-agent.exe"
    ${If} ${AtLeastWinVista}
        Delete "$INSTDIR\wazuh-agent.exe"
        Rename "$INSTDIR\wazuh-agent-eventchannel.exe" "$INSTDIR\wazuh-agent.exe"
    ${Else}
        Delete "$INSTDIR\wazuh-agent-eventchannel.exe"
    ${Endif}

    ; write registry keys
    WriteRegStr HKLM SOFTWARE\ossec "Install_Dir" "$INSTDIR"
    WriteRegStr HKLM "Software\Microsoft\Windows\CurrentVersion\Uninstall\OSSEC" "DisplayName" "${NAME} Agent"
    WriteRegStr HKLM "Software\Microsoft\Windows\CurrentVersion\Uninstall\OSSEC" "DisplayVersion" "${VERSION}"
    WriteRegStr HKLM "Software\Microsoft\Windows\CurrentVersion\Uninstall\OSSEC" "Publisher" "Wazuh, Inc."
    WriteRegStr HKLM "Software\Microsoft\Windows\CurrentVersion\Uninstall\OSSEC" "DisplayIcon" '"$INSTDIR\favicon.ico"'
    WriteRegStr HKLM "Software\Microsoft\Windows\CurrentVersion\Uninstall\OSSEC" "HelpLink" "https://wazuh.com"
    WriteRegStr HKLM "Software\Microsoft\Windows\CurrentVersion\Uninstall\OSSEC" "URLInfoAbout" "https://wazuh.com"
    WriteRegStr HKLM "Software\Microsoft\Windows\CurrentVersion\Uninstall\OSSEC" "UninstallString" '"$INSTDIR\uninstall.exe"'
    ${GetSize} "$INSTDIR" "/S=0K" $0 $1 $2
    IntFmt $0 "0x%08X" $0
    WriteRegDWORD HKLM "Software\Microsoft\Windows\CurrentVersion\Uninstall\OSSEC" "EstimatedSize" "$0"
    WriteRegDWORD HKLM "Software\Microsoft\Windows\CurrentVersion\Uninstall\OSSEC" "NoModify" 1
    WriteRegDWORD HKLM "Software\Microsoft\Windows\CurrentVersion\Uninstall\OSSEC" "NoRepair" 1
    WriteUninstaller "uninstall.exe"

    ; get current local time
    ${GetTime} "" "L" $0 $1 $2 $3 $4 $5 $6
    var /global CURRENTTIME
    StrCpy $CURRENTTIME "$2-$1-$0 $4:$5:$6"

    ; create log file
    LogInstall:
        ClearErrors
        IfFileExists "$INSTDIR\ossec.log" LogComplete
        FileOpen $0 "$INSTDIR\ossec.log" w
        FileClose $0
        IfErrors LogError LogComplete
    LogError:
        MessageBox MB_ABORTRETRYIGNORE|MB_ICONSTOP "$\r$\n\
            Failure creating the ossec.log file.$\r$\n$\r$\n\
            File:$\r$\n$\r$\n$INSTDIR\ossec.log$\r$\n$\r$\n\
            Click Abort to stop the installation,$\r$\n\
            Retry to try again, or$\r$\n\
            Ignore to skip this file." /SD IDABORT IDIGNORE LogComplete IDRETRY LogInstall

        SetErrorLevel 2
        Abort
    LogComplete:
        ClearErrors

    ; rename local_internal_options.conf if it does not already exist
    ConfInstallInternal:
        ClearErrors
        IfFileExists "$INSTDIR\local_internal_options.conf" ConfPresentInternal
        Rename "$INSTDIR\default-local_internal_options.conf" "$INSTDIR\local_internal_options.conf"
        IfErrors ConfErrorInternal ConfPresentInternal
    ConfErrorInternal:
        MessageBox MB_ABORTRETRYIGNORE|MB_ICONSTOP "$\r$\n\
            Failure renaming configuration file.$\r$\n$\r$\n\
            From:$\r$\n$\r$\n\
            $INSTDIR\default-local_internal_options.conf$\r$\n$\r$\n\
            To:$\r$\n$\r$\n\
            $INSTDIR\local_internal_options.conf$\r$\n$\r$\n\
            Click Abort to stop the installation,$\r$\n\
            Retry to try again, or$\r$\n\
            Ignore to skip this file." /SD IDABORT IDIGNORE ConfPresentInternal IDRETRY ConfInstallInternal

        SetErrorLevel 2
        Abort
    ConfPresentInternal:
        ClearErrors

    ; rename ossec.conf if it does not already exist
    ConfInstallOSSEC:
        ClearErrors
        IfFileExists "$INSTDIR\ossec.conf" ConfPresentOSSEC
            Rename "$INSTDIR\default-ossec.conf" "$INSTDIR\ossec.conf"
        IfErrors ConfErrorOSSEC ConfPresentOSSEC
    ConfErrorOSSEC:
        MessageBox MB_ABORTRETRYIGNORE|MB_ICONSTOP "$\r$\n\
            Failure renaming configuration file.$\r$\n$\r$\n\
            From:$\r$\n$\r$\n\
            $INSTDIR\default-ossec.conf$\r$\n$\r$\n\
            To:$\r$\n$\r$\n\
            $INSTDIR\ossec.conf$\r$\n$\r$\n\
            Click Abort to stop the installation,$\r$\n\
            Retry to try again, or$\r$\n\
            Ignore to skip this file." /SD IDABORT IDIGNORE ConfPresentOSSEC IDRETRY ConfInstallOSSEC

        SetErrorLevel 2
        Abort
    ConfPresentOSSEC:
        ClearErrors

    ; handle shortcuts
    ; https://nsis.sourceforge.net/Shortcuts_removal_fails_on_Windows_Vista
    SetShellVarContext all

    ; remove shortcuts
    Delete "$SMPROGRAMS\OSSEC\Edit.lnk"
    Delete "$SMPROGRAMS\OSSEC\Uninstall.lnk"
    Delete "$SMPROGRAMS\OSSEC\Documentation.lnk"
    Delete "$SMPROGRAMS\OSSEC\Edit Config.lnk"
    Delete "$SMPROGRAMS\OSSEC\*.*"
    RMDir "$SMPROGRAMS\OSSEC"

    ; create shortcuts
    CreateDirectory "$SMPROGRAMS\OSSEC"
    CreateShortCut "$SMPROGRAMS\OSSEC\Manage Agent.lnk" "$INSTDIR\win32ui.exe" "" "$INSTDIR\win32ui.exe" 0
    CreateShortCut "$SMPROGRAMS\OSSEC\Documentation.lnk" "$INSTDIR\doc.html" "" "$INSTDIR\doc.html" 0
    CreateShortCut "$SMPROGRAMS\OSSEC\Edit Config.lnk" "$INSTDIR\ossec.conf" "" "$INSTDIR\ossec.conf" 0
    CreateShortCut "$SMPROGRAMS\OSSEC\Uninstall.lnk" "$INSTDIR\uninstall.exe" "" "$INSTDIR\uninstall.exe" 0

    ; install OSSEC service
    ServiceInstall:
        nsExec::ExecToLog '"$INSTDIR\wazuh-agent.exe" install-service'
        Pop $0
        ${If} $0 <> 1
            MessageBox MB_ABORTRETRYIGNORE|MB_ICONSTOP "$\r$\n\
                Failure setting up the ${SERVICE} service.$\r$\n$\r$\n\
                Check the details for information about the error.$\r$\n$\r$\n\
                Click Abort to stop the installation,$\r$\n\
                Retry to try again, or$\r$\n\
                Ignore to skip this file." /SD IDABORT IDIGNORE ServiceInstallComplete IDRETRY ServiceInstall

            SetErrorLevel 2
            Abort
        ${EndIf}
    ServiceInstallComplete:

    ; install files
    Setup:
        nsExec::ExecToLog '"$INSTDIR\setup-windows.exe" "$INSTDIR"'
        Pop $0
        ${If} $0 <> 1
            MessageBox MB_ABORTRETRYIGNORE|MB_ICONSTOP "$\r$\n\
                Failure running setup-windows.exe.$\r$\n$\r$\n\
                Check the details for information about the error.$\r$\n$\r$\n\
                Click Abort to stop the installation,$\r$\n\
                Retry to try again, or$\r$\n\
                Ignore to skip this file." /SD IDABORT IDIGNORE SetupComplete IDRETRY Setup

            SetErrorLevel 2
            Abort
        ${EndIf}


    ${If} $is_upgrade == "yes"
        Goto StartService
    ${Else}
        Goto SetupComplete
    ${EndIf}

    StartService:
        SimpleSC::ExistsService "${SERVICE}"
        Pop $0
        ${If} $0 = 0
            ; StartService [name_of_service] [arguments] [timeout]
            SimpleSC::StartService "${SERVICE}" "" 30
            Pop $0
            ${If} $0 <> 0
                MessageBox MB_RETRYCANCEL  "$\r$\n\
                    Failure starting the ${SERVICE} ($0).$\r$\n$\r$\n\
                    Click Cancel to finish the installation without starting the service,$\r$\n\
                    Click Retry to try again." /SD IDABORT IDCANCEL SetupComplete IDRETRY StartService
            ${EndIf}
        ${Else}
            MessageBox MB_OK  "$\r$\n\
                Service not found ${SERVICE} ($0).$\r$\n$\r$\n\
                Click Cancel to stop the installation,$\r$\n\
                Click Retry to try again." /SD IDABORT IDCANCEL SetupComplete IDRETRY StartService
            SetErrorLevel 2
            Abort
        ${EndIf}

    SetupComplete:

SectionEnd

; add IIS logs
Section "Scan and monitor IIS logs (recommended)" IISLogs
    nsExec::ExecToLog '"$INSTDIR\setup-iis.exe" "$INSTDIR"'
SectionEnd

; Disable integrity checking
Section /o "Disable integrity checking (not recommended)" IntChecking
    nsExec::ExecToLog '"$INSTDIR\setup-syscheck.exe" "$INSTDIR" "disable"'
SectionEnd

; uninstall section
Section "Uninstall"
    ; uninstall the services
    ; this also stops the service as well so it should be done early
    ServiceUninstall:
        nsExec::ExecToLog '"$INSTDIR\wazuh-agent.exe" uninstall-service'
        Pop $0
        ${If} $0 <> 1
            MessageBox MB_ABORTRETRYIGNORE|MB_ICONSTOP "$\r$\n\
                Failure uninstalling the ${SERVICE} service.$\r$\n$\r$\n\
                Check the details for information about the error.$\r$\n$\r$\n\
                Click Abort to stop the installation,$\r$\n\
                Retry to try again, or$\r$\n\
                Ignore to skip this file." /SD IDABORT IDIGNORE ServiceUninstallComplete IDRETRY ServiceUninstall

            SetErrorLevel 2
            Abort
        ${EndIf}
    ServiceUninstallComplete:

    ; make sure manage_agents.exe is not running
    ManageAgents:
        ${nsProcess::FindProcess} "manage_agents.exe" $0
        ${If} $0 = 0
            MessageBox MB_ABORTRETRYIGNORE|MB_ICONSTOP "$\r$\n\
                Found manage_agents.exe is still running.$\r$\n$\r$\n\
                Please close it before continuing.$\r$\n$\r$\n\
                Click Abort to stop the installation,$\r$\n\
                Retry to try again, or$\r$\n\
                Ignore to skip this file." /SD IDABORT IDIGNORE ManageAgentsClosed IDRETRY ManageAgents

            ${nsProcess::Unload}
            SetErrorLevel 2
            Abort
        ${EndIf}
    ManageAgentsClosed:

    ; make sure win32ui.exe is not running
    win32ui:
        ${nsProcess::FindProcess} "win32ui.exe" $0
        ${If} $0 = 0
            MessageBox MB_ABORTRETRYIGNORE|MB_ICONSTOP "$\r$\n\
                Found win32ui.exe is still running.$\r$\n$\r$\n\
                Please close it before continuing.$\r$\n$\r$\n\
                Click Abort to stop the installation,$\r$\n\
                Retry to try again, or$\r$\n\
                Ignore to skip this file." /SD IDABORT IDIGNORE win32uiClosed IDRETRY win32ui

            ${nsProcess::Unload}
            SetErrorLevel 2
            Abort
        ${EndIf}
    win32uiClosed:

    ; unload nsProcess
    ${nsProcess::Unload}

    ; remove registry keys
    DeleteRegKey HKLM "Software\Microsoft\Windows\CurrentVersion\Uninstall\OSSEC"
    DeleteRegKey HKLM SOFTWARE\OSSEC

    ; remove files and uninstaller
    Delete "$INSTDIR\wazuh-agent.exe"
    Delete "$INSTDIR\agent-auth.exe"
    Delete "$INSTDIR\manage_agents.exe"
    Delete "$INSTDIR\ossec.conf"
    Delete "$INSTDIR\uninstall.exe"
    Delete "$INSTDIR\*"
    Delete "$INSTDIR\bookmarks\*"
    Delete "$INSTDIR\logs\*"
    Delete "$INSTDIR\rids\*"
    Delete "$INSTDIR\syscheck\*"
    Delete "$INSTDIR\shared\*"
    Delete "$INSTDIR\active-response\bin\*"
    Delete "$INSTDIR\active-response\*"
    Delete "$INSTDIR\tmp\*"
    Delete "$INSTDIR\incoming\*"
    Delete "$INSTDIR\wodles\*"
    Delete "$INSTDIR\queue\syscollector\db\*"
    Delete "$INSTDIR\queue\syscollector\*"
    Delete "$INSTDIR\queue\fim\db\*"
    Delete "$INSTDIR\queue\fim\*"
    Delete "$INSTDIR\ruleset\sca\*"
    Delete "$INSTDIR\ruleset\*"

    ; remove shortcuts
    SetShellVarContext all
    Delete "$SMPROGRAMS\OSSEC\*.*"
    Delete "$SMPROGRAMS\OSSEC\*"
    RMDir "$SMPROGRAMS\OSSEC"

    ; remove directories used
    RMDir "$INSTDIR\shared"
    RMDir "$INSTDIR\syscheck"
    RMDir "$INSTDIR\bookmarks"
    RMDir "$INSTDIR\logs"
    RMDir "$INSTDIR\rids"
    RMDir "$INSTDIR\active-response\bin"
    RMDir "$INSTDIR\active-response"
    RMDir "$INSTDIR\tmp"
    RMDir /r "$INSTDIR\queue\diff"
    RMDir /r "$INSTDIR\queue\logcollector"
    RMDir "$INSTDIR\incoming"
    RMDir /r "$INSTDIR\upgrade"
    RMDir /r "$INSTDIR\queue\syscollector"
    RMDir /r "$INSTDIR\queue\fim"
    RMDir "$INSTDIR\queue"
    RMDir "$INSTDIR\wodles"
    RMDir "$INSTDIR\ruleset\sca"
    RMDir "$INSTDIR\ruleset"
    RMDir "$INSTDIR"
SectionEnd

Function FindFiles
  Exch $R5 # callback function
  Exch
  Exch $R4 # file name
  Exch 2
  Exch $R0 # directory
  Push $R1
  Push $R2
  Push $R3
  Push $R6

  Push $R0 # first dir to search

  StrCpy $R3 1

  nextDir:
    Pop $R0
    IntOp $R3 $R3 - 1
    ClearErrors
    FindFirst $R1 $R2 "$R0\*.*"
    nextFile:
      StrCmp $R2 "." gotoNextFile
      StrCmp $R2 ".." gotoNextFile

      StrCmp $R2 $R4 0 isDir
        Call $R5
        Pop $R6
        StrCmp $R6 "stop" 0 isDir
          loop:
            StrCmp $R3 0 done
            Pop $R0
            IntOp $R3 $R3 - 1
            Goto loop

      isDir:
        IfFileExists "$R0\$R2\*.*" 0 gotoNextFile
          IntOp $R3 $R3 + 1
          Push "$R0\$R2"

  gotoNextFile:
    FindNext $R1 $R2
    IfErrors 0 nextFile

  done:
    FindClose $R1
    StrCmp $R3 0 0 nextDir

  Pop $R6
  Pop $R3
  Pop $R2
  Pop $R1
  Pop $R0
  Pop $R5
  Pop $R4
FunctionEnd

Function RmFiles
 StrCpy $1 $R0
 Push $1 ; route dir
 Push $2
 Push $2

  FindFirst $3 $2 "$1\*.*"
  IfErrors Exit

  Top:
   StrCmp $2 "." Next
   StrCmp $2 ".." Next
   StrCmp $2 "last-entry" Next
   IfFileExists "$1\$2\*.*" Next
    Delete "$1\$2"

   Next:
    ClearErrors
    FindNext $3 $2
    IfErrors Exit
   Goto Top

  Exit:
  FindClose $2

 Pop $3
 Pop $2
 Pop $1
 Push "go"
FunctionEnd<|MERGE_RESOLUTION|>--- conflicted
+++ resolved
@@ -20,13 +20,8 @@
 ; general
 !define MUI_ICON install.ico
 !define MUI_UNICON uninstall.ico
-<<<<<<< HEAD
 !define VERSION "4.13.0"
-!define REVISION "41300"
-=======
-!define VERSION "4.12.0"
 !define REVISION "alpha0"
->>>>>>> 6a9b1c6b
 !define NAME "Wazuh"
 !define SERVICE "WazuhSvc"
 
