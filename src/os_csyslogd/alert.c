--- conflicted
+++ resolved
@@ -126,13 +126,8 @@
                  al_data->comment,
                  (al_data->level > 10) ? 10 : al_data->level,
                  hostname, al_data->location);
-<<<<<<< HEAD
-        field_add_string(syslog_msg, OS_SIZE_2048, " classification: %s;", al_data->group );        
-	field_add_string(syslog_msg, OS_SIZE_2048, " src=%s", al_data->srcip );
-=======
         field_add_string(syslog_msg, OS_SIZE_2048, " classification=%s", al_data->group );
         field_add_string(syslog_msg, OS_SIZE_2048, " src=%s", al_data->srcip );
->>>>>>> 8346e7c4
         field_add_int(syslog_msg, OS_SIZE_2048, " dpt=%d", al_data->dstport );
         field_add_int(syslog_msg, OS_SIZE_2048, " spt=%d", al_data->srcport );
         field_add_string(syslog_msg, OS_SIZE_2048, " fname=%s", al_data->filename );
