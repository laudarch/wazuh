--- conflicted
+++ resolved
@@ -129,8 +129,6 @@
     }
 
     logr.nocmerged = nocmerged ? 1 : !getDefine_Int("remoted", "merge_shared", 0, 1);
-<<<<<<< HEAD
-=======
 
     // Don`t create the merged file in worker nodes of the cluster
 
@@ -155,7 +153,7 @@
         }
     }
     OS_ClearXML(&xml);
->>>>>>> 937ff55c
+
 
     /* Exit if test_config is set */
     if (test_config) {
