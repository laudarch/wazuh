--- conflicted
+++ resolved
@@ -26,12 +26,9 @@
 list(APPEND os_auth_names "test_auth_parse")
 list(APPEND os_auth_flags "-Wl,--wrap,_merror -Wl,--wrap,_mwarn -Wl,--wrap,_minfo -Wl,--wrap,_mdebug1")
 list(APPEND os_auth_names "test_auth_validate")
-<<<<<<< HEAD
-list(APPEND os_auth_flags "-Wl,--wrap,_merror -Wl,--wrap,_mwarn -Wl,--wrap,_minfo -Wl,--wrap,_mdebug1 -Wl,--wrap,opendir -Wl,--wrap,closedir -Wl,--wrap,OS_RemoveAgentGroup -Wl,--wrap,OS_AgentAntiquity")
-=======
 list(APPEND os_auth_flags "-Wl,--wrap,_merror -Wl,--wrap,_mwarn -Wl,--wrap,_minfo -Wl,--wrap,_mdebug1 \
-                           -Wl,--wrap,opendir -Wl,--wrap,closedir -Wl,--wrap,OS_RemoveAgentGroup -Wl,--wrap,add_remove")
->>>>>>> 1b4a7fc5
+                           -Wl,--wrap,opendir -Wl,--wrap,closedir -Wl,--wrap,OS_RemoveAgentGroup -Wl,--wrap,add_remove \
+                           -Wl,--wrap,OS_AgentAntiquity")
 list(APPEND os_auth_names "test_auth_add")
 list(APPEND os_auth_flags "-Wl,--wrap,_merror -Wl,--wrap,_mwarn -Wl,--wrap,_minfo -Wl,--wrap,_mdebug1")
 list(APPEND os_auth_names "test_ssl")
