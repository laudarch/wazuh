--- conflicted
+++ resolved
@@ -17,54 +17,7 @@
 #include "../syscheckd/syscheck.h"
 #include "../config/syscheck-config.h"
 
-<<<<<<< HEAD
 #include "../wrappers/wazuh/shared/debug_op_wrappers.h"
-=======
-/* redefinitons/wrapping */
-
-int __wrap__merror()
-{
-    return 0;
-}
-
-int __wrap__mwarn()
-{
-    return 0;
-}
-
-#ifdef TEST_AGENT
-char *_read_file(const char *high_name, const char *low_name, const char *defines_file) __attribute__((nonnull(3)));
-
-int __wrap_getDefine_Int(const char *high_name, const char *low_name, int min, int max) {
-    int ret;
-    char *value;
-    char *pt;
-
-    /* Try to read from the local define file */
-    value = _read_file(high_name, low_name, "./internal_options.conf");
-    if (!value) {
-        merror_exit(DEF_NOT_FOUND, high_name, low_name);
-    }
-
-    pt = value;
-    while (*pt != '\0') {
-        if (!isdigit((int)*pt)) {
-            merror_exit(INV_DEF, high_name, low_name, value);
-        }
-        pt++;
-    }
-
-    ret = atoi(value);
-    if ((ret < min) || (ret > max)) {
-        merror_exit(INV_DEF, high_name, low_name, value);
-    }
-
-    /* Clear memory */
-    free(value);
-
-    return (ret);
-}
->>>>>>> 161e27b8
 
 /* redefinitons/wrapping */
 
@@ -87,17 +40,13 @@
     (void) state;
     int ret;
 
-<<<<<<< HEAD
-    expect_any_always(__wrap__mdebug1, formatted_msg);
-
-#ifdef TEST_AGENT
-    will_return_always(__wrap_isChroot, 1);
-#endif
-
-    ret = Read_Syscheck_Config("test_syscheck.conf");
-=======
+    expect_any_always(__wrap__mdebug1, formatted_msg);
+
+#ifdef TEST_AGENT
+    will_return_always(__wrap_isChroot, 1);
+#endif
+
     ret = Read_Syscheck_Config("test_syscheck_max_dir.conf");
->>>>>>> 161e27b8
 
     assert_int_equal(ret, 0);
     assert_int_equal(syscheck.rootcheck, 0);
