--- conflicted
+++ resolved
@@ -174,11 +174,7 @@
                              -Wl,--wrap=OSHash_Begin -Wl,--wrap=OSHash_Next -Wl,--wrap=pthread_mutex_lock \
                              -Wl,--wrap=pthread_mutex_unlock -Wl,--wrap=getpid -Wl,--wrap=atexit -Wl,--wrap=os_random \
                              -Wl,--wrap,inotify_rm_watch -Wl,--wrap,pthread_rwlock_wrlock -Wl,--wrap,pthread_rwlock_unlock \
-<<<<<<< HEAD
-                             -Wl,--wrap,pthread_rwlock_rdlock -Wl,--wrap,getDefine_Int")
-=======
-                             -Wl,--wrap,pthread_rwlock_rdlock -Wl,--wrap,OSHash_Get_Elem_ex")
->>>>>>> c1104b41
+                             -Wl,--wrap,pthread_rwlock_rdlock -Wl,--wrap,getDefine_Int -Wl,--wrap,OSHash_Get_Elem_ex")
 
 list(APPEND syscheckd_tests_names "test_run_realtime")
 if(${TARGET} STREQUAL "agent")
