--- conflicted
+++ resolved
@@ -291,23 +291,8 @@
 
     __real_OSHash_SetFreeDataPointer(syscheck.wdata.directories, free);
 
-<<<<<<< HEAD
     if (syscheck.wdata.dirs_status = calloc(1, sizeof(whodata_dir_status)), !syscheck.wdata.dirs_status)
         return -1;
-=======
-    // Restore the syscheck struct
-    expect_string(__wrap__mdebug1, formatted_msg, "(6287): Reading configuration file: 'test_syscheck.conf'");
-    expect_string(__wrap__mdebug1, formatted_msg, "Found ignore regex node .log$|.htm$|.jpg$|.png$|.chm$|.pnf$|.evtx$|.swp$");
-    expect_string(__wrap__mdebug1, formatted_msg, "Found ignore regex node .log$|.htm$|.jpg$|.png$|.chm$|.pnf$|.evtx$|.swp$ OK?");
-    expect_string(__wrap__mdebug1, formatted_msg, "Found ignore regex size 0");
-    expect_string(__wrap__mdebug1, formatted_msg, "Found nodiff regex node ^file");
-    expect_string(__wrap__mdebug1, formatted_msg, "Found nodiff regex node ^file OK?");
-    expect_string(__wrap__mdebug1, formatted_msg, "Found nodiff regex size 0");
-    expect_string(__wrap__mdebug1, formatted_msg, "Found nodiff regex node test_$");
-    expect_string(__wrap__mdebug1, formatted_msg, "Found nodiff regex node test_$ OK?");
-    expect_string(__wrap__mdebug1, formatted_msg, "Found nodiff regex size 1");
-    expect_string(__wrap__mdebug1, formatted_msg, "(6208): Reading Client Configuration [test_syscheck.conf]");
->>>>>>> 9ee96dc9
 
     syscheck.wdata.dirs_status[0].object_type = WD_STATUS_DIR_TYPE;
     syscheck.wdata.dirs_status[0].status = WD_CHECK_WHODATA | WD_STATUS_EXISTS;
