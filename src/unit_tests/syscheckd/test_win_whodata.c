--- conflicted
+++ resolved
@@ -27,13 +27,10 @@
 extern int get_volume_names();
 extern void notify_SACL_change(char *dir);
 extern int whodata_hash_add(OSHash *table, char *id, void *data, char *tag);
-<<<<<<< HEAD
 extern void restore_sacls();
-=======
 extern int check_object_sacl(char *obj, int is_file);
 extern void whodata_clist_remove(whodata_event_node *node);
 extern void free_win_whodata_evt(whodata_evt *evt);
->>>>>>> bde03ee9
 
 extern char sys_64;
 extern PSID everyone_sid;
@@ -2244,8 +2241,6 @@
     restore_sacls();
 }
 
-<<<<<<< HEAD
-
 int setup_restore_sacls(void **state) {
     state = malloc(sizeof(int));
     *state = syscheck.wdata.dirs_status[0].status;
@@ -2267,101 +2262,26 @@
     will_return(wrap_win_whodata_OpenProcessToken, 1);
 
     // set_privilege
-=======
-void test_check_object_sacl_open_process_error(void **state) {
-    int ret;
-
-    expect_value(wrap_win_whodata_OpenProcessToken, DesiredAccess, TOKEN_ADJUST_PRIVILEGES);
-    will_return(wrap_win_whodata_OpenProcessToken, (HANDLE)NULL);
-    will_return(wrap_win_whodata_OpenProcessToken, 0);
-
-    will_return(wrap_win_whodata_GetLastError, ERROR_ACCESS_DENIED);
-
-    expect_string(__wrap__merror, formatted_msg, "(6648): OpenProcessToken() failed. Error '5'.");
-
-    ret = check_object_sacl("C:\\a\\path", 0);
-
-    assert_int_equal(ret, 1);
-}
-
-void test_check_object_sacl_unable_to_set_privilege(void **state) {
-    int ret;
-
-    expect_value(wrap_win_whodata_OpenProcessToken, DesiredAccess, TOKEN_ADJUST_PRIVILEGES);
-    will_return(wrap_win_whodata_OpenProcessToken, (HANDLE)123456);
-    will_return(wrap_win_whodata_OpenProcessToken, 1);
-
-    // Inside set_privilege
-    {
-        expect_string(wrap_win_whodata_LookupPrivilegeValue, lpName, "SeSecurityPrivilege");
-        will_return(wrap_win_whodata_LookupPrivilegeValue, 0);
-        will_return(wrap_win_whodata_LookupPrivilegeValue, 0);
-
-        will_return(wrap_win_whodata_GetLastError, ERROR_ACCESS_DENIED);
-
-        expect_string(__wrap__merror, formatted_msg,
-            "(6647): Could not find the 'SeSecurityPrivilege' privilege. Error: 5");
-    }
-
-    will_return(wrap_win_whodata_GetLastError, ERROR_ACCESS_DENIED);
-
-    expect_string(__wrap__merror, formatted_msg, "(6659): The privilege could not be activated. Error: '5'.");
-
-    will_return(wrap_win_whodata_CloseHandle, 0);
-
-    ret = check_object_sacl("C:\\a\\path", 0);
-
-    assert_int_equal(ret, 1);
-}
-
-void test_check_object_sacl_unable_to_retrieve_security_info(void **state) {
-    int ret;
-
-    expect_value(wrap_win_whodata_OpenProcessToken, DesiredAccess, TOKEN_ADJUST_PRIVILEGES);
-    will_return(wrap_win_whodata_OpenProcessToken, (HANDLE)123456);
-    will_return(wrap_win_whodata_OpenProcessToken, 1);
-
-    // Inside set_privilege
->>>>>>> bde03ee9
-    {
-        expect_string(wrap_win_whodata_LookupPrivilegeValue, lpName, "SeSecurityPrivilege");
-        will_return(wrap_win_whodata_LookupPrivilegeValue, 234567);
-        will_return(wrap_win_whodata_LookupPrivilegeValue, 1);
-<<<<<<< HEAD
-        expect_value(wrap_win_whodata_AdjustTokenPrivileges, TokenHandle, (HANDLE)123456);
-        expect_value(wrap_win_whodata_AdjustTokenPrivileges, DisableAllPrivileges, 0);
-        will_return(wrap_win_whodata_AdjustTokenPrivileges, 1);
+    {
+        expect_string(wrap_win_whodata_LookupPrivilegeValue, lpName, "SeSecurityPrivilege");
+        will_return(wrap_win_whodata_LookupPrivilegeValue, 234567);
+        will_return(wrap_win_whodata_LookupPrivilegeValue, 1);
+        expect_value(wrap_win_whodata_AdjustTokenPrivileges, TokenHandle, (HANDLE)123456);
+        expect_value(wrap_win_whodata_AdjustTokenPrivileges, DisableAllPrivileges, 0);
+        will_return(wrap_win_whodata_AdjustTokenPrivileges, 1);
+
         expect_string(__wrap__mdebug2, formatted_msg, "(6268): The 'SeSecurityPrivilege' privilege has been added.");
     }
     // GetNamedSecurity
     expect_string(wrap_win_whodata_GetNamedSecurityInfo, pObjectName, syscheck.dir[0]);
-=======
-
-        expect_value(wrap_win_whodata_AdjustTokenPrivileges, TokenHandle, (HANDLE)123456);
-        expect_value(wrap_win_whodata_AdjustTokenPrivileges, DisableAllPrivileges, 0);
-        will_return(wrap_win_whodata_AdjustTokenPrivileges, 1);
-
-        expect_string(__wrap__mdebug2, formatted_msg, "(6268): The 'SeSecurityPrivilege' privilege has been added.");
-    }
-
-    expect_string(wrap_win_whodata_GetNamedSecurityInfo, pObjectName, "C:\\a\\path");
->>>>>>> bde03ee9
     expect_value(wrap_win_whodata_GetNamedSecurityInfo, ObjectType, SE_FILE_OBJECT);
     expect_value(wrap_win_whodata_GetNamedSecurityInfo, SecurityInfo, SACL_SECURITY_INFORMATION);
     will_return(wrap_win_whodata_GetNamedSecurityInfo, NULL);
     will_return(wrap_win_whodata_GetNamedSecurityInfo, NULL);
-<<<<<<< HEAD
-    will_return(wrap_win_whodata_GetNamedSecurityInfo, -1);
-    expect_string(__wrap__merror, formatted_msg, "(6650): GetNamedSecurityInfo() failed. Error '-1'");
-
-    /* Retry set_privilege */
-=======
     will_return(wrap_win_whodata_GetNamedSecurityInfo, ERROR_FILE_NOT_FOUND);
-
     expect_string(__wrap__merror, formatted_msg, "(6650): GetNamedSecurityInfo() failed. Error '2'");
-
-    // Inside set_privilege
->>>>>>> bde03ee9
+    
+    /* Inside set_privilege */
     {
         expect_string(wrap_win_whodata_LookupPrivilegeValue, lpName, "SeSecurityPrivilege");
         will_return(wrap_win_whodata_LookupPrivilegeValue, 234567);
@@ -2373,14 +2293,99 @@
 
         expect_string(__wrap__mdebug2, formatted_msg, "(6269): The 'SeSecurityPrivilege' privilege has been removed.");
     }
-<<<<<<< HEAD
     
     will_return(wrap_win_whodata_CloseHandle, 0);
     will_return(wrap_win_whodata_CloseHandle, 0);
 
     restore_sacls();
 }
-=======
+
+void test_check_object_sacl_open_process_error(void **state) {
+    int ret;
+
+    expect_value(wrap_win_whodata_OpenProcessToken, DesiredAccess, TOKEN_ADJUST_PRIVILEGES);
+    will_return(wrap_win_whodata_OpenProcessToken, (HANDLE)NULL);
+    will_return(wrap_win_whodata_OpenProcessToken, 0);
+
+    will_return(wrap_win_whodata_GetLastError, ERROR_ACCESS_DENIED);
+
+    expect_string(__wrap__merror, formatted_msg, "(6648): OpenProcessToken() failed. Error '5'.");
+
+    ret = check_object_sacl("C:\\a\\path", 0);
+
+    assert_int_equal(ret, 1);
+}
+
+void test_check_object_sacl_unable_to_set_privilege(void **state) {
+    int ret;
+
+    expect_value(wrap_win_whodata_OpenProcessToken, DesiredAccess, TOKEN_ADJUST_PRIVILEGES);
+    will_return(wrap_win_whodata_OpenProcessToken, (HANDLE)123456);
+    will_return(wrap_win_whodata_OpenProcessToken, 1);
+
+    // Inside set_privilege
+    {
+        expect_string(wrap_win_whodata_LookupPrivilegeValue, lpName, "SeSecurityPrivilege");
+        will_return(wrap_win_whodata_LookupPrivilegeValue, 0);
+        will_return(wrap_win_whodata_LookupPrivilegeValue, 0);
+
+        will_return(wrap_win_whodata_GetLastError, ERROR_ACCESS_DENIED);
+
+        expect_string(__wrap__merror, formatted_msg,
+            "(6647): Could not find the 'SeSecurityPrivilege' privilege. Error: 5");
+    }
+
+    will_return(wrap_win_whodata_GetLastError, ERROR_ACCESS_DENIED);
+
+    expect_string(__wrap__merror, formatted_msg, "(6659): The privilege could not be activated. Error: '5'.");
+
+    will_return(wrap_win_whodata_CloseHandle, 0);
+
+    ret = check_object_sacl("C:\\a\\path", 0);
+
+    assert_int_equal(ret, 1);
+}
+
+void test_check_object_sacl_unable_to_retrieve_security_info(void **state) {
+    int ret;
+
+    expect_value(wrap_win_whodata_OpenProcessToken, DesiredAccess, TOKEN_ADJUST_PRIVILEGES);
+    will_return(wrap_win_whodata_OpenProcessToken, (HANDLE)123456);
+    will_return(wrap_win_whodata_OpenProcessToken, 1);
+
+    // Inside set_privilege
+    {
+        expect_string(wrap_win_whodata_LookupPrivilegeValue, lpName, "SeSecurityPrivilege");
+        will_return(wrap_win_whodata_LookupPrivilegeValue, 234567);
+        will_return(wrap_win_whodata_LookupPrivilegeValue, 1);
+        expect_value(wrap_win_whodata_AdjustTokenPrivileges, TokenHandle, (HANDLE)123456);
+        expect_value(wrap_win_whodata_AdjustTokenPrivileges, DisableAllPrivileges, 0);
+        will_return(wrap_win_whodata_AdjustTokenPrivileges, 1);
+
+        expect_string(__wrap__mdebug2, formatted_msg, "(6268): The 'SeSecurityPrivilege' privilege has been added.");
+    }
+
+    expect_string(wrap_win_whodata_GetNamedSecurityInfo, pObjectName, "C:\\a\\path");
+    expect_value(wrap_win_whodata_GetNamedSecurityInfo, ObjectType, SE_FILE_OBJECT);
+    expect_value(wrap_win_whodata_GetNamedSecurityInfo, SecurityInfo, SACL_SECURITY_INFORMATION);
+    will_return(wrap_win_whodata_GetNamedSecurityInfo, NULL);
+    will_return(wrap_win_whodata_GetNamedSecurityInfo, NULL);
+    will_return(wrap_win_whodata_GetNamedSecurityInfo, ERROR_FILE_NOT_FOUND);
+
+    expect_string(__wrap__merror, formatted_msg, "(6650): GetNamedSecurityInfo() failed. Error '2'");
+
+    // Inside set_privilege
+    {
+        expect_string(wrap_win_whodata_LookupPrivilegeValue, lpName, "SeSecurityPrivilege");
+        will_return(wrap_win_whodata_LookupPrivilegeValue, 234567);
+        will_return(wrap_win_whodata_LookupPrivilegeValue, 1);
+
+        expect_value(wrap_win_whodata_AdjustTokenPrivileges, TokenHandle, (HANDLE)123456);
+        expect_value(wrap_win_whodata_AdjustTokenPrivileges, DisableAllPrivileges, 0);
+        will_return(wrap_win_whodata_AdjustTokenPrivileges, 1);
+
+        expect_string(__wrap__mdebug2, formatted_msg, "(6269): The 'SeSecurityPrivilege' privilege has been removed.");
+    }
 
     will_return(wrap_win_whodata_CloseHandle, 0);
 
@@ -2598,7 +2603,6 @@
     free_win_whodata_evt(NULL);
 }
 
->>>>>>> bde03ee9
 /**************************************************************************/
 int main(void) {
     const struct CMUnitTest tests[] = {
