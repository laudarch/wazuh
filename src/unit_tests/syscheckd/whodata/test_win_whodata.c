--- conflicted
+++ resolved
@@ -156,29 +156,31 @@
 
 int test_group_setup(void **state) {
     int ret;
-    expect_string(__wrap__mdebug1, formatted_msg, "Found ignore regex node .log$|.htm$|.jpg$|.png$|.chm$|.pnf$|.evtx$|.swp$");
-    expect_string(__wrap__mdebug1, formatted_msg, "Found ignore regex node .log$|.htm$|.jpg$|.png$|.chm$|.pnf$|.evtx$|.swp$ OK?");
-    expect_string(__wrap__mdebug1, formatted_msg, "Found ignore regex size 0");
-    expect_string(__wrap__mdebug1, formatted_msg, "Found nodiff regex node ^file");
-    expect_string(__wrap__mdebug1, formatted_msg, "Found nodiff regex node ^file OK?");
-    expect_string(__wrap__mdebug1, formatted_msg, "Found nodiff regex size 0");
-    expect_string(__wrap__mdebug1, formatted_msg, "Found nodiff regex node test_$");
-    expect_string(__wrap__mdebug1, formatted_msg, "Found nodiff regex node test_$ OK?");
-    expect_string(__wrap__mdebug1, formatted_msg, "Found nodiff regex size 1");
+    expect_string(__wrap__mtdebug1, tag, SYSCHECK_LOGTAG);
+    expect_string(__wrap__mtdebug1, formatted_msg, "Found ignore regex node .log$|.htm$|.jpg$|.png$|.chm$|.pnf$|.evtx$|.swp$");
+    expect_string(__wrap__mtdebug1, tag, SYSCHECK_LOGTAG);
+    expect_string(__wrap__mtdebug1, formatted_msg, "Found ignore regex node .log$|.htm$|.jpg$|.png$|.chm$|.pnf$|.evtx$|.swp$ OK?");
+    expect_string(__wrap__mtdebug1, tag, SYSCHECK_LOGTAG);
+    expect_string(__wrap__mtdebug1, formatted_msg, "Found ignore regex size 0");
+    expect_string(__wrap__mtdebug1, tag, SYSCHECK_LOGTAG);
+    expect_string(__wrap__mtdebug1, formatted_msg, "Found nodiff regex node ^file");
+    expect_string(__wrap__mtdebug1, tag, SYSCHECK_LOGTAG);
+    expect_string(__wrap__mtdebug1, formatted_msg, "Found nodiff regex node ^file OK?");
+    expect_string(__wrap__mtdebug1, tag, SYSCHECK_LOGTAG);
+    expect_string(__wrap__mtdebug1, formatted_msg, "Found nodiff regex size 0");
+    expect_string(__wrap__mtdebug1, tag, SYSCHECK_LOGTAG);
+    expect_string(__wrap__mtdebug1, formatted_msg, "Found nodiff regex node test_$");
+    expect_string(__wrap__mtdebug1, tag, SYSCHECK_LOGTAG);
+    expect_string(__wrap__mtdebug1, formatted_msg, "Found nodiff regex node test_$ OK?");
+    expect_string(__wrap__mtdebug1, tag, SYSCHECK_LOGTAG);
+    expect_string(__wrap__mtdebug1, formatted_msg, "Found nodiff regex size 1");
     will_return_always(__wrap_getDefine_Int, 0);
-<<<<<<< HEAD
     OS_XML xml;
     XML_NODE node;
     XML_NODE chld_node;
     OS_ReadXML("../test_syscheck.conf", &xml);
     node = OS_GetElementsbyNode(&xml, NULL);
     chld_node = OS_GetElementsbyNode(&xml, node[0]);
-    ret = Read_Syscheck(&xml, chld_node, &syscheck, CWMODULE, 0);
-    OS_ClearNode(chld_node);
-    OS_ClearNode(node);
-    OS_ClearXML(&xml);
-
-=======
 
     expect_function_call_any(__wrap_pthread_rwlock_wrlock);
     expect_function_call_any(__wrap_pthread_rwlock_unlock);
@@ -186,8 +188,11 @@
     expect_function_call_any(__wrap_pthread_mutex_unlock);
     expect_function_call_any(__wrap_pthread_rwlock_rdlock);
 
-    ret = Read_Syscheck_Config("../test_syscheck.conf");
->>>>>>> 683fe1ee
+    ret = Read_Syscheck(&xml, chld_node, &syscheck, CWMODULE, 0);
+    OS_ClearNode(chld_node);
+    OS_ClearNode(node);
+    OS_ClearXML(&xml);
+
 
     SIZE_EVENTS = sizeof(EVT_VARIANT) * NUM_EVENTS;
     test_mode = 1;
@@ -424,11 +429,6 @@
 /***************************set_winsacl************************************/
 void test_set_winsacl_failed_opening(void **state) {
     char debug_msg[OS_MAXSTR];
-<<<<<<< HEAD
-    snprintf(debug_msg, OS_MAXSTR, FIM_SACL_CONFIGURE, syscheck.directories[0]->path);
-    expect_string(__wrap__mtdebug2, tag, SYSCHECK_LOGTAG);
-    expect_string(__wrap__mtdebug2, formatted_msg, debug_msg);
-=======
 
     expect_function_call_any(__wrap_pthread_rwlock_rdlock);
     expect_function_call_any(__wrap_pthread_mutex_lock);
@@ -436,8 +436,8 @@
     expect_function_call_any(__wrap_pthread_rwlock_unlock);
 
     snprintf(debug_msg, OS_MAXSTR, FIM_SACL_CONFIGURE, ((directory_t *)OSList_GetDataFromIndex(syscheck.directories, 0))->path);
-    expect_string(__wrap__mdebug2, formatted_msg, debug_msg);
->>>>>>> 683fe1ee
+    expect_string(__wrap__mtdebug2, tag, SYSCHECK_LOGTAG);
+    expect_string(__wrap__mtdebug2, formatted_msg, debug_msg);
 
     will_return(wrap_GetCurrentProcess, (HANDLE)4321);
     expect_value(wrap_OpenProcessToken, DesiredAccess, TOKEN_ADJUST_PRIVILEGES);
@@ -453,11 +453,6 @@
 
 void test_set_winsacl_failed_privileges(void **state) {
     char debug_msg[OS_MAXSTR];
-<<<<<<< HEAD
-    snprintf(debug_msg, OS_MAXSTR, FIM_SACL_CONFIGURE, syscheck.directories[0]->path);
-    expect_string(__wrap__mtdebug2, tag, SYSCHECK_LOGTAG);
-    expect_string(__wrap__mtdebug2, formatted_msg, debug_msg);
-=======
 
     expect_function_call_any(__wrap_pthread_rwlock_rdlock);
     expect_function_call_any(__wrap_pthread_mutex_lock);
@@ -465,8 +460,8 @@
     expect_function_call_any(__wrap_pthread_rwlock_unlock);
 
     snprintf(debug_msg, OS_MAXSTR, FIM_SACL_CONFIGURE, ((directory_t *)OSList_GetDataFromIndex(syscheck.directories, 0))->path);
-    expect_string(__wrap__mdebug2, formatted_msg, debug_msg);
->>>>>>> 683fe1ee
+    expect_string(__wrap__mtdebug2, tag, SYSCHECK_LOGTAG);
+    expect_string(__wrap__mtdebug2, formatted_msg, debug_msg);
 
     will_return(wrap_GetCurrentProcess, (HANDLE)4321);
     expect_value(wrap_OpenProcessToken, DesiredAccess, TOKEN_ADJUST_PRIVILEGES);
@@ -492,11 +487,6 @@
 
 void test_set_winsacl_failed_security_descriptor(void **state) {
     char debug_msg[OS_MAXSTR];
-<<<<<<< HEAD
-    snprintf(debug_msg, OS_MAXSTR, FIM_SACL_CONFIGURE, syscheck.directories[0]->path);
-    expect_string(__wrap__mtdebug2, tag, SYSCHECK_LOGTAG);
-    expect_string(__wrap__mtdebug2, formatted_msg, debug_msg);
-=======
 
     expect_function_call_any(__wrap_pthread_rwlock_rdlock);
     expect_function_call_any(__wrap_pthread_mutex_lock);
@@ -504,8 +494,8 @@
     expect_function_call_any(__wrap_pthread_rwlock_unlock);
 
     snprintf(debug_msg, OS_MAXSTR, FIM_SACL_CONFIGURE, ((directory_t *)OSList_GetDataFromIndex(syscheck.directories, 0))->path);
-    expect_string(__wrap__mdebug2, formatted_msg, debug_msg);
->>>>>>> 683fe1ee
+    expect_string(__wrap__mtdebug2, tag, SYSCHECK_LOGTAG);
+    expect_string(__wrap__mtdebug2, formatted_msg, debug_msg);
 
     will_return(wrap_GetCurrentProcess, (HANDLE)4321);
     expect_value(wrap_OpenProcessToken, DesiredAccess, TOKEN_ADJUST_PRIVILEGES);
@@ -556,17 +546,13 @@
     SID_IDENTIFIER_AUTHORITY world_auth = {SECURITY_WORLD_SID_AUTHORITY};
     int ret;
 
-<<<<<<< HEAD
-    expect_string(__wrap__mtdebug2, tag, SYSCHECK_LOGTAG);
-    expect_string(__wrap__mtdebug2, formatted_msg, "(6266): The SACL of 'C:\\a\\path' will be configured.");
-=======
     expect_function_call_any(__wrap_pthread_rwlock_rdlock);
     expect_function_call_any(__wrap_pthread_mutex_lock);
     expect_function_call_any(__wrap_pthread_mutex_unlock);
     expect_function_call_any(__wrap_pthread_rwlock_unlock);
 
-    expect_string(__wrap__mdebug2, formatted_msg, "(6266): The SACL of 'C:\\a\\path' will be configured.");
->>>>>>> 683fe1ee
+    expect_string(__wrap__mtdebug2, tag, SYSCHECK_LOGTAG);
+    expect_string(__wrap__mtdebug2, formatted_msg, "(6266): The SACL of 'C:\\a\\path' will be configured.");
 
     will_return(wrap_GetCurrentProcess, (HANDLE)4321);
     expect_value(wrap_OpenProcessToken, DesiredAccess, TOKEN_ADJUST_PRIVILEGES);
@@ -642,17 +628,13 @@
     SID_IDENTIFIER_AUTHORITY world_auth = {SECURITY_WORLD_SID_AUTHORITY};
     int ret;
 
-<<<<<<< HEAD
-    expect_string(__wrap__mtdebug2, tag, SYSCHECK_LOGTAG);
-    expect_string(__wrap__mtdebug2, formatted_msg, "(6266): The SACL of 'C:\\a\\path' will be configured.");
-=======
     expect_function_call_any(__wrap_pthread_rwlock_rdlock);
     expect_function_call_any(__wrap_pthread_mutex_lock);
     expect_function_call_any(__wrap_pthread_mutex_unlock);
     expect_function_call_any(__wrap_pthread_rwlock_unlock);
 
-    expect_string(__wrap__mdebug2, formatted_msg, "(6266): The SACL of 'C:\\a\\path' will be configured.");
->>>>>>> 683fe1ee
+    expect_string(__wrap__mtdebug2, tag, SYSCHECK_LOGTAG);
+    expect_string(__wrap__mtdebug2, formatted_msg, "(6266): The SACL of 'C:\\a\\path' will be configured.");
 
     will_return(wrap_GetCurrentProcess, (HANDLE)4321);
     expect_value(wrap_OpenProcessToken, DesiredAccess, TOKEN_ADJUST_PRIVILEGES);
@@ -4009,14 +3991,9 @@
     will_return(wrap_SetNamedSecurityInfo, ERROR_SUCCESS);
 
     char debug_msg[OS_MAXSTR];
-<<<<<<< HEAD
-    snprintf(debug_msg, OS_MAXSTR, FIM_SACL_RESTORED, syscheck.directories[0]->path);
+    snprintf(debug_msg, OS_MAXSTR, FIM_SACL_RESTORED, ((directory_t *)OSList_GetDataFromIndex(syscheck.directories, 0))->path);
     expect_string(__wrap__mtdebug1, tag, SYSCHECK_LOGTAG);
     expect_string(__wrap__mtdebug1, formatted_msg, debug_msg);
-=======
-    snprintf(debug_msg, OS_MAXSTR, FIM_SACL_RESTORED, ((directory_t *)OSList_GetDataFromIndex(syscheck.directories, 0))->path);
-    expect_string(__wrap__mdebug1, formatted_msg, debug_msg);
->>>>>>> 683fe1ee
 
     /* Inside set_privilege */
     {
@@ -4168,14 +4145,9 @@
         will_return(wrap_SetNamedSecurityInfo, ERROR_SUCCESS);
 
         char debug_msg[OS_MAXSTR];
-<<<<<<< HEAD
-        snprintf(debug_msg, OS_MAXSTR, FIM_SACL_RESTORED, syscheck.directories[0]->path);
+        snprintf(debug_msg, OS_MAXSTR, FIM_SACL_RESTORED, ((directory_t *)OSList_GetDataFromIndex(syscheck.directories, 0))->path);
         expect_string(__wrap__mtdebug1, tag, SYSCHECK_LOGTAG);
         expect_string(__wrap__mtdebug1, formatted_msg, debug_msg);
-=======
-        snprintf(debug_msg, OS_MAXSTR, FIM_SACL_RESTORED, ((directory_t *)OSList_GetDataFromIndex(syscheck.directories, 0))->path);
-        expect_string(__wrap__mdebug1, formatted_msg, debug_msg);
->>>>>>> 683fe1ee
 
         /* Inside set_privilege */
         {
@@ -5660,14 +5632,11 @@
     expect_string(__wrap_OSHash_Get, key, "1193046");
     will_return(__wrap_OSHash_Get, w_evt);
 
-<<<<<<< HEAD
     expect_string(__wrap__mtdebug2, tag, SYSCHECK_LOGTAG);
     expect_string(__wrap__mtdebug2, formatted_msg,
-=======
-    expect_string(__wrap__mdebug2, formatted_msg,
         "(6319): No configuration found for (file):'c:\\a\\path'");
-    expect_string(__wrap__mdebug2, formatted_msg,
->>>>>>> 683fe1ee
+    expect_string(__wrap__mtdebug2, tag, SYSCHECK_LOGTAG);
+    expect_string(__wrap__mtdebug2, formatted_msg,
         "(6243): The 'c:\\a\\path' directory has been discarded because it is not being monitored in whodata mode.");
 
     result = whodata_callback(action, NULL, event);
@@ -5720,14 +5689,9 @@
         expect_string(__wrap_OSHash_Add_ex, key, "c:\\windows");
         will_return(__wrap_OSHash_Add_ex, 0);
 
-<<<<<<< HEAD
         expect_string(__wrap__mterror, tag, SYSCHECK_LOGTAG);
         expect_string(__wrap__mterror, formatted_msg,
-            "(6631): The event could not be added to the 'directories' hash table. Target: 'c:\\a\\path'.");
-=======
-        expect_string(__wrap__merror, formatted_msg,
             "(6631): The event could not be added to the 'directories' hash table. Target: 'c:\\windows'.");
->>>>>>> 683fe1ee
     }
 
     result = whodata_callback(action, NULL, event);
@@ -5781,14 +5745,9 @@
         will_return(__wrap_OSHash_Add_ex, 2);
     }
 
-<<<<<<< HEAD
     expect_string(__wrap__mtdebug2, tag, SYSCHECK_LOGTAG);
     expect_string(__wrap__mtdebug2, formatted_msg,
-        "(6244): New files have been detected in the 'c:\\a\\path' directory and will be scanned.");
-=======
-    expect_string(__wrap__mdebug2, formatted_msg,
         "(6244): New files have been detected in the 'c:\\windows' directory and will be scanned.");
->>>>>>> 683fe1ee
 
     result = whodata_callback(action, NULL, event);
     assert_int_equal(result, 0);
@@ -5875,16 +5834,12 @@
     expect_string(__wrap_OSHash_Get, key, "c:\\windows");
     will_return(__wrap_OSHash_Get, &w_dir);
 
-<<<<<<< HEAD
     expect_function_call(__wrap_pthread_rwlock_unlock);
     expect_any(__wrap_pthread_rwlock_unlock, rwlock);
     will_return(__wrap_pthread_rwlock_unlock, 0);
 
     expect_string(__wrap__mtdebug2, tag, SYSCHECK_LOGTAG);
-    expect_string(__wrap__mtdebug2, formatted_msg, "(6241): The 'c:\\a\\path' directory has been scanned. It does not need to be scanned again.");
-=======
-    expect_string(__wrap__mdebug2, formatted_msg, "(6241): The 'c:\\windows' directory has been scanned. It does not need to be scanned again.");
->>>>>>> 683fe1ee
+    expect_string(__wrap__mtdebug2, formatted_msg, "(6241): The 'c:\\windows' directory has been scanned. It does not need to be scanned again.");
 
     result = whodata_callback(action, NULL, event);
     assert_int_equal(result, 0);
@@ -5933,16 +5888,12 @@
     expect_string(__wrap_OSHash_Get, key, "c:\\windows");
     will_return(__wrap_OSHash_Get, &w_dir);
 
-<<<<<<< HEAD
     expect_function_call(__wrap_pthread_rwlock_unlock);
     expect_any(__wrap_pthread_rwlock_unlock, rwlock);
     will_return(__wrap_pthread_rwlock_unlock, 0);
 
     expect_string(__wrap__mtdebug2, tag, SYSCHECK_LOGTAG);
-    expect_string(__wrap__mtdebug2, formatted_msg, "(6244): New files have been detected in the 'c:\\a\\path' directory and will be scanned.");
-=======
-    expect_string(__wrap__mdebug2, formatted_msg, "(6244): New files have been detected in the 'c:\\windows' directory and will be scanned.");
->>>>>>> 683fe1ee
+    expect_string(__wrap__mtdebug2, formatted_msg, "(6244): New files have been detected in the 'c:\\windows' directory and will be scanned.");
 
     result = whodata_callback(action, NULL, event);
     assert_int_equal(result, 0);
@@ -7015,13 +6966,8 @@
     expect_function_call_any(__wrap_pthread_mutex_unlock);
     expect_function_call_any(__wrap_pthread_rwlock_unlock);
 
-<<<<<<< HEAD
+    OSList_CleanNodes(syscheck.directories);
     expect_string(__wrap__mtdebug1, tag, SYSCHECK_LOGTAG);
-    expect_string(__wrap__mtdebug1, formatted_msg, "(6233): Checking thread set to '300' seconds.");
-=======
-    OSList_CleanNodes(syscheck.directories);
-    expect_string(__wrap__mdebug1, formatted_msg, "(6233): Checking thread set to '300' seconds.");
->>>>>>> 683fe1ee
 
     will_return(__wrap_FOREVER, 1);
     will_return(__wrap_FOREVER, 0);
@@ -7069,18 +7015,14 @@
     st.wMonth = 3;
     st.wDay = 3;
 
-<<<<<<< HEAD
-    expect_string(__wrap__mtdebug1, tag, SYSCHECK_LOGTAG);
-    expect_string(__wrap__mtdebug1, formatted_msg, "(6233): Checking thread set to '300' seconds.");
-=======
     expect_function_call_any(__wrap_pthread_rwlock_wrlock);
     expect_function_call_any(__wrap_pthread_rwlock_unlock);
     expect_function_call_any(__wrap_pthread_rwlock_rdlock);
     expect_function_call_any(__wrap_pthread_mutex_lock);
     expect_function_call_any(__wrap_pthread_mutex_unlock);
 
-    expect_string(__wrap__mdebug1, formatted_msg, "(6233): Checking thread set to '300' seconds.");
->>>>>>> 683fe1ee
+    expect_string(__wrap__mtdebug1, tag, SYSCHECK_LOGTAG);
+    expect_string(__wrap__mtdebug1, formatted_msg, "(6233): Checking thread set to '300' seconds.");
 
     will_return(__wrap_FOREVER, 1);
     will_return(__wrap_FOREVER, 0);
@@ -7112,18 +7054,14 @@
 
     acl.AceCount = 1;
 
-<<<<<<< HEAD
-    expect_string(__wrap__mtdebug1, tag, SYSCHECK_LOGTAG);
-    expect_string(__wrap__mtdebug1, formatted_msg, "(6233): Checking thread set to '300' seconds.");
-=======
     expect_function_call_any(__wrap_pthread_rwlock_wrlock);
     expect_function_call_any(__wrap_pthread_rwlock_unlock);
     expect_function_call_any(__wrap_pthread_rwlock_rdlock);
     expect_function_call_any(__wrap_pthread_mutex_lock);
     expect_function_call_any(__wrap_pthread_mutex_unlock);
 
-    expect_string(__wrap__mdebug1, formatted_msg, "(6233): Checking thread set to '300' seconds.");
->>>>>>> 683fe1ee
+    expect_string(__wrap__mtdebug1, tag, SYSCHECK_LOGTAG);
+    expect_string(__wrap__mtdebug1, formatted_msg, "(6233): Checking thread set to '300' seconds.");
 
     will_return(__wrap_FOREVER, 1);
     will_return(__wrap_FOREVER, 0);
@@ -7229,18 +7167,14 @@
 
     acl.AceCount = 1;
 
-<<<<<<< HEAD
-    expect_string(__wrap__mtdebug1, tag, SYSCHECK_LOGTAG);
-    expect_string(__wrap__mtdebug1, formatted_msg, "(6233): Checking thread set to '300' seconds.");
-=======
     expect_function_call_any(__wrap_pthread_rwlock_wrlock);
     expect_function_call_any(__wrap_pthread_rwlock_unlock);
     expect_function_call_any(__wrap_pthread_rwlock_rdlock);
     expect_function_call_any(__wrap_pthread_mutex_lock);
     expect_function_call_any(__wrap_pthread_mutex_unlock);
 
-    expect_string(__wrap__mdebug1, formatted_msg, "(6233): Checking thread set to '300' seconds.");
->>>>>>> 683fe1ee
+    expect_string(__wrap__mtdebug1, tag, SYSCHECK_LOGTAG);
+    expect_string(__wrap__mtdebug1, formatted_msg, "(6233): Checking thread set to '300' seconds.");
 
     will_return(__wrap_FOREVER, 1);
     will_return(__wrap_FOREVER, 0);
@@ -7359,14 +7293,9 @@
 
     // Inside set_winsacl
     {
-<<<<<<< HEAD
-        snprintf(debug_msg, OS_MAXSTR, FIM_SACL_CONFIGURE, syscheck.directories[0]->path);
+        snprintf(debug_msg, OS_MAXSTR, FIM_SACL_CONFIGURE, ((directory_t *)OSList_GetDataFromIndex(syscheck.directories, 0))->path);
         expect_string(__wrap__mtdebug2, tag, SYSCHECK_LOGTAG);
         expect_string(__wrap__mtdebug2, formatted_msg, debug_msg);
-=======
-        snprintf(debug_msg, OS_MAXSTR, FIM_SACL_CONFIGURE, ((directory_t *)OSList_GetDataFromIndex(syscheck.directories, 0))->path);
-        expect_string(__wrap__mdebug2, formatted_msg, debug_msg);
->>>>>>> 683fe1ee
 
         will_return(wrap_GetCurrentProcess, (HANDLE)4321);
         expect_value(wrap_OpenProcessToken, DesiredAccess, TOKEN_ADJUST_PRIVILEGES);
@@ -7547,41 +7476,33 @@
 void test_state_checker_dirs_cleanup_no_nodes(void ** state) {
     int ret;
 
-<<<<<<< HEAD
+    expect_function_call_any(__wrap_pthread_rwlock_wrlock);
+    expect_function_call_any(__wrap_pthread_rwlock_unlock);
+
     expect_string(__wrap__mtdebug1, tag, SYSCHECK_LOGTAG);
     expect_string(__wrap__mtdebug1, formatted_msg, "(6233): Checking thread set to '300' seconds.");
-=======
+
+    will_return(__wrap_FOREVER, 1);
+    will_return(__wrap_FOREVER, 0);
+
+    expect_value(wrap_Sleep, dwMilliseconds, WDATA_DEFAULT_INTERVAL_SCAN * 1000);
+
+    ret = state_checker(NULL);
+
+    assert_int_equal(ret, 0);
+    assert_int_equal(syscheck.wdata.directories->elements, 0);
+}
+
+void test_state_checker_dirs_cleanup_single_non_stale_node(void ** state) {
+    int ret;
+    whodata_directory * w_dir;
+    FILETIME current_time;
+
     expect_function_call_any(__wrap_pthread_rwlock_wrlock);
     expect_function_call_any(__wrap_pthread_rwlock_unlock);
 
-    expect_string(__wrap__mdebug1, formatted_msg, "(6233): Checking thread set to '300' seconds.");
->>>>>>> 683fe1ee
-
-    will_return(__wrap_FOREVER, 1);
-    will_return(__wrap_FOREVER, 0);
-
-    expect_value(wrap_Sleep, dwMilliseconds, WDATA_DEFAULT_INTERVAL_SCAN * 1000);
-
-    ret = state_checker(NULL);
-
-    assert_int_equal(ret, 0);
-    assert_int_equal(syscheck.wdata.directories->elements, 0);
-}
-
-void test_state_checker_dirs_cleanup_single_non_stale_node(void ** state) {
-    int ret;
-    whodata_directory * w_dir;
-    FILETIME current_time;
-
-<<<<<<< HEAD
     expect_string(__wrap__mtdebug1, tag, SYSCHECK_LOGTAG);
     expect_string(__wrap__mtdebug1, formatted_msg, "(6233): Checking thread set to '300' seconds.");
-=======
-    expect_function_call_any(__wrap_pthread_rwlock_wrlock);
-    expect_function_call_any(__wrap_pthread_rwlock_unlock);
-
-    expect_string(__wrap__mdebug1, formatted_msg, "(6233): Checking thread set to '300' seconds.");
->>>>>>> 683fe1ee
 
     will_return(__wrap_FOREVER, 1);
     will_return(__wrap_FOREVER, 0);
@@ -7610,15 +7531,11 @@
     int ret;
     whodata_directory * w_dir;
 
-<<<<<<< HEAD
+    expect_function_call_any(__wrap_pthread_rwlock_wrlock);
+    expect_function_call_any(__wrap_pthread_rwlock_unlock);
+
     expect_string(__wrap__mtdebug1, tag, SYSCHECK_LOGTAG);
     expect_string(__wrap__mtdebug1, formatted_msg, "(6233): Checking thread set to '300' seconds.");
-=======
-    expect_function_call_any(__wrap_pthread_rwlock_wrlock);
-    expect_function_call_any(__wrap_pthread_rwlock_unlock);
-
-    expect_string(__wrap__mdebug1, formatted_msg, "(6233): Checking thread set to '300' seconds.");
->>>>>>> 683fe1ee
 
     will_return(__wrap_FOREVER, 1);
     will_return(__wrap_FOREVER, 0);
@@ -7646,15 +7563,11 @@
     FILETIME current_time;
     int i;
 
-<<<<<<< HEAD
+    expect_function_call_any(__wrap_pthread_rwlock_wrlock);
+    expect_function_call_any(__wrap_pthread_rwlock_unlock);
+
     expect_string(__wrap__mtdebug1, tag, SYSCHECK_LOGTAG);
     expect_string(__wrap__mtdebug1, formatted_msg, "(6233): Checking thread set to '300' seconds.");
-=======
-    expect_function_call_any(__wrap_pthread_rwlock_wrlock);
-    expect_function_call_any(__wrap_pthread_rwlock_unlock);
-
-    expect_string(__wrap__mdebug1, formatted_msg, "(6233): Checking thread set to '300' seconds.");
->>>>>>> 683fe1ee
 
     will_return(__wrap_FOREVER, 1);
     will_return(__wrap_FOREVER, 0);
@@ -7693,15 +7606,11 @@
     FILETIME current_time;
     int i;
 
-<<<<<<< HEAD
+    expect_function_call_any(__wrap_pthread_rwlock_wrlock);
+    expect_function_call_any(__wrap_pthread_rwlock_unlock);
+
     expect_string(__wrap__mtdebug1, tag, SYSCHECK_LOGTAG);
     expect_string(__wrap__mtdebug1, formatted_msg, "(6233): Checking thread set to '300' seconds.");
-=======
-    expect_function_call_any(__wrap_pthread_rwlock_wrlock);
-    expect_function_call_any(__wrap_pthread_rwlock_unlock);
-
-    expect_string(__wrap__mdebug1, formatted_msg, "(6233): Checking thread set to '300' seconds.");
->>>>>>> 683fe1ee
 
     will_return(__wrap_FOREVER, 1);
     will_return(__wrap_FOREVER, 0);
@@ -7744,15 +7653,11 @@
     int ret;
     int i;
 
-<<<<<<< HEAD
+    expect_function_call_any(__wrap_pthread_rwlock_wrlock);
+    expect_function_call_any(__wrap_pthread_rwlock_unlock);
+
     expect_string(__wrap__mtdebug1, tag, SYSCHECK_LOGTAG);
     expect_string(__wrap__mtdebug1, formatted_msg, "(6233): Checking thread set to '300' seconds.");
-=======
-    expect_function_call_any(__wrap_pthread_rwlock_wrlock);
-    expect_function_call_any(__wrap_pthread_rwlock_unlock);
-
-    expect_string(__wrap__mdebug1, formatted_msg, "(6233): Checking thread set to '300' seconds.");
->>>>>>> 683fe1ee
 
     will_return(__wrap_FOREVER, 1);
     will_return(__wrap_FOREVER, 0);
