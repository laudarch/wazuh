
#include wrappers
include(${SRC_FOLDER}/unit_tests/wrappers/wazuh/shared/shared.cmake)

list(APPEND wdb_tests_names "test_wdb_integrity")
list(APPEND wdb_tests_flags "-Wl,--wrap,_mdebug1 -Wl,--wrap,wdb_stmt_cache -Wl,--wrap,sqlite3_step -Wl,--wrap,sqlite3_errmsg \
                         -Wl,--wrap,sqlite3_bind_text -Wl,--wrap,EVP_DigestInit_ex -Wl,--wrap,EVP_DigestUpdate -Wl,--wrap,_DigestFinal_ex \
                         -Wl,--wrap,sqlite3_bind_int64 -Wl,--wrap,sqlite3_column_text -Wl,--wrap,_mdebug2 -Wl,--wrap,wdb_exec_stmt \
                         -Wl,--wrap,time -Wl,--wrap,_mwarn -Wl,--wrap,_merror -Wl,--wrap,wdb_init_stmt_in_cache -Wl,--wrap,wdb_begin2 ${DEBUG_OP_WRAPPERS} \
                         -Wl,--wrap,router_provider_send")

# Add server specific tests to the list
list(APPEND wdb_tests_names "test_wdb_fim")
list(APPEND wdb_tests_flags "-Wl,--wrap,wdb_begin2 \
                        -Wl,--wrap,wdb_stmt_cache -Wl,--wrap,sqlite3_bind_text \
                        -Wl,--wrap,sqlite3_bind_int64 -Wl,--wrap,sqlite3_step -Wl,--wrap,wdb_step -Wl,--wrap,sqlite3_bind_int \
                        ${DEBUG_OP_WRAPPERS}")

list(APPEND wdb_tests_names "test_wdb_parser")
list(APPEND wdb_tests_flags "-Wl,--wrap,wdb_scan_info_get -Wl,--wrap,wdb_fim_update_date_entry -Wl,--wrap,wdb_fim_clean_old_entries \
                        -Wl,--wrap,wdb_scan_info_update -Wl,--wrap,wdb_scan_info_fim_checks_control -Wl,--wrap,wdb_syscheck_load \
                        -Wl,--wrap,wdb_fim_delete -Wl,--wrap,wdb_syscheck_save -Wl,--wrap,wdb_syscheck_save2 \
                        -Wl,--wrap,wdbi_query_checksum -Wl,--wrap,wdbi_query_clear -Wl,--wrap,wdb_stmt_cache \
                        -Wl,--wrap,sqlite3_changes -Wl,--wrap,sqlite3_bind_int -Wl,--wrap,sqlite3_bind_text -Wl,--wrap,sqlite3_last_insert_rowid \
                        -Wl,--wrap,sqlite3_step -Wl,--wrap,wdb_step -Wl,--wrap,wdb_open_agent2 -Wl,--wrap,wdb_leave \
                        -Wl,--wrap,sqlite3_errmsg -Wl,--wrap,wdb_open_global \
                        -Wl,--wrap,wdb_global_agent_exists \
                        -Wl,--wrap,cJSON_PrintUnformatted \
                        -Wl,--wrap,wdb_agents_get_sys_osinfo -Wl,--wrap,wdb_osinfo_save \
                        -Wl,--wrap,wdb_agents_get_packages -Wl,--wrap,wdb_agents_get_hotfixes -Wl,--wrap,close -Wl,--wrap,getpid \
                        -Wl,--wrap,wdb_package_save -Wl,--wrap,wdb_hotfix_save -Wl,--wrap,wdb_package_update -Wl,--wrap,wdb_package_delete \
                        -Wl,--wrap,wdb_hotfix_delete -Wl,--wrap,time -Wl,--wrap,wdbi_update_attempt  -Wl,--wrap,wdbi_update_completion \
                        -Wl,--wrap,sqlite3_reset -Wl,--wrap,sqlite3_prepare_v2 \
                        -Wl,--wrap,sqlite3_clear_bindings -Wl,--wrap,wdb_get_cache_stmt -Wl,--wrap,sqlite3_column_text \
                        -Wl,--wrap,sqlite3_column_int -Wl,--wrap,sqlite3_column_double -Wl,--wrap,sqlite3_bind_null -Wl,--wrap,sqlite3_bind_int64\
                        -Wl,--wrap,sqlite3_bind_double -Wl,--wrap,wdb_upsert_dbsync -Wl,--wrap,wdb_delete_dbsync \
                        -Wl,--wrap,wdb_get_config -Wl,--wrap,wdb_get_internal_config -Wl,--wrap,wdb_finalize_all_statements \
                        -Wl,--wrap,wdb_global_create_backup -Wl,--wrap,wdb_commit2 -Wl,--wrap,wdb_vacuum -Wl,--wrap,wdb_get_db_state \
                        -Wl,--wrap,wdb_update_last_vacuum_data -Wl,--wrap,wdb_get_db_free_pages_percentage \
                        -Wl,--wrap,w_is_file -Wl,--wrap,wdb_close\
                        -Wl,--wrap,wdb_pool_leave ${DEBUG_OP_WRAPPERS}")

list(APPEND wdb_tests_names "test_wdb_global_parser")
list(APPEND wdb_tests_flags "-Wl,--wrap,wdb_open_global -Wl,--wrap,wdb_leave -Wl,--wrap,wdb_exec -Wl,--wrap,sqlite3_errmsg \
                             -Wl,--wrap,wdb_global_insert_agent -Wl,--wrap,wdb_global_update_agent_name -Wl,--wrap,wdb_global_update_agent_version \
                             -Wl,--wrap,wdb_global_get_agent_labels -Wl,--wrap,wdb_global_del_agent_labels -Wl,--wrap,wdb_global_set_agent_label \
                             -Wl,--wrap,wdb_global_update_agent_keepalive -Wl,--wrap,wdb_global_update_agent_connection_status -Wl,--wrap,wdb_global_update_agent_status_code \
                             -Wl,--wrap,wdb_global_delete_agent -Wl,--wrap,wdb_global_select_agent_name -Wl,--wrap,wdb_global_select_agent_group \
                             -Wl,--wrap,wdb_global_delete_agent_belong -Wl,--wrap,wdb_global_find_agent -Wl,--wrap,wdb_global_find_group \
                             -Wl,--wrap,wdb_global_insert_agent_group -Wl,--wrap,wdb_global_insert_agent_belong -Wl,--wrap,wdb_global_delete_group_belong \
                             -Wl,--wrap,wdb_global_delete_group -Wl,--wrap,wdb_global_select_groups \
                             -Wl,--wrap,wdb_global_sync_agent_info_get -Wl,--wrap,wdb_global_sync_agent_info_set \
                             -Wl,--wrap,wdb_global_get_all_agents -Wl,--wrap,wdb_global_get_agent_info -Wl,--wrap,wdb_global_reset_agents_connection \
                             -Wl,--wrap,wdb_global_get_agents_by_connection_status -Wl,--wrap,wdb_global_get_agents_to_disconnect \
                             -Wl,--wrap,sqlite3_step -Wl,--wrap,wdb_global_get_groups_integrity -Wl,--wrap,wdb_global_get_backups \
                             -Wl,--wrap,wdb_global_restore_backup -Wl,--wrap,pthread_mutex_lock -Wl,--wrap,pthread_mutex_unlock \
                             -Wl,--wrap,wdb_global_select_group_belong -Wl,--wrap,wdb_global_set_agent_groups -Wl,--wrap,wdb_global_sync_agent_groups_get \
                             -Wl,--wrap,wdb_global_get_group_agents -Wl,--wrap,w_inc_queries_total -Wl,--wrap,w_inc_global -Wl,--wrap,gettimeofday \
                             -Wl,--wrap,w_inc_global_sql -Wl,--wrap,w_inc_global_sql_time -Wl,--wrap,w_inc_global_vacuum -Wl,--wrap,w_inc_global_vacuum_time \
                             -Wl,--wrap,w_inc_global_get_fragmentation -Wl,--wrap,w_inc_global_get_fragmentation_time \
                             -Wl,--wrap,w_inc_global_agent_insert_agent -Wl,--wrap,w_inc_global_agent_insert_agent_time -Wl,--wrap,w_inc_global_agent_update_agent_name \
                             -Wl,--wrap,w_inc_global_agent_update_agent_name_time -Wl,--wrap,w_inc_global_agent_update_agent_data -Wl,--wrap,w_inc_global_agent_update_agent_data_time \
                             -Wl,--wrap,w_inc_global_labels_get_labels -Wl,--wrap,w_inc_global_labels_get_labels_time -Wl,--wrap,w_inc_global_agent_update_keepalive \
                             -Wl,--wrap,w_inc_global_agent_update_keepalive_time \
                             -Wl,--wrap,w_inc_global_agent_update_connection_status -Wl,--wrap,w_inc_global_agent_update_connection_status_time \
                             -Wl,--wrap,w_inc_global_agent_update_status_code -Wl,--wrap,w_inc_global_agent_update_status_code_time \
                             -Wl,--wrap,w_inc_global_agent_delete_agent -Wl,--wrap,w_inc_global_agent_delete_agent_time -Wl,--wrap,w_inc_global_agent_select_agent_name \
                             -Wl,--wrap,w_inc_global_agent_select_agent_name_time -Wl,--wrap,w_inc_global_agent_select_agent_group \
                             -Wl,--wrap,w_inc_global_agent_select_agent_group_time -Wl,--wrap,w_inc_global_agent_find_agent -Wl,--wrap,w_inc_global_agent_find_agent_time \
                             -Wl,--wrap,w_inc_global_group_find_group -Wl,--wrap,w_inc_global_group_find_group_time -Wl,--wrap,w_inc_global_group_insert_agent_group \
                             -Wl,--wrap,w_inc_global_group_insert_agent_group_time -Wl,--wrap,w_inc_global_belongs_select_group_belong \
                             -Wl,--wrap,w_inc_global_belongs_select_group_belong_time -Wl,--wrap,w_inc_global_belongs_get_group_agent \
                             -Wl,--wrap,w_inc_global_belongs_get_group_agent_time -Wl,--wrap,w_inc_global_group_delete_group -Wl,--wrap,w_inc_global_group_delete_group_time \
                             -Wl,--wrap,w_inc_global_group_select_groups -Wl,--wrap,w_inc_global_group_select_groups_time -Wl,--wrap,w_inc_global_agent_sync_agent_info_get \
                             -Wl,--wrap,w_inc_global_agent_sync_agent_info_get_time -Wl,--wrap,w_inc_global_agent_sync_agent_info_set \
                             -Wl,--wrap,w_inc_global_agent_sync_agent_info_set_time -Wl,--wrap,w_inc_global_agent_set_agent_groups -Wl,--wrap,w_inc_global_agent_set_agent_groups_time \
                             -Wl,--wrap,w_inc_global_agent_sync_agent_groups_get -Wl,--wrap,w_inc_global_agent_sync_agent_groups_get_time \
                             -Wl,--wrap,w_inc_global_agent_get_groups_integrity -Wl,--wrap,w_inc_global_agent_get_groups_integrity_time -Wl,--wrap,w_inc_global_agent_disconnect_agents \
                             -Wl,--wrap,w_inc_global_agent_disconnect_agents_time -Wl,--wrap,w_inc_global_agent_get_all_agents -Wl,--wrap,w_inc_global_agent_get_all_agents_time \
                             -Wl,--wrap,w_inc_global_agent_get_agent_info -Wl,--wrap,w_inc_global_agent_get_agent_info_time -Wl,--wrap,w_inc_global_agent_reset_agents_connection \
                             -Wl,--wrap,w_inc_global_agent_reset_agents_connection_time -Wl,--wrap,w_inc_global_agent_get_agents_by_connection_status \
                             -Wl,--wrap,w_inc_global_agent_get_agents_by_connection_status_time -Wl,--wrap,w_inc_global_backup -Wl,--wrap,w_inc_global_backup_time \
                             -Wl,--wrap,wdb_commit2 -Wl,--wrap,wdb_vacuum -Wl,--wrap,wdb_get_db_state -Wl,--wrap,wdb_finalize_all_statements \
                             -Wl,--wrap,wdb_update_last_vacuum_data -Wl,--wrap,wdb_get_db_free_pages_percentage -Wl,--wrap,wdb_global_get_distinct_agent_groups \
                             -Wl,--wrap,w_inc_global_agent_get_distinct_groups -Wl,--wrap,w_inc_global_agent_get_distinct_groups_time \
<<<<<<< HEAD
                             -Wl,--wrap,w_is_file -Wl,--wrap,wdb_close -Wl,--wrap,w_inc_global_open_time -Wl,--wrap,wdb_pool_leave ${DEBUG_OP_WRAPPERS}")
=======
                             -Wl,--wrap,w_inc_global_open_time -Wl,--wrap,wdb_pool_leave -Wl,--wrap,w_inc_global_agent_recalculate_agent_group_hashes \
                             -Wl,--wrap,w_inc_global_agent_recalculate_agent_group_hashes_time -Wl,--wrap,wdb_global_recalculate_all_agent_groups_hash ${DEBUG_OP_WRAPPERS}")
>>>>>>> 5036872a

list(APPEND wdb_tests_names "test_wdb_global")
list(APPEND wdb_tests_flags "-Wl,--wrap,wdb_exec -Wl,--wrap,sqlite3_errmsg -Wl,--wrap,wdb_begin2 -Wl,--wrap,wdb_stmt_cache -Wl,--wrap,sqlite3_bind_int \
                            -Wl,--wrap,wdb_exec_stmt -Wl,--wrap,wdb_exec_stmt_sized -Wl,--wrap,wdb_step -Wl,--wrap,sqlite3_bind_text -Wl,--wrap,wfopen \
                            -Wl,--wrap,sqlite3_bind_parameter_index -Wl,--wrap,cJSON_Delete -Wl,--wrap,cJSON_CreateArray -Wl,--wrap,sqlite3_step -Wl,--wrap,sqlite3_column_int \
                            -Wl,--wrap,wdb_init_stmt_in_cache -Wl,--wrap,wdb_get_global_group_hash -Wl,--wrap,wdb_commit2 -Wl,--wrap,wdb_finalize_all_statements \
                            -Wl,--wrap,sqlite3_prepare_v2 -Wl,--wrap,w_get_timestamp -Wl,--wrap,wdb_exec_stmt_silent -Wl,--wrap,w_compress_gzfile \
                            -Wl,--wrap,sqlite3_finalize -Wl,--wrap,unlink -Wl,--wrap,getpid -Wl,--wrap,opendir -Wl,--wrap,closedir -Wl,--wrap,readdir \
                            -Wl,--wrap,stat -Wl,--wrap,w_uncompress_gzfile -Wl,--wrap,wdb_leave -Wl,--wrap,wdb_close -Wl,--wrap,rename -Wl,--wrap,time \
                            -Wl,--wrap,wdb_exec_stmt_single_column -Wl,--wrap,w_is_single_node ${DEBUG_OP_WRAPPERS} ${STDIO_OP_WRAPPERS}")

list(APPEND wdb_tests_names "test_wdb_agents")
list(APPEND wdb_tests_flags "-Wl,--wrap,wdb_init_stmt_in_cache -Wl,--wrap,sqlite3_bind_text -Wl,--wrap,wdb_exec_stmt_silent  -Wl,--wrap,sqlite3_step \
                             -Wl,--wrap,wdb_exec_stmt -Wl,--wrap,_mdebug1 -Wl,--wrap,_merror -Wl,--wrap,sqlite3_errmsg -Wl,--wrap,cJSON_Delete \
                             -Wl,--wrap,cJSON_CreateObject -Wl,--wrap,cJSON_CreateArray -Wl,--wrap,cJSON_CreateString -Wl,--wrap,cJSON_AddItemToObject \
                             -Wl,--wrap,cJSON_AddItemToArray -Wl,--wrap,cJSON_AddStringToObject -Wl,--wrap,cJSON_GetObjectItem -Wl,--wrap,wdb_exec_stmt_sized \
                             -Wl,--wrap,wdb_exec_stmt_send -Wl,--wrap,wdbi_check_sync_status -Wl,--wrap,sqlite3_bind_double")


list(APPEND wdb_tests_names "test_wdb_global_helpers")
list(APPEND wdb_tests_flags "-Wl,--wrap,strerror \
                             -Wl,--wrap,cJSON_CreateObject -Wl,--wrap,cJSON_CreateArray -Wl,--wrap,cJSON_CreateString -Wl,--wrap,cJSON_Parse \
                             -Wl,--wrap,cJSON_AddItemToObject -Wl,--wrap,cJSON_AddItemToArray -Wl,--wrap,cJSON_AddNumberToObject \
                             -Wl,--wrap,cJSON_AddStringToObject -Wl,--wrap,cJSON_PrintUnformatted -Wl,--wrap,cJSON_GetObjectItem \
                             -Wl,--wrap,cJSON_Delete -Wl,--wrap,time -Wl,--wrap,fopen -Wl,--wrap,fread -Wl,--wrap,fwrite -Wl,--wrap=fgetc\
                             -Wl,--wrap,fclose -Wl,--wrap,cJSON_AddArrayToObject -Wl,--wrap,remove -Wl,--wrap,opendir -Wl,--wrap,readdir -Wl,--wrap,closedir \
                             -Wl,--wrap,wdbc_query_ex -Wl,--wrap,wdbc_parse_result -Wl,--wrap,wdbc_query_parse_json -Wl,--wrap,wdbc_query_parse \
                             -Wl,--wrap,wdb_create_profile -Wl,--wrap,Privsep_GetUser -Wl,--wrap,Privsep_GetGroup -Wl,--wrap,chown \
                             -Wl,--wrap,chmod -Wl,--wrap,IsDir -Wl,--wrap,fgets -Wl,--wrap,fflush -Wl,--wrap,fseek -Wl,--wrap,get_node_name \
                             -Wl,--wrap,rbtree_insert -Wl,--wrap,wfopen \
                             -Wl,--wrap,stat -Wl,--wrap,fgetpos ${DEBUG_OP_WRAPPERS}")

list(APPEND wdb_tests_names "test_wdb_agents_helpers")
list(APPEND wdb_tests_flags "-Wl,--wrap,strerror \
                             -Wl,--wrap,cJSON_CreateObject -Wl,--wrap,cJSON_CreateArray -Wl,--wrap,cJSON_CreateString -Wl,--wrap,cJSON_Parse \
                             -Wl,--wrap,cJSON_AddItemToObject -Wl,--wrap,cJSON_AddItemToArray -Wl,--wrap,cJSON_AddNumberToObject \
                             -Wl,--wrap,cJSON_AddStringToObject -Wl,--wrap,cJSON_PrintUnformatted -Wl,--wrap,cJSON_GetObjectItem \
                             -Wl,--wrap,cJSON_ParseWithOpts -Wl,--wrap,cJSON_Delete -Wl,--wrap,wdbc_query_ex -Wl,--wrap,wdbc_parse_result \
                             -Wl,--wrap,cJSON_AddItemToArray -Wl,--wrap,cJSON_Duplicate -Wl,--wrap,wdbc_query_parse_json -Wl,--wrap,wdbc_query_parse \
                             -Wl,--wrap,cJSON_AddBoolToObject -Wl,--wrap,cJSON_CreateNumber ${DEBUG_OP_WRAPPERS}")

list(APPEND wdb_tests_names "test_wdb")
list(APPEND wdb_tests_flags "-Wl,--wrap,_mdebug2 -Wl,--wrap,_mdebug1 -Wl,--wrap,_merror -Wl,--wrap,strerror -Wl,--wrap,pthread_mutex_lock -Wl,--wrap,time_diff \
                             -Wl,--wrap,pthread_mutex_unlock -Wl,--wrap,OSHash_Get -Wl,--wrap,OSHash_Create -Wl,--wrap,OSHash_Delete_ex \
                             -Wl,--wrap,OSHash_Add_ex -Wl,--wrap,sqlite3_open_v2 -Wl,--wrap,sqlite3_close_v2 -Wl,--wrap,sqlite3_step -Wl,--wrap,wdb_step \
                             -Wl,--wrap,sqlite3_column_count -Wl,--wrap,sqlite3_column_type -Wl,--wrap,sqlite3_column_name -Wl,--wrap,sqlite3_column_double \
                             -Wl,--wrap,sqlite3_column_text -Wl,--wrap,sqlite3_prepare_v2 -Wl,--wrap,sqlite3_finalize -Wl,--wrap,sqlite3_reset \
                             -Wl,--wrap,sqlite3_clear_bindings -Wl,--wrap,sqlite3_errmsg -Wl,--wrap,sqlite3_sql -Wl,--wrap,OS_SendSecureTCP  \
                             -Wl,--wrap,gettimeofday -Wl,--wrap,w_inc_global_rollback -Wl,--wrap,w_inc_global_rollback_time \
                             -Wl,--wrap,OS_SetSendTimeout -Wl,--wrap,time -Wl,--wrap,sqlite3_column_int -Wl,--wrap,sqlite3_bind_text -Wl,--wrap,rwlock_lock_write \
                             -Wl,--wrap,rwlock_lock_read -Wl,--wrap,rwlock_unlock -Wl,--wrap,wdb_pool_get -Wl,--wrap,wdb_pool_get_or_create \
                             -Wl,--wrap,wdb_pool_leave -Wl,--wrap,wdb_pool_keys -Wl,--wrap,wdb_pool_clean -Wl,--wrap,getuid -Wl,--wrap,chmod \
                             -Wl,--wrap,stat -Wl,--wrap,sqlite3_exec -Wl,--wrap,sqlite3_free ${HASH_OP_WRAPPERS} ${DEBUG_OP_WRAPPERS}")

list(APPEND wdb_tests_names "test_wdb_upgrade")
list(APPEND wdb_tests_flags "-Wl,--wrap,wdb_count_tables_with_name \
                             -Wl,--wrap,wdb_sql_exec -Wl,--wrap,wdb_metadata_get_entry -Wl,--wrap,fopen -Wl,--wrap,fread -Wl,--wrap,fwrite -Wl,--wrap,fclose \
                             -Wl,--wrap,remove -Wl,--wrap,opendir -Wl,--wrap,readdir -Wl,--wrap,closedir -Wl,--wrap,fflush -Wl,--wrap,fseek -Wl,--wrap,fgets \
                             -Wl,--wrap,wdb_init -Wl,--wrap,wdb_close -Wl,--wrap,wdb_create_global -Wl,--wrap,wdb_pool_append -Wl,--wrap,chmod -Wl,--wrap,stat \
                             -Wl,--wrap,unlink -Wl,--wrap,getpid -Wl,--wrap,time -Wl,--wrap,sqlite3_open_v2 -Wl,--wrap,sqlite3_errmsg -Wl,--wrap,sqlite3_close_v2 \
                             -Wl,--wrap,sqlite3_prepare_v2 -Wl,--wrap,sqlite3_step -Wl,--wrap,sqlite3_column_int -Wl,--wrap,sqlite3_finalize -Wl,--wrap,fgetpos \
                             -Wl,--wrap,fgetc -Wl,--wrap,wdb_global_create_backup -Wl,--wrap,wdb_global_get_most_recent_backup -Wl,--wrap,wdb_global_restore_backup \
                             -Wl,--wrap,wdb_global_adjust_v4 -Wl,--wrap,wfopen ${DEBUG_OP_WRAPPERS}")

list(APPEND wdb_tests_names "test_wdb_metadata")
list(APPEND wdb_tests_flags "-Wl,--wrap,sqlite3_prepare_v2 -Wl,--wrap,sqlite3_errmsg \
                             -Wl,--wrap,sqlite3_bind_text -Wl,--wrap,sqlite3_step -Wl,--wrap,sqlite3_finalize -Wl,--wrap,sqlite3_column_int \
                             ${DEBUG_OP_WRAPPERS}")

list(APPEND wdb_tests_names "test_wdb_task_parser")
list(APPEND wdb_tests_flags "-Wl,--wrap,wdb_task_insert_task -Wl,--wrap,wdb_task_get_upgrade_task_status -Wl,--wrap,wdb_task_update_upgrade_task_status -Wl,--wrap,wdb_task_get_upgrade_task_by_agent_id \
                             -Wl,--wrap,wdb_task_cancel_upgrade_tasks -Wl,--wrap,wdb_task_set_timeout_status -Wl,--wrap,wdb_task_delete_old_entries -Wl,--wrap,wdb_open_tasks \
                             ${DEBUG_OP_WRAPPERS}")

list(APPEND wdb_tests_names "test_wdb_rootcheck")
list(APPEND wdb_tests_flags "-Wl,--wrap,wdb_stmt_cache -Wl,--wrap,sqlite3_bind_text -Wl,--wrap,sqlite3_bind_int \
                             -Wl,--wrap,sqlite3_last_insert_rowid -Wl,--wrap,wdb_step -Wl,--wrap,sqlite3_changes -Wl,--wrap,sqlite3_step \
                             ${DEBUG_OP_WRAPPERS}")

list(APPEND wdb_tests_names "test_wdb_syscollector")
list(APPEND wdb_tests_flags "-Wl,--wrap,wdb_begin2 -Wl,--wrap,_mdebug1 -Wl,--wrap,wdb_stmt_cache -Wl,--wrap,sqlite3_bind_text \
                             -Wl,--wrap,sqlite3_bind_int -Wl,--wrap,sqlite3_bind_int64 -Wl,--wrap,sqlite3_step -Wl,--wrap,wdb_step -Wl,--wrap,sqlite3_errmsg \
                             -Wl,--wrap,sqlite3_column_text -Wl,--wrap,sqlite3_column_int -Wl,--wrap,sqlite3_bind_double \
                             -Wl,--wrap,sqlite3_bind_null -Wl,--wrap,cJSON_GetStringValue -Wl,--wrap,cJSON_GetObjectItem -Wl,--wrap,cJSON_Parse \
                             -Wl,--wrap,cJSON_Delete -Wl,--wrap,cJSON_IsNumber -Wl,--wrap,cJSON_IsString -Wl,--wrap,wdb_agents_get_sys_osinfo \
                             -Wl,--wrap,wdbi_remove_by_pk \
                             ${DEBUG_OP_WRAPPERS}")

list(APPEND wdb_tests_names "test_wdb_task")
list(APPEND wdb_tests_flags "-Wl,--wrap,wdb_begin2 -Wl,--wrap,wdb_stmt_cache -Wl,--wrap,sqlite3_bind_text -Wl,--wrap,sqlite3_bind_int \
                             -Wl,--wrap,wdb_step -Wl,--wrap,sqlite3_column_int -Wl,--wrap,time -Wl,--wrap,sqlite3_errmsg\
                             -Wl,--wrap,sqlite3_column_text -Wl,--wrap,sqlite3_step ${DEBUG_OP_WRAPPERS}")

list(APPEND wdb_tests_names "test_wdb_delta_event")
list(APPEND wdb_tests_flags "-Wl,--wrap,wdb_get_cache_stmt -Wl,--wrap,wdb_step -Wl,--wrap,sqlite3_bind_int -Wl,--wrap,sqlite3_bind_int64 \
                            -Wl,--wrap,sqlite3_bind_text -Wl,--wrap,sqlite3_step -Wl,--wrap,sqlite3_bind_double -Wl,--wrap,sqlite3_changes \
                            -Wl,--wrap,sqlite3_bind_null -Wl,--wrap,sqlite3_errmsg ${DEBUG_OP_WRAPPERS}")

list(APPEND wdb_tests_names "test_wazuh_db-config")
list(APPEND wdb_tests_flags "${DEBUG_OP_WRAPPERS}")

list(APPEND wdb_tests_names "test_wazuh_db_state")
list(APPEND wdb_tests_flags "")

list(APPEND wdb_tests_names "test_wdb_com")
list(APPEND wdb_tests_flags "-Wl,--wrap,wdb_create_state_json -Wl,--wrap,wdb_get_config -Wl,--wrap,wdb_get_internal_config")

list(APPEND wdb_tests_names "test_wdb_pool")
list(APPEND wdb_tests_flags "-Wl,--wrap,pthread_mutex_lock -Wl,--wrap,pthread_mutex_unlock")

list(APPEND wdb_tests_names "test_create_agent_db")
list(APPEND wdb_tests_flags "-Wl,--wrap,wfopen,--wrap,fopen,--wrap,fclose,--wrap,fflush,--wrap,fgets,--wrap,fgetpos,--wrap,fopen,--wrap,fread,--wrap,fseek,--wrap,fwrite,--wrap,remove,--wrap,fgetc,--wrap,chmod,--wrap,stat,--wrap,OS_MoveFile ${DEBUG_OP_WRAPPERS}")

# Add extra compiling flags
add_compile_options(-Wall)
link_directories(${SRC_FOLDER}/build/shared_modules/router)

# Wazuh-DB objects
FILE(GLOB wazuh_db_objects ${SRC_FOLDER}/wazuh_db/*.o)
list(REMOVE_ITEM wazuh_db_objects ${SRC_FOLDER}/wazuh_db/main.o ${SRC_FOLDER}/wazuh_db/wdb_shared.o)

# Compilig tests
list(LENGTH wdb_tests_names count)
math(EXPR count "${count} - 1")
foreach(counter RANGE ${count})
    list(GET wdb_tests_names ${counter} test_name)
    list(GET wdb_tests_flags ${counter} test_flags)

    add_executable(${test_name} ${test_name}.c ${wazuh_db_objects})

    target_link_libraries(
        ${test_name}
        ${WAZUHLIB}
        ${WAZUHEXT}
        ${TEST_DEPS}
        router
    )

    if(NOT test_flags STREQUAL " ")
        target_link_libraries(
            ${test_name}
            ${test_flags}
        )
    endif()
    add_test(NAME ${test_name} COMMAND ${test_name})
endforeach()<|MERGE_RESOLUTION|>--- conflicted
+++ resolved
@@ -83,12 +83,9 @@
                              -Wl,--wrap,wdb_commit2 -Wl,--wrap,wdb_vacuum -Wl,--wrap,wdb_get_db_state -Wl,--wrap,wdb_finalize_all_statements \
                              -Wl,--wrap,wdb_update_last_vacuum_data -Wl,--wrap,wdb_get_db_free_pages_percentage -Wl,--wrap,wdb_global_get_distinct_agent_groups \
                              -Wl,--wrap,w_inc_global_agent_get_distinct_groups -Wl,--wrap,w_inc_global_agent_get_distinct_groups_time \
-<<<<<<< HEAD
-                             -Wl,--wrap,w_is_file -Wl,--wrap,wdb_close -Wl,--wrap,w_inc_global_open_time -Wl,--wrap,wdb_pool_leave ${DEBUG_OP_WRAPPERS}")
-=======
-                             -Wl,--wrap,w_inc_global_open_time -Wl,--wrap,wdb_pool_leave -Wl,--wrap,w_inc_global_agent_recalculate_agent_group_hashes \
-                             -Wl,--wrap,w_inc_global_agent_recalculate_agent_group_hashes_time -Wl,--wrap,wdb_global_recalculate_all_agent_groups_hash ${DEBUG_OP_WRAPPERS}")
->>>>>>> 5036872a
+                             -Wl,--wrap,w_is_file -Wl,--wrap,wdb_close -Wl,--wrap,w_inc_global_open_time -Wl,--wrap,wdb_pool_leave \
+                             -Wl,--wrap,w_inc_global_agent_recalculate_agent_group_hashes \ -Wl,--wrap,w_inc_global_agent_recalculate_agent_group_hashes_time \
+                             -Wl,--wrap,wdb_global_recalculate_all_agent_groups_hash ${DEBUG_OP_WRAPPERS}")
 
 list(APPEND wdb_tests_names "test_wdb_global")
 list(APPEND wdb_tests_flags "-Wl,--wrap,wdb_exec -Wl,--wrap,sqlite3_errmsg -Wl,--wrap,wdb_begin2 -Wl,--wrap,wdb_stmt_cache -Wl,--wrap,sqlite3_bind_int \
