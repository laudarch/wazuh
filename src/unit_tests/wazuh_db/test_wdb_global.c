--- conflicted
+++ resolved
@@ -1600,14 +1600,494 @@
 {
     int result = 0;
     test_struct_t *data  = (test_struct_t *)*state;
-<<<<<<< HEAD
     char *name = NULL;
     char *ip = NULL;
     char *register_ip = NULL;
     char *internal_key = NULL;
     char *group = NULL;
     int date_add = 0;
-=======
+
+    will_return(__wrap_wdb_begin2, -1);
+    expect_string(__wrap__mdebug1, formatted_msg, "Cannot begin transaction");
+
+    result = wdb_global_insert_agent(data->wdb, 1, name, ip, register_ip, internal_key, group, date_add);
+
+    assert_int_equal(result, OS_INVALID);
+}
+
+void test_wdb_global_insert_agent_cache_fail(void **state)
+{
+    int result = 0;
+    test_struct_t *data  = (test_struct_t *)*state;
+    char *name = NULL;
+    char *ip = NULL;
+    char *register_ip = NULL;
+    char *internal_key = NULL;
+    char *group = NULL;
+    int date_add = 0;
+
+    will_return(__wrap_wdb_begin2, 1);
+    will_return(__wrap_wdb_stmt_cache, -1);
+    expect_string(__wrap__mdebug1, formatted_msg, "Cannot cache statement");
+
+    result = wdb_global_insert_agent(data->wdb, 1, name, ip, register_ip, internal_key, group, date_add);
+
+    assert_int_equal(result, OS_INVALID);
+}
+
+void test_wdb_global_insert_agent_bind1_fail(void **state)
+{
+    int result = 0;
+    test_struct_t *data  = (test_struct_t *)*state;
+    char *name = "test_name";
+    char *ip = "test_ip";
+    char *register_ip = "0.0.0.0";
+    char *internal_key = "test_key";
+    char *group = "test_group";
+    int date_add = 100;
+
+    will_return(__wrap_wdb_begin2, 1);
+    will_return(__wrap_wdb_stmt_cache, 1);
+    expect_value(__wrap_sqlite3_bind_int, index, 1);
+    expect_value(__wrap_sqlite3_bind_int, value, 1);
+    will_return(__wrap_sqlite3_bind_int, SQLITE_ERROR);
+
+    will_return(__wrap_sqlite3_errmsg, "ERROR MESSAGE");
+    expect_string(__wrap__merror, formatted_msg, "DB(global) sqlite3_bind_int(): ERROR MESSAGE");
+
+    result = wdb_global_insert_agent(data->wdb, 1, name, ip, register_ip, internal_key, group, date_add);
+
+    assert_int_equal(result, OS_INVALID);
+}
+
+void test_wdb_global_insert_agent_bind2_fail(void **state)
+{
+    int result = 0;
+    test_struct_t *data  = (test_struct_t *)*state;
+    char *name = "test_name";
+    char *ip = "test_ip";
+    char *register_ip = "0.0.0.0";
+    char *internal_key = "test_key";
+    char *group = "test_group";
+    int date_add = 100;
+
+    will_return(__wrap_wdb_begin2, 1);
+    will_return(__wrap_wdb_stmt_cache, 1);
+    expect_value(__wrap_sqlite3_bind_int, index, 1);
+    expect_value(__wrap_sqlite3_bind_int, value, 1);
+    will_return(__wrap_sqlite3_bind_int, SQLITE_OK);
+    expect_value(__wrap_sqlite3_bind_text, pos, 2);
+    expect_value(__wrap_sqlite3_bind_text, buffer, name);
+    will_return(__wrap_sqlite3_bind_text, SQLITE_ERROR);
+
+    will_return(__wrap_sqlite3_errmsg, "ERROR MESSAGE");
+    expect_string(__wrap__merror, formatted_msg, "DB(global) sqlite3_bind_text(): ERROR MESSAGE");
+
+    result = wdb_global_insert_agent(data->wdb, 1, name, ip, register_ip, internal_key, group, date_add);
+
+    assert_int_equal(result, OS_INVALID);
+}
+
+void test_wdb_global_insert_agent_bind3_fail(void **state)
+{
+    int result = 0;
+    test_struct_t *data  = (test_struct_t *)*state;
+    char *name = "test_name";
+    char *ip = "test_ip";
+    char *register_ip = "0.0.0.0";
+    char *internal_key = "test_key";
+    char *group = "test_group";
+    int date_add = 100;
+
+    will_return(__wrap_wdb_begin2, 1);
+    will_return(__wrap_wdb_stmt_cache, 1);
+    expect_value(__wrap_sqlite3_bind_int, index, 1);
+    expect_value(__wrap_sqlite3_bind_int, value, 1);
+    will_return(__wrap_sqlite3_bind_int, SQLITE_OK);
+    expect_value(__wrap_sqlite3_bind_text, pos, 2);
+    expect_value(__wrap_sqlite3_bind_text, buffer, name);
+    will_return(__wrap_sqlite3_bind_text, SQLITE_OK);
+    expect_value(__wrap_sqlite3_bind_text, pos, 3);
+    expect_value(__wrap_sqlite3_bind_text, buffer, ip);
+    will_return(__wrap_sqlite3_bind_text, SQLITE_ERROR);
+
+    will_return(__wrap_sqlite3_errmsg, "ERROR MESSAGE");
+    expect_string(__wrap__merror, formatted_msg, "DB(global) sqlite3_bind_text(): ERROR MESSAGE");
+
+    result = wdb_global_insert_agent(data->wdb, 1, name, ip, register_ip, internal_key, group, date_add);
+
+    assert_int_equal(result, OS_INVALID);
+}
+
+void test_wdb_global_insert_agent_bind4_fail(void **state)
+{
+    int result = 0;
+    test_struct_t *data  = (test_struct_t *)*state;
+    char *name = "test_name";
+    char *ip = "test_ip";
+    char *register_ip = "0.0.0.0";
+    char *internal_key = "test_key";
+    char *group = "test_group";
+    int date_add = 100;
+
+    will_return(__wrap_wdb_begin2, 1);
+    will_return(__wrap_wdb_stmt_cache, 1);
+    expect_value(__wrap_sqlite3_bind_int, index, 1);
+    expect_value(__wrap_sqlite3_bind_int, value, 1);
+    will_return(__wrap_sqlite3_bind_int, SQLITE_OK);
+    expect_value(__wrap_sqlite3_bind_text, pos, 2);
+    expect_value(__wrap_sqlite3_bind_text, buffer, name);
+    will_return(__wrap_sqlite3_bind_text, SQLITE_OK);
+    expect_value(__wrap_sqlite3_bind_text, pos, 3);
+    expect_value(__wrap_sqlite3_bind_text, buffer, ip);
+    will_return(__wrap_sqlite3_bind_text, SQLITE_OK);
+    expect_value(__wrap_sqlite3_bind_text, pos, 4);
+    expect_value(__wrap_sqlite3_bind_text, buffer, register_ip);
+    will_return(__wrap_sqlite3_bind_text, SQLITE_ERROR);
+
+    will_return(__wrap_sqlite3_errmsg, "ERROR MESSAGE");
+    expect_string(__wrap__merror, formatted_msg, "DB(global) sqlite3_bind_text(): ERROR MESSAGE");
+
+    result = wdb_global_insert_agent(data->wdb, 1, name, ip, register_ip, internal_key, group, date_add);
+
+    assert_int_equal(result, OS_INVALID);
+}
+
+void test_wdb_global_insert_agent_bind5_fail(void **state)
+{
+    int result = 0;
+    test_struct_t *data  = (test_struct_t *)*state;
+    char *name = "test_name";
+    char *ip = "test_ip";
+    char *register_ip = "0.0.0.0";
+    char *internal_key = "test_key";
+    char *group = "test_group";
+    int date_add = 100;
+
+    will_return(__wrap_wdb_begin2, 1);
+    will_return(__wrap_wdb_stmt_cache, 1);
+    expect_value(__wrap_sqlite3_bind_int, index, 1);
+    expect_value(__wrap_sqlite3_bind_int, value, 1);
+    will_return(__wrap_sqlite3_bind_int, SQLITE_OK);
+    expect_value(__wrap_sqlite3_bind_text, pos, 2);
+    expect_value(__wrap_sqlite3_bind_text, buffer, name);
+    will_return(__wrap_sqlite3_bind_text, SQLITE_OK);
+    expect_value(__wrap_sqlite3_bind_text, pos, 3);
+    expect_value(__wrap_sqlite3_bind_text, buffer, ip);
+    will_return(__wrap_sqlite3_bind_text, SQLITE_OK);
+    expect_value(__wrap_sqlite3_bind_text, pos, 4);
+    expect_value(__wrap_sqlite3_bind_text, buffer, register_ip);
+    will_return(__wrap_sqlite3_bind_text, SQLITE_OK);
+    expect_value(__wrap_sqlite3_bind_text, pos, 5);
+    expect_value(__wrap_sqlite3_bind_text, buffer, internal_key);
+    will_return(__wrap_sqlite3_bind_text, SQLITE_ERROR);
+
+    will_return(__wrap_sqlite3_errmsg, "ERROR MESSAGE");
+    expect_string(__wrap__merror, formatted_msg, "DB(global) sqlite3_bind_text(): ERROR MESSAGE");
+
+    result = wdb_global_insert_agent(data->wdb, 1, name, ip, register_ip, internal_key, group, date_add);
+
+    assert_int_equal(result, OS_INVALID);
+}
+
+void test_wdb_global_insert_agent_bind6_fail(void **state)
+{
+    int result = 0;
+    test_struct_t *data  = (test_struct_t *)*state;
+    char *name = "test_name";
+    char *ip = "test_ip";
+    char *register_ip = "0.0.0.0";
+    char *internal_key = "test_key";
+    char *group = "test_group";
+    int date_add = 100;
+
+    will_return(__wrap_wdb_begin2, 1);
+    will_return(__wrap_wdb_stmt_cache, 1);
+    expect_value(__wrap_sqlite3_bind_int, index, 1);
+    expect_value(__wrap_sqlite3_bind_int, value, 1);
+    will_return(__wrap_sqlite3_bind_int, SQLITE_OK);
+    expect_value(__wrap_sqlite3_bind_text, pos, 2);
+    expect_value(__wrap_sqlite3_bind_text, buffer, name);
+    will_return(__wrap_sqlite3_bind_text, SQLITE_OK);
+    expect_value(__wrap_sqlite3_bind_text, pos, 3);
+    expect_value(__wrap_sqlite3_bind_text, buffer, ip);
+    will_return(__wrap_sqlite3_bind_text, SQLITE_OK);
+    expect_value(__wrap_sqlite3_bind_text, pos, 4);
+    expect_value(__wrap_sqlite3_bind_text, buffer, register_ip);
+    will_return(__wrap_sqlite3_bind_text, SQLITE_OK);
+    expect_value(__wrap_sqlite3_bind_text, pos, 5);
+    expect_value(__wrap_sqlite3_bind_text, buffer, internal_key);
+    will_return(__wrap_sqlite3_bind_text, SQLITE_OK);
+    expect_value(__wrap_sqlite3_bind_int, index, 6);
+    expect_value(__wrap_sqlite3_bind_int, value, date_add);
+    will_return(__wrap_sqlite3_bind_int, SQLITE_ERROR);
+
+    will_return(__wrap_sqlite3_errmsg, "ERROR MESSAGE");
+    expect_string(__wrap__merror, formatted_msg, "DB(global) sqlite3_bind_int(): ERROR MESSAGE");
+
+    result = wdb_global_insert_agent(data->wdb, 1, name, ip, register_ip, internal_key, group, date_add);
+
+    assert_int_equal(result, OS_INVALID);
+}
+
+void test_wdb_global_insert_agent_bind7_fail(void **state)
+{
+    int result = 0;
+    test_struct_t *data  = (test_struct_t *)*state;
+    char *name = "test_name";
+    char *ip = "test_ip";
+    char *register_ip = "0.0.0.0";
+    char *internal_key = "test_key";
+    char *group = "test_group";
+    int date_add = 100;
+
+    will_return(__wrap_wdb_begin2, 1);
+    will_return(__wrap_wdb_stmt_cache, 1);
+    expect_value(__wrap_sqlite3_bind_int, index, 1);
+    expect_value(__wrap_sqlite3_bind_int, value, 1);
+    will_return(__wrap_sqlite3_bind_int, SQLITE_OK);
+    expect_value(__wrap_sqlite3_bind_text, pos, 2);
+    expect_value(__wrap_sqlite3_bind_text, buffer, name);
+    will_return(__wrap_sqlite3_bind_text, SQLITE_OK);
+    expect_value(__wrap_sqlite3_bind_text, pos, 3);
+    expect_value(__wrap_sqlite3_bind_text, buffer, ip);
+    will_return(__wrap_sqlite3_bind_text, SQLITE_OK);
+    expect_value(__wrap_sqlite3_bind_text, pos, 4);
+    expect_value(__wrap_sqlite3_bind_text, buffer, register_ip);
+    will_return(__wrap_sqlite3_bind_text, SQLITE_OK);
+    expect_value(__wrap_sqlite3_bind_text, pos, 5);
+    expect_value(__wrap_sqlite3_bind_text, buffer, internal_key);
+    will_return(__wrap_sqlite3_bind_text, SQLITE_OK);
+    expect_value(__wrap_sqlite3_bind_int, index, 6);
+    expect_value(__wrap_sqlite3_bind_int, value, date_add);
+    will_return(__wrap_sqlite3_bind_int, SQLITE_OK);
+    expect_value(__wrap_sqlite3_bind_text, pos, 7);
+    expect_value(__wrap_sqlite3_bind_text, buffer, group);
+    will_return(__wrap_sqlite3_bind_text, SQLITE_ERROR);
+
+    will_return(__wrap_sqlite3_errmsg, "ERROR MESSAGE");
+    expect_string(__wrap__merror, formatted_msg, "DB(global) sqlite3_bind_text(): ERROR MESSAGE");
+
+    result = wdb_global_insert_agent(data->wdb, 1, name, ip, register_ip, internal_key, group, date_add);
+
+    assert_int_equal(result, OS_INVALID);
+}
+
+void test_wdb_global_insert_agent_step_fail(void **state)
+{
+    int result = 0;
+    test_struct_t *data  = (test_struct_t *)*state;
+    char *name = "test_name";
+    char *ip = "test_ip";
+    char *register_ip = "0.0.0.0";
+    char *internal_key = "test_key";
+    char *group = "test_group";
+    int date_add = 100;
+
+    will_return(__wrap_wdb_begin2, 1);
+    will_return(__wrap_wdb_stmt_cache, 1);
+    expect_value(__wrap_sqlite3_bind_int, index, 1);
+    expect_value(__wrap_sqlite3_bind_int, value, 1);
+    will_return(__wrap_sqlite3_bind_int, SQLITE_OK);
+    expect_value(__wrap_sqlite3_bind_text, pos, 2);
+    expect_value(__wrap_sqlite3_bind_text, buffer, name);
+    will_return(__wrap_sqlite3_bind_text, SQLITE_OK);
+    expect_value(__wrap_sqlite3_bind_text, pos, 3);
+    expect_value(__wrap_sqlite3_bind_text, buffer, ip);
+    will_return(__wrap_sqlite3_bind_text, SQLITE_OK);
+    expect_value(__wrap_sqlite3_bind_text, pos, 4);
+    expect_value(__wrap_sqlite3_bind_text, buffer, register_ip);
+    will_return(__wrap_sqlite3_bind_text, SQLITE_OK);
+    expect_value(__wrap_sqlite3_bind_text, pos, 5);
+    expect_value(__wrap_sqlite3_bind_text, buffer, internal_key);
+    will_return(__wrap_sqlite3_bind_text, SQLITE_OK);
+    expect_value(__wrap_sqlite3_bind_int, index, 6);
+    expect_value(__wrap_sqlite3_bind_int, value, date_add);
+    will_return(__wrap_sqlite3_bind_int, SQLITE_OK);
+    expect_value(__wrap_sqlite3_bind_text, pos, 7);
+    expect_value(__wrap_sqlite3_bind_text, buffer, group);
+    will_return(__wrap_sqlite3_bind_text, SQLITE_OK);
+
+    will_return(__wrap_wdb_step, SQLITE_ERROR);
+    will_return(__wrap_sqlite3_errmsg, "ERROR MESSAGE");
+    expect_string(__wrap__mdebug1, formatted_msg, "SQLite: ERROR MESSAGE");
+
+    result = wdb_global_insert_agent(data->wdb, 1, name, ip, register_ip, internal_key, group, date_add);
+
+    assert_int_equal(result, OS_INVALID);
+}
+
+void test_wdb_global_insert_agent_success(void **state)
+{
+    int result = 0;
+    test_struct_t *data  = (test_struct_t *)*state;
+    char *name = "test_name";
+    char *ip = "test_ip";
+    char *register_ip = "0.0.0.0";
+    char *internal_key = "test_key";
+    char *group = "test_group";
+    int date_add = 100;
+
+    will_return(__wrap_wdb_begin2, 1);
+    will_return(__wrap_wdb_stmt_cache, 1);
+    expect_value(__wrap_sqlite3_bind_int, index, 1);
+    expect_value(__wrap_sqlite3_bind_int, value, 1);
+    will_return(__wrap_sqlite3_bind_int, SQLITE_OK);
+    expect_value(__wrap_sqlite3_bind_text, pos, 2);
+    expect_value(__wrap_sqlite3_bind_text, buffer, name);
+    will_return(__wrap_sqlite3_bind_text, SQLITE_OK);
+    expect_value(__wrap_sqlite3_bind_text, pos, 3);
+    expect_value(__wrap_sqlite3_bind_text, buffer, ip);
+    will_return(__wrap_sqlite3_bind_text, SQLITE_OK);
+    expect_value(__wrap_sqlite3_bind_text, pos, 4);
+    expect_value(__wrap_sqlite3_bind_text, buffer, register_ip);
+    will_return(__wrap_sqlite3_bind_text, SQLITE_OK);
+    expect_value(__wrap_sqlite3_bind_text, pos, 5);
+    expect_value(__wrap_sqlite3_bind_text, buffer, internal_key);
+    will_return(__wrap_sqlite3_bind_text, SQLITE_OK);
+    expect_value(__wrap_sqlite3_bind_int, index, 6);
+    expect_value(__wrap_sqlite3_bind_int, value, date_add);
+    will_return(__wrap_sqlite3_bind_int, SQLITE_OK);
+    expect_value(__wrap_sqlite3_bind_text, pos, 7);
+    expect_value(__wrap_sqlite3_bind_text, buffer, group);
+    will_return(__wrap_sqlite3_bind_text, SQLITE_OK);
+
+    will_return(__wrap_wdb_step, SQLITE_DONE);
+
+    result = wdb_global_insert_agent(data->wdb, 1, name, ip, register_ip, internal_key, group, date_add);
+
+    assert_int_equal(result, OS_SUCCESS);
+}
+
+/* Tests wdb_global_update_agent_name */
+
+void test_wdb_global_update_agent_name_transaction_fail(void **state)
+{
+    int result = 0;
+    test_struct_t *data  = (test_struct_t *)*state;
+    char *name = NULL;
+
+    will_return(__wrap_wdb_begin2, -1);
+    expect_string(__wrap__mdebug1, formatted_msg, "Cannot begin transaction");
+
+    result = wdb_global_update_agent_name(data->wdb, 1, name);
+
+    assert_int_equal(result, OS_INVALID);
+}
+
+void test_wdb_global_update_agent_name_cache_fail(void **state)
+{
+    int result = 0;
+    test_struct_t *data  = (test_struct_t *)*state;
+    char *name = NULL;
+
+    will_return(__wrap_wdb_begin2, 1);
+    will_return(__wrap_wdb_stmt_cache, -1);
+    expect_string(__wrap__mdebug1, formatted_msg, "Cannot cache statement");
+
+    result = wdb_global_update_agent_name(data->wdb, 1, name);
+
+    assert_int_equal(result, OS_INVALID);
+}
+
+void test_wdb_global_update_agent_name_bind1_fail(void **state)
+{
+    int result = 0;
+    test_struct_t *data  = (test_struct_t *)*state;
+    char *name = "test_name";
+
+    will_return(__wrap_wdb_begin2, 1);
+    will_return(__wrap_wdb_stmt_cache, 1);
+
+    expect_value(__wrap_sqlite3_bind_text, pos, 1);
+    expect_value(__wrap_sqlite3_bind_text, buffer, name);
+    will_return(__wrap_sqlite3_bind_text, SQLITE_ERROR);
+    will_return(__wrap_sqlite3_errmsg, "ERROR MESSAGE");
+    expect_string(__wrap__merror, formatted_msg, "DB(global) sqlite3_bind_text(): ERROR MESSAGE");
+
+    result = wdb_global_update_agent_name(data->wdb, 1, name);
+
+    assert_int_equal(result, OS_INVALID);
+}
+
+void test_wdb_global_update_agent_name_bind2_fail(void **state)
+{
+    int result = 0;
+    test_struct_t *data  = (test_struct_t *)*state;
+    char *name = "test_name";
+
+    will_return(__wrap_wdb_begin2, 1);
+    will_return(__wrap_wdb_stmt_cache, 1);
+
+    expect_value(__wrap_sqlite3_bind_text, pos, 1);
+    expect_value(__wrap_sqlite3_bind_text, buffer, name);
+    will_return(__wrap_sqlite3_bind_text, SQLITE_OK);
+    expect_value(__wrap_sqlite3_bind_int, index, 2);
+    expect_value(__wrap_sqlite3_bind_int, value, 1);
+    will_return(__wrap_sqlite3_bind_int, SQLITE_ERROR);
+
+    will_return(__wrap_sqlite3_errmsg, "ERROR MESSAGE");
+    expect_string(__wrap__merror, formatted_msg, "DB(global) sqlite3_bind_int(): ERROR MESSAGE");
+
+    result = wdb_global_update_agent_name(data->wdb, 1, name);
+
+    assert_int_equal(result, OS_INVALID);
+}
+
+void test_wdb_global_update_agent_name_step_fail(void **state)
+{
+    int result = 0;
+    test_struct_t *data  = (test_struct_t *)*state;
+    char *name = "test_name";
+
+    will_return(__wrap_wdb_begin2, 1);
+    will_return(__wrap_wdb_stmt_cache, 1);
+
+    expect_value(__wrap_sqlite3_bind_text, pos, 1);
+    expect_value(__wrap_sqlite3_bind_text, buffer, name);
+    will_return(__wrap_sqlite3_bind_text, SQLITE_OK);
+    expect_value(__wrap_sqlite3_bind_int, index, 2);
+    expect_value(__wrap_sqlite3_bind_int, value, 1);
+    will_return(__wrap_sqlite3_bind_int, SQLITE_OK);
+
+    will_return(__wrap_wdb_step, SQLITE_ERROR);
+    will_return(__wrap_sqlite3_errmsg, "ERROR MESSAGE");
+    expect_string(__wrap__mdebug1, formatted_msg, "SQLite: ERROR MESSAGE");
+
+    result = wdb_global_update_agent_name(data->wdb, 1, name);
+
+    assert_int_equal(result, OS_INVALID);
+}
+
+void test_wdb_global_update_agent_name_success(void **state)
+{
+    int result = 0;
+    test_struct_t *data  = (test_struct_t *)*state;
+    char *name = "test_name";
+
+    will_return(__wrap_wdb_begin2, 1);
+    will_return(__wrap_wdb_stmt_cache, 1);
+
+    expect_value(__wrap_sqlite3_bind_text, pos, 1);
+    expect_value(__wrap_sqlite3_bind_text, buffer, name);
+    will_return(__wrap_sqlite3_bind_text, SQLITE_OK);
+    expect_value(__wrap_sqlite3_bind_int, index, 2);
+    expect_value(__wrap_sqlite3_bind_int, value, 1);
+    will_return(__wrap_sqlite3_bind_int, SQLITE_OK);
+
+    will_return(__wrap_wdb_step, SQLITE_DONE);
+
+    result = wdb_global_update_agent_name(data->wdb, 1, name);
+
+    assert_int_equal(result, OS_SUCCESS);
+}
+
+/* Tests wdb_global_update_agent_version */
+
+void test_wdb_global_update_agent_version_transaction_fail(void **state)
+{
+    int result = 0;
+    test_struct_t *data  = (test_struct_t *)*state;
     int agent_id = 1;
     const char *os_name = NULL;
     const char *os_version = NULL;
@@ -1627,35 +2107,22 @@
     const char *connection_status = NULL;
     const char *sync_status = "synced";
     const char *group_config_status = "synced";
->>>>>>> 76ddc134
 
     will_return(__wrap_wdb_begin2, -1);
     expect_string(__wrap__mdebug1, formatted_msg, "Cannot begin transaction");
 
-<<<<<<< HEAD
-    result = wdb_global_insert_agent(data->wdb, 1, name, ip, register_ip, internal_key, group, date_add);
-=======
     result = wdb_global_update_agent_version(data->wdb, agent_id, os_name, os_version, os_major,
                                             os_minor, os_codename, os_platform, os_build, os_uname, os_arch, version,
                                             config_sum, merged_sum, manager_host, node_name, agent_ip, connection_status,
                                             sync_status, group_config_status);
->>>>>>> 76ddc134
-
-    assert_int_equal(result, OS_INVALID);
-}
-
-void test_wdb_global_insert_agent_cache_fail(void **state)
-{
-    int result = 0;
-    test_struct_t *data  = (test_struct_t *)*state;
-<<<<<<< HEAD
-    char *name = NULL;
-    char *ip = NULL;
-    char *register_ip = NULL;
-    char *internal_key = NULL;
-    char *group = NULL;
-    int date_add = 0;
-=======
+
+    assert_int_equal(result, OS_INVALID);
+}
+
+void test_wdb_global_update_agent_version_cache_fail(void **state)
+{
+    int result = 0;
+    test_struct_t *data  = (test_struct_t *)*state;
     int agent_id = 1;
     const char *os_name = NULL;
     const char *os_version = NULL;
@@ -1675,36 +2142,24 @@
     const char *connection_status = NULL;
     const char *sync_status = "synced";
     const char *group_config_status = "synced";
->>>>>>> 76ddc134
 
     will_return(__wrap_wdb_begin2, 1);
     will_return(__wrap_wdb_stmt_cache, -1);
+
     expect_string(__wrap__mdebug1, formatted_msg, "Cannot cache statement");
 
-<<<<<<< HEAD
-    result = wdb_global_insert_agent(data->wdb, 1, name, ip, register_ip, internal_key, group, date_add);
-=======
     result = wdb_global_update_agent_version(data->wdb, agent_id, os_name, os_version, os_major,
                                             os_minor, os_codename, os_platform, os_build, os_uname, os_arch, version,
                                             config_sum, merged_sum, manager_host, node_name, agent_ip, connection_status,
                                             sync_status, group_config_status);
->>>>>>> 76ddc134
-
-    assert_int_equal(result, OS_INVALID);
-}
-
-void test_wdb_global_insert_agent_bind1_fail(void **state)
-{
-    int result = 0;
-    test_struct_t *data  = (test_struct_t *)*state;
-<<<<<<< HEAD
-    char *name = "test_name";
-    char *ip = "test_ip";
-    char *register_ip = "0.0.0.0";
-    char *internal_key = "test_key";
-    char *group = "test_group";
-    int date_add = 100;
-=======
+
+    assert_int_equal(result, OS_INVALID);
+}
+
+void test_wdb_global_update_agent_version_bind1_fail(void **state)
+{
+    int result = 0;
+    test_struct_t *data  = (test_struct_t *)*state;
     int agent_id = 1;
     const char *os_name = "test_name";
     const char *os_version = "test_version";
@@ -1724,41 +2179,29 @@
     const char *connection_status = "active";
     const char *sync_status = "synced";
     const char *group_config_status = "synced";
->>>>>>> 76ddc134
-
-    will_return(__wrap_wdb_begin2, 1);
-    will_return(__wrap_wdb_stmt_cache, 1);
-    expect_value(__wrap_sqlite3_bind_int, index, 1);
-    expect_value(__wrap_sqlite3_bind_int, value, 1);
-    will_return(__wrap_sqlite3_bind_int, SQLITE_ERROR);
-
-    will_return(__wrap_sqlite3_errmsg, "ERROR MESSAGE");
-    expect_string(__wrap__merror, formatted_msg, "DB(global) sqlite3_bind_int(): ERROR MESSAGE");
-
-<<<<<<< HEAD
-    result = wdb_global_insert_agent(data->wdb, 1, name, ip, register_ip, internal_key, group, date_add);
-=======
+
+    will_return(__wrap_wdb_begin2, 1);
+    will_return(__wrap_wdb_stmt_cache, 1);
+
+    expect_value(__wrap_sqlite3_bind_text, pos, 1);
+    expect_value(__wrap_sqlite3_bind_text, buffer, os_name);
+    will_return(__wrap_sqlite3_bind_text, SQLITE_ERROR);
+
+    will_return(__wrap_sqlite3_errmsg, "ERROR MESSAGE");
+    expect_string(__wrap__merror, formatted_msg, "DB(global) sqlite3_bind_text(): ERROR MESSAGE");
+
     result = wdb_global_update_agent_version(data->wdb, agent_id, os_name, os_version, os_major,
                                             os_minor, os_codename, os_platform, os_build, os_uname, os_arch, version,
                                             config_sum, merged_sum, manager_host, node_name, agent_ip, connection_status,
                                             sync_status, group_config_status);
->>>>>>> 76ddc134
-
-    assert_int_equal(result, OS_INVALID);
-}
-
-void test_wdb_global_insert_agent_bind2_fail(void **state)
-{
-    int result = 0;
-    test_struct_t *data  = (test_struct_t *)*state;
-<<<<<<< HEAD
-    char *name = "test_name";
-    char *ip = "test_ip";
-    char *register_ip = "0.0.0.0";
-    char *internal_key = "test_key";
-    char *group = "test_group";
-    int date_add = 100;
-=======
+
+    assert_int_equal(result, OS_INVALID);
+}
+
+void test_wdb_global_update_agent_version_bind2_fail(void **state)
+{
+    int result = 0;
+    test_struct_t *data  = (test_struct_t *)*state;
     int agent_id = 1;
     const char *os_name = "test_name";
     const char *os_version = "test_version";
@@ -1778,44 +2221,32 @@
     const char *connection_status = "active";
     const char *sync_status = "synced";
     const char *group_config_status = "synced";
->>>>>>> 76ddc134
-
-    will_return(__wrap_wdb_begin2, 1);
-    will_return(__wrap_wdb_stmt_cache, 1);
-    expect_value(__wrap_sqlite3_bind_int, index, 1);
-    expect_value(__wrap_sqlite3_bind_int, value, 1);
-    will_return(__wrap_sqlite3_bind_int, SQLITE_OK);
+
+    will_return(__wrap_wdb_begin2, 1);
+    will_return(__wrap_wdb_stmt_cache, 1);
+
+    expect_value(__wrap_sqlite3_bind_text, pos, 1);
+    expect_value(__wrap_sqlite3_bind_text, buffer, os_name);
+    will_return(__wrap_sqlite3_bind_text, SQLITE_OK);
     expect_value(__wrap_sqlite3_bind_text, pos, 2);
-    expect_value(__wrap_sqlite3_bind_text, buffer, name);
+    expect_value(__wrap_sqlite3_bind_text, buffer, os_version);
     will_return(__wrap_sqlite3_bind_text, SQLITE_ERROR);
 
     will_return(__wrap_sqlite3_errmsg, "ERROR MESSAGE");
     expect_string(__wrap__merror, formatted_msg, "DB(global) sqlite3_bind_text(): ERROR MESSAGE");
 
-<<<<<<< HEAD
-    result = wdb_global_insert_agent(data->wdb, 1, name, ip, register_ip, internal_key, group, date_add);
-=======
     result = wdb_global_update_agent_version(data->wdb, agent_id, os_name, os_version, os_major,
                                             os_minor, os_codename, os_platform, os_build, os_uname, os_arch, version,
                                             config_sum, merged_sum, manager_host, node_name, agent_ip, connection_status,
                                             sync_status, group_config_status);
->>>>>>> 76ddc134
-
-    assert_int_equal(result, OS_INVALID);
-}
-
-void test_wdb_global_insert_agent_bind3_fail(void **state)
-{
-    int result = 0;
-    test_struct_t *data  = (test_struct_t *)*state;
-<<<<<<< HEAD
-    char *name = "test_name";
-    char *ip = "test_ip";
-    char *register_ip = "0.0.0.0";
-    char *internal_key = "test_key";
-    char *group = "test_group";
-    int date_add = 100;
-=======
+
+    assert_int_equal(result, OS_INVALID);
+}
+
+void test_wdb_global_update_agent_version_bind3_fail(void **state)
+{
+    int result = 0;
+    test_struct_t *data  = (test_struct_t *)*state;
     int agent_id = 1;
     const char *os_name = "test_name";
     const char *os_version = "test_version";
@@ -1835,47 +2266,36 @@
     const char *connection_status = "active";
     const char *sync_status = "synced";
     const char *group_config_status = "synced";
->>>>>>> 76ddc134
-
-    will_return(__wrap_wdb_begin2, 1);
-    will_return(__wrap_wdb_stmt_cache, 1);
-    expect_value(__wrap_sqlite3_bind_int, index, 1);
-    expect_value(__wrap_sqlite3_bind_int, value, 1);
-    will_return(__wrap_sqlite3_bind_int, SQLITE_OK);
+
+    will_return(__wrap_wdb_begin2, 1);
+    will_return(__wrap_wdb_stmt_cache, 1);
+
+    expect_value(__wrap_sqlite3_bind_text, pos, 1);
+    expect_value(__wrap_sqlite3_bind_text, buffer, os_name);
+    will_return(__wrap_sqlite3_bind_text, SQLITE_OK);
     expect_value(__wrap_sqlite3_bind_text, pos, 2);
-    expect_value(__wrap_sqlite3_bind_text, buffer, name);
+    expect_value(__wrap_sqlite3_bind_text, buffer, os_version);
     will_return(__wrap_sqlite3_bind_text, SQLITE_OK);
     expect_value(__wrap_sqlite3_bind_text, pos, 3);
-    expect_value(__wrap_sqlite3_bind_text, buffer, ip);
+    expect_value(__wrap_sqlite3_bind_text, buffer, os_major);
     will_return(__wrap_sqlite3_bind_text, SQLITE_ERROR);
 
+
     will_return(__wrap_sqlite3_errmsg, "ERROR MESSAGE");
     expect_string(__wrap__merror, formatted_msg, "DB(global) sqlite3_bind_text(): ERROR MESSAGE");
 
-<<<<<<< HEAD
-    result = wdb_global_insert_agent(data->wdb, 1, name, ip, register_ip, internal_key, group, date_add);
-=======
     result = wdb_global_update_agent_version(data->wdb, agent_id, os_name, os_version, os_major,
                                             os_minor, os_codename, os_platform, os_build, os_uname, os_arch, version,
                                             config_sum, merged_sum, manager_host, node_name, agent_ip, connection_status,
                                             sync_status, group_config_status);
->>>>>>> 76ddc134
-
-    assert_int_equal(result, OS_INVALID);
-}
-
-void test_wdb_global_insert_agent_bind4_fail(void **state)
-{
-    int result = 0;
-    test_struct_t *data  = (test_struct_t *)*state;
-<<<<<<< HEAD
-    char *name = "test_name";
-    char *ip = "test_ip";
-    char *register_ip = "0.0.0.0";
-    char *internal_key = "test_key";
-    char *group = "test_group";
-    int date_add = 100;
-=======
+
+    assert_int_equal(result, OS_INVALID);
+}
+
+void test_wdb_global_update_agent_version_bind4_fail(void **state)
+{
+    int result = 0;
+    test_struct_t *data  = (test_struct_t *)*state;
     int agent_id = 1;
     const char *os_name = "test_name";
     const char *os_version = "test_version";
@@ -1895,50 +2315,39 @@
     const char *connection_status = "active";
     const char *sync_status = "synced";
     const char *group_config_status = "synced";
->>>>>>> 76ddc134
-
-    will_return(__wrap_wdb_begin2, 1);
-    will_return(__wrap_wdb_stmt_cache, 1);
-    expect_value(__wrap_sqlite3_bind_int, index, 1);
-    expect_value(__wrap_sqlite3_bind_int, value, 1);
-    will_return(__wrap_sqlite3_bind_int, SQLITE_OK);
+
+    will_return(__wrap_wdb_begin2, 1);
+    will_return(__wrap_wdb_stmt_cache, 1);
+
+    expect_value(__wrap_sqlite3_bind_text, pos, 1);
+    expect_value(__wrap_sqlite3_bind_text, buffer, os_name);
+    will_return(__wrap_sqlite3_bind_text, SQLITE_OK);
     expect_value(__wrap_sqlite3_bind_text, pos, 2);
-    expect_value(__wrap_sqlite3_bind_text, buffer, name);
+    expect_value(__wrap_sqlite3_bind_text, buffer, os_version);
     will_return(__wrap_sqlite3_bind_text, SQLITE_OK);
     expect_value(__wrap_sqlite3_bind_text, pos, 3);
-    expect_value(__wrap_sqlite3_bind_text, buffer, ip);
+    expect_value(__wrap_sqlite3_bind_text, buffer, os_major);
     will_return(__wrap_sqlite3_bind_text, SQLITE_OK);
     expect_value(__wrap_sqlite3_bind_text, pos, 4);
-    expect_value(__wrap_sqlite3_bind_text, buffer, register_ip);
+    expect_value(__wrap_sqlite3_bind_text, buffer, os_minor);
     will_return(__wrap_sqlite3_bind_text, SQLITE_ERROR);
 
+
     will_return(__wrap_sqlite3_errmsg, "ERROR MESSAGE");
     expect_string(__wrap__merror, formatted_msg, "DB(global) sqlite3_bind_text(): ERROR MESSAGE");
 
-<<<<<<< HEAD
-    result = wdb_global_insert_agent(data->wdb, 1, name, ip, register_ip, internal_key, group, date_add);
-=======
     result = wdb_global_update_agent_version(data->wdb, agent_id, os_name, os_version, os_major,
                                             os_minor, os_codename, os_platform, os_build, os_uname, os_arch, version,
                                             config_sum, merged_sum, manager_host, node_name, agent_ip, connection_status,
                                             sync_status, group_config_status);
->>>>>>> 76ddc134
-
-    assert_int_equal(result, OS_INVALID);
-}
-
-void test_wdb_global_insert_agent_bind5_fail(void **state)
-{
-    int result = 0;
-    test_struct_t *data  = (test_struct_t *)*state;
-<<<<<<< HEAD
-    char *name = "test_name";
-    char *ip = "test_ip";
-    char *register_ip = "0.0.0.0";
-    char *internal_key = "test_key";
-    char *group = "test_group";
-    int date_add = 100;
-=======
+
+    assert_int_equal(result, OS_INVALID);
+}
+
+void test_wdb_global_update_agent_version_bind5_fail(void **state)
+{
+    int result = 0;
+    test_struct_t *data  = (test_struct_t *)*state;
     int agent_id = 1;
     const char *os_name = "test_name";
     const char *os_version = "test_version";
@@ -1958,53 +2367,42 @@
     const char *connection_status = "active";
     const char *sync_status = "synced";
     const char *group_config_status = "synced";
->>>>>>> 76ddc134
-
-    will_return(__wrap_wdb_begin2, 1);
-    will_return(__wrap_wdb_stmt_cache, 1);
-    expect_value(__wrap_sqlite3_bind_int, index, 1);
-    expect_value(__wrap_sqlite3_bind_int, value, 1);
-    will_return(__wrap_sqlite3_bind_int, SQLITE_OK);
+
+    will_return(__wrap_wdb_begin2, 1);
+    will_return(__wrap_wdb_stmt_cache, 1);
+
+    expect_value(__wrap_sqlite3_bind_text, pos, 1);
+    expect_value(__wrap_sqlite3_bind_text, buffer, os_name);
+    will_return(__wrap_sqlite3_bind_text, SQLITE_OK);
     expect_value(__wrap_sqlite3_bind_text, pos, 2);
-    expect_value(__wrap_sqlite3_bind_text, buffer, name);
+    expect_value(__wrap_sqlite3_bind_text, buffer, os_version);
     will_return(__wrap_sqlite3_bind_text, SQLITE_OK);
     expect_value(__wrap_sqlite3_bind_text, pos, 3);
-    expect_value(__wrap_sqlite3_bind_text, buffer, ip);
+    expect_value(__wrap_sqlite3_bind_text, buffer, os_major);
     will_return(__wrap_sqlite3_bind_text, SQLITE_OK);
     expect_value(__wrap_sqlite3_bind_text, pos, 4);
-    expect_value(__wrap_sqlite3_bind_text, buffer, register_ip);
+    expect_value(__wrap_sqlite3_bind_text, buffer, os_minor);
     will_return(__wrap_sqlite3_bind_text, SQLITE_OK);
     expect_value(__wrap_sqlite3_bind_text, pos, 5);
-    expect_value(__wrap_sqlite3_bind_text, buffer, internal_key);
+    expect_value(__wrap_sqlite3_bind_text, buffer, os_codename);
     will_return(__wrap_sqlite3_bind_text, SQLITE_ERROR);
 
+
     will_return(__wrap_sqlite3_errmsg, "ERROR MESSAGE");
     expect_string(__wrap__merror, formatted_msg, "DB(global) sqlite3_bind_text(): ERROR MESSAGE");
 
-<<<<<<< HEAD
-    result = wdb_global_insert_agent(data->wdb, 1, name, ip, register_ip, internal_key, group, date_add);
-=======
     result = wdb_global_update_agent_version(data->wdb, agent_id, os_name, os_version, os_major,
                                             os_minor, os_codename, os_platform, os_build, os_uname, os_arch, version,
                                             config_sum, merged_sum, manager_host, node_name, agent_ip, connection_status,
                                             sync_status, group_config_status);
->>>>>>> 76ddc134
-
-    assert_int_equal(result, OS_INVALID);
-}
-
-void test_wdb_global_insert_agent_bind6_fail(void **state)
-{
-    int result = 0;
-    test_struct_t *data  = (test_struct_t *)*state;
-<<<<<<< HEAD
-    char *name = "test_name";
-    char *ip = "test_ip";
-    char *register_ip = "0.0.0.0";
-    char *internal_key = "test_key";
-    char *group = "test_group";
-    int date_add = 100;
-=======
+
+    assert_int_equal(result, OS_INVALID);
+}
+
+void test_wdb_global_update_agent_version_bind6_fail(void **state)
+{
+    int result = 0;
+    test_struct_t *data  = (test_struct_t *)*state;
     int agent_id = 1;
     const char *os_name = "test_name";
     const char *os_version = "test_version";
@@ -2024,56 +2422,45 @@
     const char *connection_status = "active";
     const char *sync_status = "synced";
     const char *group_config_status = "synced";
->>>>>>> 76ddc134
-
-    will_return(__wrap_wdb_begin2, 1);
-    will_return(__wrap_wdb_stmt_cache, 1);
-    expect_value(__wrap_sqlite3_bind_int, index, 1);
-    expect_value(__wrap_sqlite3_bind_int, value, 1);
-    will_return(__wrap_sqlite3_bind_int, SQLITE_OK);
+
+    will_return(__wrap_wdb_begin2, 1);
+    will_return(__wrap_wdb_stmt_cache, 1);
+
+    expect_value(__wrap_sqlite3_bind_text, pos, 1);
+    expect_value(__wrap_sqlite3_bind_text, buffer, os_name);
+    will_return(__wrap_sqlite3_bind_text, SQLITE_OK);
     expect_value(__wrap_sqlite3_bind_text, pos, 2);
-    expect_value(__wrap_sqlite3_bind_text, buffer, name);
+    expect_value(__wrap_sqlite3_bind_text, buffer, os_version);
     will_return(__wrap_sqlite3_bind_text, SQLITE_OK);
     expect_value(__wrap_sqlite3_bind_text, pos, 3);
-    expect_value(__wrap_sqlite3_bind_text, buffer, ip);
+    expect_value(__wrap_sqlite3_bind_text, buffer, os_major);
     will_return(__wrap_sqlite3_bind_text, SQLITE_OK);
     expect_value(__wrap_sqlite3_bind_text, pos, 4);
-    expect_value(__wrap_sqlite3_bind_text, buffer, register_ip);
+    expect_value(__wrap_sqlite3_bind_text, buffer, os_minor);
     will_return(__wrap_sqlite3_bind_text, SQLITE_OK);
     expect_value(__wrap_sqlite3_bind_text, pos, 5);
-    expect_value(__wrap_sqlite3_bind_text, buffer, internal_key);
-    will_return(__wrap_sqlite3_bind_text, SQLITE_OK);
-    expect_value(__wrap_sqlite3_bind_int, index, 6);
-    expect_value(__wrap_sqlite3_bind_int, value, date_add);
-    will_return(__wrap_sqlite3_bind_int, SQLITE_ERROR);
-
-    will_return(__wrap_sqlite3_errmsg, "ERROR MESSAGE");
-    expect_string(__wrap__merror, formatted_msg, "DB(global) sqlite3_bind_int(): ERROR MESSAGE");
-
-<<<<<<< HEAD
-    result = wdb_global_insert_agent(data->wdb, 1, name, ip, register_ip, internal_key, group, date_add);
-=======
+    expect_value(__wrap_sqlite3_bind_text, buffer, os_codename);
+    will_return(__wrap_sqlite3_bind_text, SQLITE_OK);
+    expect_value(__wrap_sqlite3_bind_text, pos, 6);
+    expect_value(__wrap_sqlite3_bind_text, buffer, os_platform);
+    will_return(__wrap_sqlite3_bind_text, SQLITE_ERROR);
+
+
+    will_return(__wrap_sqlite3_errmsg, "ERROR MESSAGE");
+    expect_string(__wrap__merror, formatted_msg, "DB(global) sqlite3_bind_text(): ERROR MESSAGE");
+
     result = wdb_global_update_agent_version(data->wdb, agent_id, os_name, os_version, os_major,
                                             os_minor, os_codename, os_platform, os_build, os_uname, os_arch, version,
                                             config_sum, merged_sum, manager_host, node_name, agent_ip, connection_status,
                                             sync_status, group_config_status);
->>>>>>> 76ddc134
-
-    assert_int_equal(result, OS_INVALID);
-}
-
-void test_wdb_global_insert_agent_bind7_fail(void **state)
-{
-    int result = 0;
-    test_struct_t *data  = (test_struct_t *)*state;
-<<<<<<< HEAD
-    char *name = "test_name";
-    char *ip = "test_ip";
-    char *register_ip = "0.0.0.0";
-    char *internal_key = "test_key";
-    char *group = "test_group";
-    int date_add = 100;
-=======
+
+    assert_int_equal(result, OS_INVALID);
+}
+
+void test_wdb_global_update_agent_version_bind7_fail(void **state)
+{
+    int result = 0;
+    test_struct_t *data  = (test_struct_t *)*state;
     int agent_id = 1;
     const char *os_name = "test_name";
     const char *os_version = "test_version";
@@ -2093,59 +2480,48 @@
     const char *connection_status = "active";
     const char *sync_status = "synced";
     const char *group_config_status = "synced";
->>>>>>> 76ddc134
-
-    will_return(__wrap_wdb_begin2, 1);
-    will_return(__wrap_wdb_stmt_cache, 1);
-    expect_value(__wrap_sqlite3_bind_int, index, 1);
-    expect_value(__wrap_sqlite3_bind_int, value, 1);
-    will_return(__wrap_sqlite3_bind_int, SQLITE_OK);
+
+    will_return(__wrap_wdb_begin2, 1);
+    will_return(__wrap_wdb_stmt_cache, 1);
+
+    expect_value(__wrap_sqlite3_bind_text, pos, 1);
+    expect_value(__wrap_sqlite3_bind_text, buffer, os_name);
+    will_return(__wrap_sqlite3_bind_text, SQLITE_OK);
     expect_value(__wrap_sqlite3_bind_text, pos, 2);
-    expect_value(__wrap_sqlite3_bind_text, buffer, name);
+    expect_value(__wrap_sqlite3_bind_text, buffer, os_version);
     will_return(__wrap_sqlite3_bind_text, SQLITE_OK);
     expect_value(__wrap_sqlite3_bind_text, pos, 3);
-    expect_value(__wrap_sqlite3_bind_text, buffer, ip);
+    expect_value(__wrap_sqlite3_bind_text, buffer, os_major);
     will_return(__wrap_sqlite3_bind_text, SQLITE_OK);
     expect_value(__wrap_sqlite3_bind_text, pos, 4);
-    expect_value(__wrap_sqlite3_bind_text, buffer, register_ip);
+    expect_value(__wrap_sqlite3_bind_text, buffer, os_minor);
     will_return(__wrap_sqlite3_bind_text, SQLITE_OK);
     expect_value(__wrap_sqlite3_bind_text, pos, 5);
-    expect_value(__wrap_sqlite3_bind_text, buffer, internal_key);
-    will_return(__wrap_sqlite3_bind_text, SQLITE_OK);
-    expect_value(__wrap_sqlite3_bind_int, index, 6);
-    expect_value(__wrap_sqlite3_bind_int, value, date_add);
-    will_return(__wrap_sqlite3_bind_int, SQLITE_OK);
+    expect_value(__wrap_sqlite3_bind_text, buffer, os_codename);
+    will_return(__wrap_sqlite3_bind_text, SQLITE_OK);
+    expect_value(__wrap_sqlite3_bind_text, pos, 6);
+    expect_value(__wrap_sqlite3_bind_text, buffer, os_platform);
+    will_return(__wrap_sqlite3_bind_text, SQLITE_OK);
     expect_value(__wrap_sqlite3_bind_text, pos, 7);
-    expect_value(__wrap_sqlite3_bind_text, buffer, group);
+    expect_value(__wrap_sqlite3_bind_text, buffer, os_build);
     will_return(__wrap_sqlite3_bind_text, SQLITE_ERROR);
 
+
     will_return(__wrap_sqlite3_errmsg, "ERROR MESSAGE");
     expect_string(__wrap__merror, formatted_msg, "DB(global) sqlite3_bind_text(): ERROR MESSAGE");
 
-<<<<<<< HEAD
-    result = wdb_global_insert_agent(data->wdb, 1, name, ip, register_ip, internal_key, group, date_add);
-=======
     result = wdb_global_update_agent_version(data->wdb, agent_id, os_name, os_version, os_major,
                                             os_minor, os_codename, os_platform, os_build, os_uname, os_arch, version,
                                             config_sum, merged_sum, manager_host, node_name, agent_ip, connection_status,
                                             sync_status, group_config_status);
->>>>>>> 76ddc134
-
-    assert_int_equal(result, OS_INVALID);
-}
-
-void test_wdb_global_insert_agent_step_fail(void **state)
-{
-    int result = 0;
-    test_struct_t *data  = (test_struct_t *)*state;
-<<<<<<< HEAD
-    char *name = "test_name";
-    char *ip = "test_ip";
-    char *register_ip = "0.0.0.0";
-    char *internal_key = "test_key";
-    char *group = "test_group";
-    int date_add = 100;
-=======
+
+    assert_int_equal(result, OS_INVALID);
+}
+
+void test_wdb_global_update_agent_version_bind8_fail(void **state)
+{
+    int result = 0;
+    test_struct_t *data  = (test_struct_t *)*state;
     int agent_id = 1;
     const char *os_name = "test_name";
     const char *os_version = "test_version";
@@ -2165,60 +2541,51 @@
     const char *connection_status = "active";
     const char *sync_status = "synced";
     const char *group_config_status = "synced";
->>>>>>> 76ddc134
-
-    will_return(__wrap_wdb_begin2, 1);
-    will_return(__wrap_wdb_stmt_cache, 1);
-    expect_value(__wrap_sqlite3_bind_int, index, 1);
-    expect_value(__wrap_sqlite3_bind_int, value, 1);
-    will_return(__wrap_sqlite3_bind_int, SQLITE_OK);
+
+    will_return(__wrap_wdb_begin2, 1);
+    will_return(__wrap_wdb_stmt_cache, 1);
+
+    expect_value(__wrap_sqlite3_bind_text, pos, 1);
+    expect_value(__wrap_sqlite3_bind_text, buffer, os_name);
+    will_return(__wrap_sqlite3_bind_text, SQLITE_OK);
     expect_value(__wrap_sqlite3_bind_text, pos, 2);
-    expect_value(__wrap_sqlite3_bind_text, buffer, name);
+    expect_value(__wrap_sqlite3_bind_text, buffer, os_version);
     will_return(__wrap_sqlite3_bind_text, SQLITE_OK);
     expect_value(__wrap_sqlite3_bind_text, pos, 3);
-    expect_value(__wrap_sqlite3_bind_text, buffer, ip);
+    expect_value(__wrap_sqlite3_bind_text, buffer, os_major);
     will_return(__wrap_sqlite3_bind_text, SQLITE_OK);
     expect_value(__wrap_sqlite3_bind_text, pos, 4);
-    expect_value(__wrap_sqlite3_bind_text, buffer, register_ip);
+    expect_value(__wrap_sqlite3_bind_text, buffer, os_minor);
     will_return(__wrap_sqlite3_bind_text, SQLITE_OK);
     expect_value(__wrap_sqlite3_bind_text, pos, 5);
-    expect_value(__wrap_sqlite3_bind_text, buffer, internal_key);
-    will_return(__wrap_sqlite3_bind_text, SQLITE_OK);
-    expect_value(__wrap_sqlite3_bind_int, index, 6);
-    expect_value(__wrap_sqlite3_bind_int, value, date_add);
-    will_return(__wrap_sqlite3_bind_int, SQLITE_OK);
+    expect_value(__wrap_sqlite3_bind_text, buffer, os_codename);
+    will_return(__wrap_sqlite3_bind_text, SQLITE_OK);
+    expect_value(__wrap_sqlite3_bind_text, pos, 6);
+    expect_value(__wrap_sqlite3_bind_text, buffer, os_platform);
+    will_return(__wrap_sqlite3_bind_text, SQLITE_OK);
     expect_value(__wrap_sqlite3_bind_text, pos, 7);
-    expect_value(__wrap_sqlite3_bind_text, buffer, group);
-    will_return(__wrap_sqlite3_bind_text, SQLITE_OK);
-
-    will_return(__wrap_wdb_step, SQLITE_ERROR);
-    will_return(__wrap_sqlite3_errmsg, "ERROR MESSAGE");
-    expect_string(__wrap__mdebug1, formatted_msg, "SQLite: ERROR MESSAGE");
-
-<<<<<<< HEAD
-    result = wdb_global_insert_agent(data->wdb, 1, name, ip, register_ip, internal_key, group, date_add);
-=======
+    expect_value(__wrap_sqlite3_bind_text, buffer, os_build);
+    will_return(__wrap_sqlite3_bind_text, SQLITE_OK);
+    expect_value(__wrap_sqlite3_bind_text, pos, 8);
+    expect_value(__wrap_sqlite3_bind_text, buffer, os_uname);
+    will_return(__wrap_sqlite3_bind_text, SQLITE_ERROR);
+
+
+    will_return(__wrap_sqlite3_errmsg, "ERROR MESSAGE");
+    expect_string(__wrap__merror, formatted_msg, "DB(global) sqlite3_bind_text(): ERROR MESSAGE");
+
     result = wdb_global_update_agent_version(data->wdb, agent_id, os_name, os_version, os_major,
                                             os_minor, os_codename, os_platform, os_build, os_uname, os_arch, version,
                                             config_sum, merged_sum, manager_host, node_name, agent_ip, connection_status,
                                             sync_status, group_config_status);
->>>>>>> 76ddc134
-
-    assert_int_equal(result, OS_INVALID);
-}
-
-void test_wdb_global_insert_agent_success(void **state)
-{
-    int result = 0;
-    test_struct_t *data  = (test_struct_t *)*state;
-<<<<<<< HEAD
-    char *name = "test_name";
-    char *ip = "test_ip";
-    char *register_ip = "0.0.0.0";
-    char *internal_key = "test_key";
-    char *group = "test_group";
-    int date_add = 100;
-=======
+
+    assert_int_equal(result, OS_INVALID);
+}
+
+void test_wdb_global_update_agent_version_bind9_fail(void **state)
+{
+    int result = 0;
+    test_struct_t *data  = (test_struct_t *)*state;
     int agent_id = 1;
     const char *os_name = "test_name";
     const char *os_version = "test_version";
@@ -2238,37 +2605,39 @@
     const char *connection_status = "active";
     const char *sync_status = "synced";
     const char *group_config_status = "synced";
->>>>>>> 76ddc134
-
-    will_return(__wrap_wdb_begin2, 1);
-    will_return(__wrap_wdb_stmt_cache, 1);
-    expect_value(__wrap_sqlite3_bind_int, index, 1);
-    expect_value(__wrap_sqlite3_bind_int, value, 1);
-    will_return(__wrap_sqlite3_bind_int, SQLITE_OK);
+
+    will_return(__wrap_wdb_begin2, 1);
+    will_return(__wrap_wdb_stmt_cache, 1);
+
+    expect_value(__wrap_sqlite3_bind_text, pos, 1);
+    expect_value(__wrap_sqlite3_bind_text, buffer, os_name);
+    will_return(__wrap_sqlite3_bind_text, SQLITE_OK);
     expect_value(__wrap_sqlite3_bind_text, pos, 2);
-    expect_value(__wrap_sqlite3_bind_text, buffer, name);
+    expect_value(__wrap_sqlite3_bind_text, buffer, os_version);
     will_return(__wrap_sqlite3_bind_text, SQLITE_OK);
     expect_value(__wrap_sqlite3_bind_text, pos, 3);
-    expect_value(__wrap_sqlite3_bind_text, buffer, ip);
+    expect_value(__wrap_sqlite3_bind_text, buffer, os_major);
     will_return(__wrap_sqlite3_bind_text, SQLITE_OK);
     expect_value(__wrap_sqlite3_bind_text, pos, 4);
-    expect_value(__wrap_sqlite3_bind_text, buffer, register_ip);
+    expect_value(__wrap_sqlite3_bind_text, buffer, os_minor);
     will_return(__wrap_sqlite3_bind_text, SQLITE_OK);
     expect_value(__wrap_sqlite3_bind_text, pos, 5);
-    expect_value(__wrap_sqlite3_bind_text, buffer, internal_key);
-    will_return(__wrap_sqlite3_bind_text, SQLITE_OK);
-    expect_value(__wrap_sqlite3_bind_int, index, 6);
-    expect_value(__wrap_sqlite3_bind_int, value, date_add);
-    will_return(__wrap_sqlite3_bind_int, SQLITE_OK);
+    expect_value(__wrap_sqlite3_bind_text, buffer, os_codename);
+    will_return(__wrap_sqlite3_bind_text, SQLITE_OK);
+    expect_value(__wrap_sqlite3_bind_text, pos, 6);
+    expect_value(__wrap_sqlite3_bind_text, buffer, os_platform);
+    will_return(__wrap_sqlite3_bind_text, SQLITE_OK);
     expect_value(__wrap_sqlite3_bind_text, pos, 7);
-    expect_value(__wrap_sqlite3_bind_text, buffer, group);
-    will_return(__wrap_sqlite3_bind_text, SQLITE_OK);
-
-    will_return(__wrap_wdb_step, SQLITE_DONE);
-
-<<<<<<< HEAD
-    result = wdb_global_insert_agent(data->wdb, 1, name, ip, register_ip, internal_key, group, date_add);
-=======
+    expect_value(__wrap_sqlite3_bind_text, buffer, os_build);
+    will_return(__wrap_sqlite3_bind_text, SQLITE_OK);
+    expect_value(__wrap_sqlite3_bind_text, pos, 8);
+    expect_value(__wrap_sqlite3_bind_text, buffer, os_uname);
+    will_return(__wrap_sqlite3_bind_text, SQLITE_OK);
+    expect_value(__wrap_sqlite3_bind_text, pos, 9);
+    expect_value(__wrap_sqlite3_bind_text, buffer, os_arch);
+    will_return(__wrap_sqlite3_bind_text, SQLITE_ERROR);
+
+
     will_return(__wrap_sqlite3_errmsg, "ERROR MESSAGE");
     expect_string(__wrap__merror, formatted_msg, "DB(global) sqlite3_bind_text(): ERROR MESSAGE");
 
@@ -2276,20 +2645,14 @@
                                             os_minor, os_codename, os_platform, os_build, os_uname, os_arch, version,
                                             config_sum, merged_sum, manager_host, node_name, agent_ip, connection_status,
                                             sync_status, group_config_status);
->>>>>>> 76ddc134
-
-    assert_int_equal(result, OS_SUCCESS);
-}
-
-/* Tests wdb_global_update_agent_name */
-
-void test_wdb_global_update_agent_name_transaction_fail(void **state)
-{
-    int result = 0;
-    test_struct_t *data  = (test_struct_t *)*state;
-<<<<<<< HEAD
-    char *name = NULL;
-=======
+
+    assert_int_equal(result, OS_INVALID);
+}
+
+void test_wdb_global_update_agent_version_bind10_fail(void **state)
+{
+    int result = 0;
+    test_struct_t *data  = (test_struct_t *)*state;
     int agent_id = 1;
     const char *os_name = "test_name";
     const char *os_version = "test_version";
@@ -2309,45 +2672,57 @@
     const char *connection_status = "active";
     const char *sync_status = "synced";
     const char *group_config_status = "synced";
->>>>>>> 76ddc134
-
-    will_return(__wrap_wdb_begin2, -1);
-    expect_string(__wrap__mdebug1, formatted_msg, "Cannot begin transaction");
-
-    result = wdb_global_update_agent_name(data->wdb, 1, name);
-
-    assert_int_equal(result, OS_INVALID);
-}
-
-void test_wdb_global_update_agent_name_cache_fail(void **state)
-{
-    int result = 0;
-    test_struct_t *data  = (test_struct_t *)*state;
-    char *name = NULL;
-
-<<<<<<< HEAD
-    will_return(__wrap_wdb_begin2, 1);
-    will_return(__wrap_wdb_stmt_cache, -1);
-    expect_string(__wrap__mdebug1, formatted_msg, "Cannot cache statement");
-
-    result = wdb_global_update_agent_name(data->wdb, 1, name);
-=======
+
+    will_return(__wrap_wdb_begin2, 1);
+    will_return(__wrap_wdb_stmt_cache, 1);
+
+    expect_value(__wrap_sqlite3_bind_text, pos, 1);
+    expect_value(__wrap_sqlite3_bind_text, buffer, os_name);
+    will_return(__wrap_sqlite3_bind_text, SQLITE_OK);
+    expect_value(__wrap_sqlite3_bind_text, pos, 2);
+    expect_value(__wrap_sqlite3_bind_text, buffer, os_version);
+    will_return(__wrap_sqlite3_bind_text, SQLITE_OK);
+    expect_value(__wrap_sqlite3_bind_text, pos, 3);
+    expect_value(__wrap_sqlite3_bind_text, buffer, os_major);
+    will_return(__wrap_sqlite3_bind_text, SQLITE_OK);
+    expect_value(__wrap_sqlite3_bind_text, pos, 4);
+    expect_value(__wrap_sqlite3_bind_text, buffer, os_minor);
+    will_return(__wrap_sqlite3_bind_text, SQLITE_OK);
+    expect_value(__wrap_sqlite3_bind_text, pos, 5);
+    expect_value(__wrap_sqlite3_bind_text, buffer, os_codename);
+    will_return(__wrap_sqlite3_bind_text, SQLITE_OK);
+    expect_value(__wrap_sqlite3_bind_text, pos, 6);
+    expect_value(__wrap_sqlite3_bind_text, buffer, os_platform);
+    will_return(__wrap_sqlite3_bind_text, SQLITE_OK);
+    expect_value(__wrap_sqlite3_bind_text, pos, 7);
+    expect_value(__wrap_sqlite3_bind_text, buffer, os_build);
+    will_return(__wrap_sqlite3_bind_text, SQLITE_OK);
+    expect_value(__wrap_sqlite3_bind_text, pos, 8);
+    expect_value(__wrap_sqlite3_bind_text, buffer, os_uname);
+    will_return(__wrap_sqlite3_bind_text, SQLITE_OK);
+    expect_value(__wrap_sqlite3_bind_text, pos, 9);
+    expect_value(__wrap_sqlite3_bind_text, buffer, os_arch);
+    will_return(__wrap_sqlite3_bind_text, SQLITE_OK);
+    expect_value(__wrap_sqlite3_bind_text, pos, 10);
+    expect_value(__wrap_sqlite3_bind_text, buffer, version);
+    will_return(__wrap_sqlite3_bind_text, SQLITE_ERROR);
+
+
+    will_return(__wrap_sqlite3_errmsg, "ERROR MESSAGE");
+    expect_string(__wrap__merror, formatted_msg, "DB(global) sqlite3_bind_text(): ERROR MESSAGE");
+
     result = wdb_global_update_agent_version(data->wdb, agent_id, os_name, os_version, os_major,
                                             os_minor, os_codename, os_platform, os_build, os_uname, os_arch, version,
                                             config_sum, merged_sum, manager_host, node_name, agent_ip, connection_status,
                                             sync_status, group_config_status);
->>>>>>> 76ddc134
-
-    assert_int_equal(result, OS_INVALID);
-}
-
-void test_wdb_global_update_agent_name_bind1_fail(void **state)
-{
-    int result = 0;
-    test_struct_t *data  = (test_struct_t *)*state;
-<<<<<<< HEAD
-    char *name = "test_name";
-=======
+
+    assert_int_equal(result, OS_INVALID);
+}
+
+void test_wdb_global_update_agent_version_bind11_fail(void **state)
+{
+    int result = 0;
+    test_struct_t *data  = (test_struct_t *)*state;
     int agent_id = 1;
     const char *os_name = "test_name";
     const char *os_version = "test_version";
@@ -2367,172 +2742,57 @@
     const char *connection_status = "active";
     const char *sync_status = "synced";
     const char *group_config_status = "synced";
->>>>>>> 76ddc134
-
-    will_return(__wrap_wdb_begin2, 1);
-    will_return(__wrap_wdb_stmt_cache, 1);
-
-    expect_value(__wrap_sqlite3_bind_text, pos, 1);
-    expect_value(__wrap_sqlite3_bind_text, buffer, name);
+
+    will_return(__wrap_wdb_begin2, 1);
+    will_return(__wrap_wdb_stmt_cache, 1);
+
+    expect_value(__wrap_sqlite3_bind_text, pos, 1);
+    expect_value(__wrap_sqlite3_bind_text, buffer, os_name);
+    will_return(__wrap_sqlite3_bind_text, SQLITE_OK);
+    expect_value(__wrap_sqlite3_bind_text, pos, 2);
+    expect_value(__wrap_sqlite3_bind_text, buffer, os_version);
+    will_return(__wrap_sqlite3_bind_text, SQLITE_OK);
+    expect_value(__wrap_sqlite3_bind_text, pos, 3);
+    expect_value(__wrap_sqlite3_bind_text, buffer, os_major);
+    will_return(__wrap_sqlite3_bind_text, SQLITE_OK);
+    expect_value(__wrap_sqlite3_bind_text, pos, 4);
+    expect_value(__wrap_sqlite3_bind_text, buffer, os_minor);
+    will_return(__wrap_sqlite3_bind_text, SQLITE_OK);
+    expect_value(__wrap_sqlite3_bind_text, pos, 5);
+    expect_value(__wrap_sqlite3_bind_text, buffer, os_codename);
+    will_return(__wrap_sqlite3_bind_text, SQLITE_OK);
+    expect_value(__wrap_sqlite3_bind_text, pos, 6);
+    expect_value(__wrap_sqlite3_bind_text, buffer, os_platform);
+    will_return(__wrap_sqlite3_bind_text, SQLITE_OK);
+    expect_value(__wrap_sqlite3_bind_text, pos, 7);
+    expect_value(__wrap_sqlite3_bind_text, buffer, os_build);
+    will_return(__wrap_sqlite3_bind_text, SQLITE_OK);
+    expect_value(__wrap_sqlite3_bind_text, pos, 8);
+    expect_value(__wrap_sqlite3_bind_text, buffer, os_uname);
+    will_return(__wrap_sqlite3_bind_text, SQLITE_OK);
+    expect_value(__wrap_sqlite3_bind_text, pos, 9);
+    expect_value(__wrap_sqlite3_bind_text, buffer, os_arch);
+    will_return(__wrap_sqlite3_bind_text, SQLITE_OK);
+    expect_value(__wrap_sqlite3_bind_text, pos, 10);
+    expect_value(__wrap_sqlite3_bind_text, buffer, version);
+    will_return(__wrap_sqlite3_bind_text, SQLITE_OK);
+    expect_value(__wrap_sqlite3_bind_text, pos, 11);
+    expect_value(__wrap_sqlite3_bind_text, buffer, config_sum);
     will_return(__wrap_sqlite3_bind_text, SQLITE_ERROR);
+
+
     will_return(__wrap_sqlite3_errmsg, "ERROR MESSAGE");
     expect_string(__wrap__merror, formatted_msg, "DB(global) sqlite3_bind_text(): ERROR MESSAGE");
 
-<<<<<<< HEAD
-    result = wdb_global_update_agent_name(data->wdb, 1, name);
-=======
     result = wdb_global_update_agent_version(data->wdb, agent_id, os_name, os_version, os_major,
                                             os_minor, os_codename, os_platform, os_build, os_uname, os_arch, version,
                                             config_sum, merged_sum, manager_host, node_name, agent_ip, connection_status,
                                             sync_status, group_config_status);
->>>>>>> 76ddc134
-
-    assert_int_equal(result, OS_INVALID);
-}
-
-void test_wdb_global_update_agent_name_bind2_fail(void **state)
-{
-    int result = 0;
-    test_struct_t *data  = (test_struct_t *)*state;
-    char *name = "test_name";
-
-    will_return(__wrap_wdb_begin2, 1);
-    will_return(__wrap_wdb_stmt_cache, 1);
-
-    expect_value(__wrap_sqlite3_bind_text, pos, 1);
-    expect_value(__wrap_sqlite3_bind_text, buffer, name);
-    will_return(__wrap_sqlite3_bind_text, SQLITE_OK);
-    expect_value(__wrap_sqlite3_bind_int, index, 2);
-    expect_value(__wrap_sqlite3_bind_int, value, 1);
-    will_return(__wrap_sqlite3_bind_int, SQLITE_ERROR);
-
-    will_return(__wrap_sqlite3_errmsg, "ERROR MESSAGE");
-    expect_string(__wrap__merror, formatted_msg, "DB(global) sqlite3_bind_int(): ERROR MESSAGE");
-
-    result = wdb_global_update_agent_name(data->wdb, 1, name);
-
-    assert_int_equal(result, OS_INVALID);
-}
-
-void test_wdb_global_update_agent_name_step_fail(void **state)
-{
-    int result = 0;
-    test_struct_t *data  = (test_struct_t *)*state;
-    char *name = "test_name";
-
-    will_return(__wrap_wdb_begin2, 1);
-    will_return(__wrap_wdb_stmt_cache, 1);
-
-    expect_value(__wrap_sqlite3_bind_text, pos, 1);
-    expect_value(__wrap_sqlite3_bind_text, buffer, name);
-    will_return(__wrap_sqlite3_bind_text, SQLITE_OK);
-    expect_value(__wrap_sqlite3_bind_int, index, 2);
-    expect_value(__wrap_sqlite3_bind_int, value, 1);
-    will_return(__wrap_sqlite3_bind_int, SQLITE_OK);
-
-    will_return(__wrap_wdb_step, SQLITE_ERROR);
-    will_return(__wrap_sqlite3_errmsg, "ERROR MESSAGE");
-    expect_string(__wrap__mdebug1, formatted_msg, "SQLite: ERROR MESSAGE");
-
-    result = wdb_global_update_agent_name(data->wdb, 1, name);
-
-    assert_int_equal(result, OS_INVALID);
-}
-
-void test_wdb_global_update_agent_name_success(void **state)
-{
-    int result = 0;
-    test_struct_t *data  = (test_struct_t *)*state;
-    char *name = "test_name";
-
-    will_return(__wrap_wdb_begin2, 1);
-    will_return(__wrap_wdb_stmt_cache, 1);
-
-    expect_value(__wrap_sqlite3_bind_text, pos, 1);
-    expect_value(__wrap_sqlite3_bind_text, buffer, name);
-    will_return(__wrap_sqlite3_bind_text, SQLITE_OK);
-    expect_value(__wrap_sqlite3_bind_int, index, 2);
-    expect_value(__wrap_sqlite3_bind_int, value, 1);
-    will_return(__wrap_sqlite3_bind_int, SQLITE_OK);
-
-    will_return(__wrap_wdb_step, SQLITE_DONE);
-
-    result = wdb_global_update_agent_name(data->wdb, 1, name);
-
-    assert_int_equal(result, OS_SUCCESS);
-}
-
-/* Tests wdb_global_update_agent_version */
-
-void test_wdb_global_update_agent_version_transaction_fail(void **state)
-{
-    int result = 0;
-    test_struct_t *data  = (test_struct_t *)*state;
-    int agent_id = 1;
-    const char *os_name = NULL;
-    const char *os_version = NULL;
-    const char *os_major = NULL;
-    const char *os_minor = NULL;
-    const char *os_codename = NULL;
-    const char *os_platform = NULL;
-    const char *os_build = NULL;
-    const char *os_uname = NULL;
-    const char *os_arch = NULL;
-    const char *version = NULL;
-    const char *config_sum = NULL;
-    const char *merged_sum = NULL;
-    const char *manager_host = NULL;
-    const char *node_name = NULL;
-    const char *agent_ip = NULL;
-    const char *connection_status = NULL;
-    const char *sync_status = "synced";
-
-    will_return(__wrap_wdb_begin2, -1);
-    expect_string(__wrap__mdebug1, formatted_msg, "Cannot begin transaction");
-
-    result = wdb_global_update_agent_version(data->wdb, agent_id, os_name, os_version, os_major,
-                                            os_minor, os_codename, os_platform, os_build, os_uname, os_arch, version,
-                                            config_sum, merged_sum, manager_host, node_name, agent_ip, connection_status, sync_status);
-
-    assert_int_equal(result, OS_INVALID);
-}
-
-void test_wdb_global_update_agent_version_cache_fail(void **state)
-{
-    int result = 0;
-    test_struct_t *data  = (test_struct_t *)*state;
-    int agent_id = 1;
-    const char *os_name = NULL;
-    const char *os_version = NULL;
-    const char *os_major = NULL;
-    const char *os_minor = NULL;
-    const char *os_codename = NULL;
-    const char *os_platform = NULL;
-    const char *os_build = NULL;
-    const char *os_uname = NULL;
-    const char *os_arch = NULL;
-    const char *version = NULL;
-    const char *config_sum = NULL;
-    const char *merged_sum = NULL;
-    const char *manager_host = NULL;
-    const char *node_name = NULL;
-    const char *agent_ip = NULL;
-    const char *connection_status = NULL;
-    const char *sync_status = "synced";
-
-    will_return(__wrap_wdb_begin2, 1);
-    will_return(__wrap_wdb_stmt_cache, -1);
-
-    expect_string(__wrap__mdebug1, formatted_msg, "Cannot cache statement");
-
-    result = wdb_global_update_agent_version(data->wdb, agent_id, os_name, os_version, os_major,
-                                            os_minor, os_codename, os_platform, os_build, os_uname, os_arch, version,
-                                            config_sum, merged_sum, manager_host, node_name, agent_ip, connection_status, sync_status);
-
-    assert_int_equal(result, OS_INVALID);
-}
-
-void test_wdb_global_update_agent_version_bind1_fail(void **state)
+
+    assert_int_equal(result, OS_INVALID);
+}
+
+void test_wdb_global_update_agent_version_bind12_fail(void **state)
 {
     int result = 0;
     test_struct_t *data  = (test_struct_t *)*state;
@@ -2561,7 +2821,41 @@
 
     expect_value(__wrap_sqlite3_bind_text, pos, 1);
     expect_value(__wrap_sqlite3_bind_text, buffer, os_name);
+    will_return(__wrap_sqlite3_bind_text, SQLITE_OK);
+    expect_value(__wrap_sqlite3_bind_text, pos, 2);
+    expect_value(__wrap_sqlite3_bind_text, buffer, os_version);
+    will_return(__wrap_sqlite3_bind_text, SQLITE_OK);
+    expect_value(__wrap_sqlite3_bind_text, pos, 3);
+    expect_value(__wrap_sqlite3_bind_text, buffer, os_major);
+    will_return(__wrap_sqlite3_bind_text, SQLITE_OK);
+    expect_value(__wrap_sqlite3_bind_text, pos, 4);
+    expect_value(__wrap_sqlite3_bind_text, buffer, os_minor);
+    will_return(__wrap_sqlite3_bind_text, SQLITE_OK);
+    expect_value(__wrap_sqlite3_bind_text, pos, 5);
+    expect_value(__wrap_sqlite3_bind_text, buffer, os_codename);
+    will_return(__wrap_sqlite3_bind_text, SQLITE_OK);
+    expect_value(__wrap_sqlite3_bind_text, pos, 6);
+    expect_value(__wrap_sqlite3_bind_text, buffer, os_platform);
+    will_return(__wrap_sqlite3_bind_text, SQLITE_OK);
+    expect_value(__wrap_sqlite3_bind_text, pos, 7);
+    expect_value(__wrap_sqlite3_bind_text, buffer, os_build);
+    will_return(__wrap_sqlite3_bind_text, SQLITE_OK);
+    expect_value(__wrap_sqlite3_bind_text, pos, 8);
+    expect_value(__wrap_sqlite3_bind_text, buffer, os_uname);
+    will_return(__wrap_sqlite3_bind_text, SQLITE_OK);
+    expect_value(__wrap_sqlite3_bind_text, pos, 9);
+    expect_value(__wrap_sqlite3_bind_text, buffer, os_arch);
+    will_return(__wrap_sqlite3_bind_text, SQLITE_OK);
+    expect_value(__wrap_sqlite3_bind_text, pos, 10);
+    expect_value(__wrap_sqlite3_bind_text, buffer, version);
+    will_return(__wrap_sqlite3_bind_text, SQLITE_OK);
+    expect_value(__wrap_sqlite3_bind_text, pos, 11);
+    expect_value(__wrap_sqlite3_bind_text, buffer, config_sum);
+    will_return(__wrap_sqlite3_bind_text, SQLITE_OK);
+    expect_value(__wrap_sqlite3_bind_text, pos, 12);
+    expect_value(__wrap_sqlite3_bind_text, buffer, merged_sum);
     will_return(__wrap_sqlite3_bind_text, SQLITE_ERROR);
+
 
     will_return(__wrap_sqlite3_errmsg, "ERROR MESSAGE");
     expect_string(__wrap__merror, formatted_msg, "DB(global) sqlite3_bind_text(): ERROR MESSAGE");
@@ -2574,7 +2868,7 @@
     assert_int_equal(result, OS_INVALID);
 }
 
-void test_wdb_global_update_agent_version_bind2_fail(void **state)
+void test_wdb_global_update_agent_version_bind13_fail(void **state)
 {
     int result = 0;
     test_struct_t *data  = (test_struct_t *)*state;
@@ -2606,7 +2900,41 @@
     will_return(__wrap_sqlite3_bind_text, SQLITE_OK);
     expect_value(__wrap_sqlite3_bind_text, pos, 2);
     expect_value(__wrap_sqlite3_bind_text, buffer, os_version);
+    will_return(__wrap_sqlite3_bind_text, SQLITE_OK);
+    expect_value(__wrap_sqlite3_bind_text, pos, 3);
+    expect_value(__wrap_sqlite3_bind_text, buffer, os_major);
+    will_return(__wrap_sqlite3_bind_text, SQLITE_OK);
+    expect_value(__wrap_sqlite3_bind_text, pos, 4);
+    expect_value(__wrap_sqlite3_bind_text, buffer, os_minor);
+    will_return(__wrap_sqlite3_bind_text, SQLITE_OK);
+    expect_value(__wrap_sqlite3_bind_text, pos, 5);
+    expect_value(__wrap_sqlite3_bind_text, buffer, os_codename);
+    will_return(__wrap_sqlite3_bind_text, SQLITE_OK);
+    expect_value(__wrap_sqlite3_bind_text, pos, 6);
+    expect_value(__wrap_sqlite3_bind_text, buffer, os_platform);
+    will_return(__wrap_sqlite3_bind_text, SQLITE_OK);
+    expect_value(__wrap_sqlite3_bind_text, pos, 7);
+    expect_value(__wrap_sqlite3_bind_text, buffer, os_build);
+    will_return(__wrap_sqlite3_bind_text, SQLITE_OK);
+    expect_value(__wrap_sqlite3_bind_text, pos, 8);
+    expect_value(__wrap_sqlite3_bind_text, buffer, os_uname);
+    will_return(__wrap_sqlite3_bind_text, SQLITE_OK);
+    expect_value(__wrap_sqlite3_bind_text, pos, 9);
+    expect_value(__wrap_sqlite3_bind_text, buffer, os_arch);
+    will_return(__wrap_sqlite3_bind_text, SQLITE_OK);
+    expect_value(__wrap_sqlite3_bind_text, pos, 10);
+    expect_value(__wrap_sqlite3_bind_text, buffer, version);
+    will_return(__wrap_sqlite3_bind_text, SQLITE_OK);
+    expect_value(__wrap_sqlite3_bind_text, pos, 11);
+    expect_value(__wrap_sqlite3_bind_text, buffer, config_sum);
+    will_return(__wrap_sqlite3_bind_text, SQLITE_OK);
+    expect_value(__wrap_sqlite3_bind_text, pos, 12);
+    expect_value(__wrap_sqlite3_bind_text, buffer, merged_sum);
+    will_return(__wrap_sqlite3_bind_text, SQLITE_OK);
+    expect_value(__wrap_sqlite3_bind_text, pos, 13);
+    expect_value(__wrap_sqlite3_bind_text, buffer, manager_host);
     will_return(__wrap_sqlite3_bind_text, SQLITE_ERROR);
+
 
     will_return(__wrap_sqlite3_errmsg, "ERROR MESSAGE");
     expect_string(__wrap__merror, formatted_msg, "DB(global) sqlite3_bind_text(): ERROR MESSAGE");
@@ -2619,7 +2947,7 @@
     assert_int_equal(result, OS_INVALID);
 }
 
-void test_wdb_global_update_agent_version_bind3_fail(void **state)
+void test_wdb_global_update_agent_version_bind14_fail(void **state)
 {
     int result = 0;
     test_struct_t *data  = (test_struct_t *)*state;
@@ -2654,6 +2982,39 @@
     will_return(__wrap_sqlite3_bind_text, SQLITE_OK);
     expect_value(__wrap_sqlite3_bind_text, pos, 3);
     expect_value(__wrap_sqlite3_bind_text, buffer, os_major);
+    will_return(__wrap_sqlite3_bind_text, SQLITE_OK);
+    expect_value(__wrap_sqlite3_bind_text, pos, 4);
+    expect_value(__wrap_sqlite3_bind_text, buffer, os_minor);
+    will_return(__wrap_sqlite3_bind_text, SQLITE_OK);
+    expect_value(__wrap_sqlite3_bind_text, pos, 5);
+    expect_value(__wrap_sqlite3_bind_text, buffer, os_codename);
+    will_return(__wrap_sqlite3_bind_text, SQLITE_OK);
+    expect_value(__wrap_sqlite3_bind_text, pos, 6);
+    expect_value(__wrap_sqlite3_bind_text, buffer, os_platform);
+    will_return(__wrap_sqlite3_bind_text, SQLITE_OK);
+    expect_value(__wrap_sqlite3_bind_text, pos, 7);
+    expect_value(__wrap_sqlite3_bind_text, buffer, os_build);
+    will_return(__wrap_sqlite3_bind_text, SQLITE_OK);
+    expect_value(__wrap_sqlite3_bind_text, pos, 8);
+    expect_value(__wrap_sqlite3_bind_text, buffer, os_uname);
+    will_return(__wrap_sqlite3_bind_text, SQLITE_OK);
+    expect_value(__wrap_sqlite3_bind_text, pos, 9);
+    expect_value(__wrap_sqlite3_bind_text, buffer, os_arch);
+    will_return(__wrap_sqlite3_bind_text, SQLITE_OK);
+    expect_value(__wrap_sqlite3_bind_text, pos, 10);
+    expect_value(__wrap_sqlite3_bind_text, buffer, version);
+    will_return(__wrap_sqlite3_bind_text, SQLITE_OK);
+    expect_value(__wrap_sqlite3_bind_text, pos, 11);
+    expect_value(__wrap_sqlite3_bind_text, buffer, config_sum);
+    will_return(__wrap_sqlite3_bind_text, SQLITE_OK);
+    expect_value(__wrap_sqlite3_bind_text, pos, 12);
+    expect_value(__wrap_sqlite3_bind_text, buffer, merged_sum);
+    will_return(__wrap_sqlite3_bind_text, SQLITE_OK);
+    expect_value(__wrap_sqlite3_bind_text, pos, 13);
+    expect_value(__wrap_sqlite3_bind_text, buffer, manager_host);
+    will_return(__wrap_sqlite3_bind_text, SQLITE_OK);
+    expect_value(__wrap_sqlite3_bind_text, pos, 14);
+    expect_value(__wrap_sqlite3_bind_text, buffer, node_name);
     will_return(__wrap_sqlite3_bind_text, SQLITE_ERROR);
 
 
@@ -2668,7 +3029,7 @@
     assert_int_equal(result, OS_INVALID);
 }
 
-void test_wdb_global_update_agent_version_bind4_fail(void **state)
+void test_wdb_global_update_agent_version_bind15_fail(void **state)
 {
     int result = 0;
     test_struct_t *data  = (test_struct_t *)*state;
@@ -2706,115 +3067,39 @@
     will_return(__wrap_sqlite3_bind_text, SQLITE_OK);
     expect_value(__wrap_sqlite3_bind_text, pos, 4);
     expect_value(__wrap_sqlite3_bind_text, buffer, os_minor);
-    will_return(__wrap_sqlite3_bind_text, SQLITE_ERROR);
-
-
-    will_return(__wrap_sqlite3_errmsg, "ERROR MESSAGE");
-    expect_string(__wrap__merror, formatted_msg, "DB(global) sqlite3_bind_text(): ERROR MESSAGE");
-
-    result = wdb_global_update_agent_version(data->wdb, agent_id, os_name, os_version, os_major,
-                                            os_minor, os_codename, os_platform, os_build, os_uname, os_arch, version,
-                                            config_sum, merged_sum, manager_host, node_name, agent_ip, connection_status, sync_status);
-
-    assert_int_equal(result, OS_INVALID);
-}
-
-void test_wdb_global_update_agent_version_bind5_fail(void **state)
-{
-    int result = 0;
-    test_struct_t *data  = (test_struct_t *)*state;
-    int agent_id = 1;
-    const char *os_name = "test_name";
-    const char *os_version = "test_version";
-    const char *os_major = "test_major";
-    const char *os_minor = "test_minor";
-    const char *os_codename = "test_codename";
-    const char *os_platform = "test_platform";
-    const char *os_build = "test_build";
-    const char *os_uname = "test_uname";
-    const char *os_arch = "test_arch";
-    const char *version = "test_version";
-    const char *config_sum = "test_config";
-    const char *merged_sum = "test_merged";
-    const char *manager_host = "test_manager";
-    const char *node_name = "test_node";
-    const char *agent_ip = "test_ip";
-    const char *connection_status = "active";
-    const char *sync_status = "synced";
-
-    will_return(__wrap_wdb_begin2, 1);
-    will_return(__wrap_wdb_stmt_cache, 1);
-
-    expect_value(__wrap_sqlite3_bind_text, pos, 1);
-    expect_value(__wrap_sqlite3_bind_text, buffer, os_name);
-    will_return(__wrap_sqlite3_bind_text, SQLITE_OK);
-    expect_value(__wrap_sqlite3_bind_text, pos, 2);
-    expect_value(__wrap_sqlite3_bind_text, buffer, os_version);
-    will_return(__wrap_sqlite3_bind_text, SQLITE_OK);
-    expect_value(__wrap_sqlite3_bind_text, pos, 3);
-    expect_value(__wrap_sqlite3_bind_text, buffer, os_major);
-    will_return(__wrap_sqlite3_bind_text, SQLITE_OK);
-    expect_value(__wrap_sqlite3_bind_text, pos, 4);
-    expect_value(__wrap_sqlite3_bind_text, buffer, os_minor);
     will_return(__wrap_sqlite3_bind_text, SQLITE_OK);
     expect_value(__wrap_sqlite3_bind_text, pos, 5);
     expect_value(__wrap_sqlite3_bind_text, buffer, os_codename);
-    will_return(__wrap_sqlite3_bind_text, SQLITE_ERROR);
-
-
-    will_return(__wrap_sqlite3_errmsg, "ERROR MESSAGE");
-    expect_string(__wrap__merror, formatted_msg, "DB(global) sqlite3_bind_text(): ERROR MESSAGE");
-
-    result = wdb_global_update_agent_version(data->wdb, agent_id, os_name, os_version, os_major,
-                                            os_minor, os_codename, os_platform, os_build, os_uname, os_arch, version,
-                                            config_sum, merged_sum, manager_host, node_name, agent_ip, connection_status, sync_status);
-
-    assert_int_equal(result, OS_INVALID);
-}
-
-void test_wdb_global_update_agent_version_bind6_fail(void **state)
-{
-    int result = 0;
-    test_struct_t *data  = (test_struct_t *)*state;
-    int agent_id = 1;
-    const char *os_name = "test_name";
-    const char *os_version = "test_version";
-    const char *os_major = "test_major";
-    const char *os_minor = "test_minor";
-    const char *os_codename = "test_codename";
-    const char *os_platform = "test_platform";
-    const char *os_build = "test_build";
-    const char *os_uname = "test_uname";
-    const char *os_arch = "test_arch";
-    const char *version = "test_version";
-    const char *config_sum = "test_config";
-    const char *merged_sum = "test_merged";
-    const char *manager_host = "test_manager";
-    const char *node_name = "test_node";
-    const char *agent_ip = "test_ip";
-    const char *connection_status = "active";
-    const char *sync_status = "synced";
-
-    will_return(__wrap_wdb_begin2, 1);
-    will_return(__wrap_wdb_stmt_cache, 1);
-
-    expect_value(__wrap_sqlite3_bind_text, pos, 1);
-    expect_value(__wrap_sqlite3_bind_text, buffer, os_name);
-    will_return(__wrap_sqlite3_bind_text, SQLITE_OK);
-    expect_value(__wrap_sqlite3_bind_text, pos, 2);
-    expect_value(__wrap_sqlite3_bind_text, buffer, os_version);
-    will_return(__wrap_sqlite3_bind_text, SQLITE_OK);
-    expect_value(__wrap_sqlite3_bind_text, pos, 3);
-    expect_value(__wrap_sqlite3_bind_text, buffer, os_major);
-    will_return(__wrap_sqlite3_bind_text, SQLITE_OK);
-    expect_value(__wrap_sqlite3_bind_text, pos, 4);
-    expect_value(__wrap_sqlite3_bind_text, buffer, os_minor);
-    will_return(__wrap_sqlite3_bind_text, SQLITE_OK);
-    expect_value(__wrap_sqlite3_bind_text, pos, 5);
-    expect_value(__wrap_sqlite3_bind_text, buffer, os_codename);
     will_return(__wrap_sqlite3_bind_text, SQLITE_OK);
     expect_value(__wrap_sqlite3_bind_text, pos, 6);
     expect_value(__wrap_sqlite3_bind_text, buffer, os_platform);
+    will_return(__wrap_sqlite3_bind_text, SQLITE_OK);
+    expect_value(__wrap_sqlite3_bind_text, pos, 7);
+    expect_value(__wrap_sqlite3_bind_text, buffer, os_build);
+    will_return(__wrap_sqlite3_bind_text, SQLITE_OK);
+    expect_value(__wrap_sqlite3_bind_text, pos, 8);
+    expect_value(__wrap_sqlite3_bind_text, buffer, os_uname);
+    will_return(__wrap_sqlite3_bind_text, SQLITE_OK);
+    expect_value(__wrap_sqlite3_bind_text, pos, 9);
+    expect_value(__wrap_sqlite3_bind_text, buffer, os_arch);
+    will_return(__wrap_sqlite3_bind_text, SQLITE_OK);
+    expect_value(__wrap_sqlite3_bind_text, pos, 10);
+    expect_value(__wrap_sqlite3_bind_text, buffer, version);
+    will_return(__wrap_sqlite3_bind_text, SQLITE_OK);
+    expect_value(__wrap_sqlite3_bind_text, pos, 11);
+    expect_value(__wrap_sqlite3_bind_text, buffer, config_sum);
+    will_return(__wrap_sqlite3_bind_text, SQLITE_OK);
+    expect_value(__wrap_sqlite3_bind_text, pos, 12);
+    expect_value(__wrap_sqlite3_bind_text, buffer, merged_sum);
+    will_return(__wrap_sqlite3_bind_text, SQLITE_OK);
+    expect_value(__wrap_sqlite3_bind_text, pos, 13);
+    expect_value(__wrap_sqlite3_bind_text, buffer, manager_host);
+    will_return(__wrap_sqlite3_bind_text, SQLITE_OK);
+    expect_value(__wrap_sqlite3_bind_text, pos, 14);
+    expect_value(__wrap_sqlite3_bind_text, buffer, node_name);
+    will_return(__wrap_sqlite3_bind_text, SQLITE_OK);
+    expect_value(__wrap_sqlite3_bind_text, pos, 15);
+    expect_value(__wrap_sqlite3_bind_text, buffer, agent_ip);
     will_return(__wrap_sqlite3_bind_text, SQLITE_ERROR);
 
 
@@ -2829,7 +3114,7 @@
     assert_int_equal(result, OS_INVALID);
 }
 
-void test_wdb_global_update_agent_version_bind7_fail(void **state)
+void test_wdb_global_update_agent_version_bind16_fail(void **state)
 {
     int result = 0;
     test_struct_t *data  = (test_struct_t *)*state;
@@ -2876,6 +3161,33 @@
     will_return(__wrap_sqlite3_bind_text, SQLITE_OK);
     expect_value(__wrap_sqlite3_bind_text, pos, 7);
     expect_value(__wrap_sqlite3_bind_text, buffer, os_build);
+    will_return(__wrap_sqlite3_bind_text, SQLITE_OK);
+    expect_value(__wrap_sqlite3_bind_text, pos, 8);
+    expect_value(__wrap_sqlite3_bind_text, buffer, os_uname);
+    will_return(__wrap_sqlite3_bind_text, SQLITE_OK);
+    expect_value(__wrap_sqlite3_bind_text, pos, 9);
+    expect_value(__wrap_sqlite3_bind_text, buffer, os_arch);
+    will_return(__wrap_sqlite3_bind_text, SQLITE_OK);
+    expect_value(__wrap_sqlite3_bind_text, pos, 10);
+    expect_value(__wrap_sqlite3_bind_text, buffer, version);
+    will_return(__wrap_sqlite3_bind_text, SQLITE_OK);
+    expect_value(__wrap_sqlite3_bind_text, pos, 11);
+    expect_value(__wrap_sqlite3_bind_text, buffer, config_sum);
+    will_return(__wrap_sqlite3_bind_text, SQLITE_OK);
+    expect_value(__wrap_sqlite3_bind_text, pos, 12);
+    expect_value(__wrap_sqlite3_bind_text, buffer, merged_sum);
+    will_return(__wrap_sqlite3_bind_text, SQLITE_OK);
+    expect_value(__wrap_sqlite3_bind_text, pos, 13);
+    expect_value(__wrap_sqlite3_bind_text, buffer, manager_host);
+    will_return(__wrap_sqlite3_bind_text, SQLITE_OK);
+    expect_value(__wrap_sqlite3_bind_text, pos, 14);
+    expect_value(__wrap_sqlite3_bind_text, buffer, node_name);
+    will_return(__wrap_sqlite3_bind_text, SQLITE_OK);
+    expect_value(__wrap_sqlite3_bind_text, pos, 15);
+    expect_value(__wrap_sqlite3_bind_text, buffer, agent_ip);
+    will_return(__wrap_sqlite3_bind_text, SQLITE_OK);
+    expect_value(__wrap_sqlite3_bind_text, pos, 16);
+    expect_value(__wrap_sqlite3_bind_text, buffer, connection_status);
     will_return(__wrap_sqlite3_bind_text, SQLITE_ERROR);
 
 
@@ -2890,7 +3202,7 @@
     assert_int_equal(result, OS_INVALID);
 }
 
-void test_wdb_global_update_agent_version_bind8_fail(void **state)
+void test_wdb_global_update_agent_version_bind17_fail(void **state)
 {
     int result = 0;
     test_struct_t *data  = (test_struct_t *)*state;
@@ -2940,6 +3252,33 @@
     will_return(__wrap_sqlite3_bind_text, SQLITE_OK);
     expect_value(__wrap_sqlite3_bind_text, pos, 8);
     expect_value(__wrap_sqlite3_bind_text, buffer, os_uname);
+    will_return(__wrap_sqlite3_bind_text, SQLITE_OK);
+    expect_value(__wrap_sqlite3_bind_text, pos, 9);
+    expect_value(__wrap_sqlite3_bind_text, buffer, os_arch);
+    will_return(__wrap_sqlite3_bind_text, SQLITE_OK);
+    expect_value(__wrap_sqlite3_bind_text, pos, 10);
+    expect_value(__wrap_sqlite3_bind_text, buffer, version);
+    will_return(__wrap_sqlite3_bind_text, SQLITE_OK);
+    expect_value(__wrap_sqlite3_bind_text, pos, 11);
+    expect_value(__wrap_sqlite3_bind_text, buffer, config_sum);
+    will_return(__wrap_sqlite3_bind_text, SQLITE_OK);
+    expect_value(__wrap_sqlite3_bind_text, pos, 12);
+    expect_value(__wrap_sqlite3_bind_text, buffer, merged_sum);
+    will_return(__wrap_sqlite3_bind_text, SQLITE_OK);
+    expect_value(__wrap_sqlite3_bind_text, pos, 13);
+    expect_value(__wrap_sqlite3_bind_text, buffer, manager_host);
+    will_return(__wrap_sqlite3_bind_text, SQLITE_OK);
+    expect_value(__wrap_sqlite3_bind_text, pos, 14);
+    expect_value(__wrap_sqlite3_bind_text, buffer, node_name);
+    will_return(__wrap_sqlite3_bind_text, SQLITE_OK);
+    expect_value(__wrap_sqlite3_bind_text, pos, 15);
+    expect_value(__wrap_sqlite3_bind_text, buffer, agent_ip);
+    will_return(__wrap_sqlite3_bind_text, SQLITE_OK);
+    expect_value(__wrap_sqlite3_bind_text, pos, 16);
+    expect_value(__wrap_sqlite3_bind_text, buffer, connection_status);
+    will_return(__wrap_sqlite3_bind_text, SQLITE_OK);
+    expect_value(__wrap_sqlite3_bind_text, pos, 17);
+    expect_value(__wrap_sqlite3_bind_text, buffer, sync_status);
     will_return(__wrap_sqlite3_bind_text, SQLITE_ERROR);
 
 
@@ -2954,7 +3293,7 @@
     assert_int_equal(result, OS_INVALID);
 }
 
-void test_wdb_global_update_agent_version_bind9_fail(void **state)
+void test_wdb_global_update_agent_version_bind18_fail(void **state)
 {
     int result = 0;
     test_struct_t *data  = (test_struct_t *)*state;
@@ -3007,9 +3346,6 @@
     will_return(__wrap_sqlite3_bind_text, SQLITE_OK);
     expect_value(__wrap_sqlite3_bind_text, pos, 9);
     expect_value(__wrap_sqlite3_bind_text, buffer, os_arch);
-<<<<<<< HEAD
-    will_return(__wrap_sqlite3_bind_text, SQLITE_ERROR);
-=======
     will_return(__wrap_sqlite3_bind_text, SQLITE_OK);
     expect_value(__wrap_sqlite3_bind_text, pos, 10);
     expect_value(__wrap_sqlite3_bind_text, buffer, version);
@@ -3135,11 +3471,10 @@
     expect_value(__wrap_sqlite3_bind_int, index, 19);
     expect_value(__wrap_sqlite3_bind_int, value, agent_id);
     will_return(__wrap_sqlite3_bind_int, SQLITE_ERROR);
->>>>>>> 76ddc134
-
-
-    will_return(__wrap_sqlite3_errmsg, "ERROR MESSAGE");
-    expect_string(__wrap__merror, formatted_msg, "DB(global) sqlite3_bind_text(): ERROR MESSAGE");
+
+
+    will_return(__wrap_sqlite3_errmsg, "ERROR MESSAGE");
+    expect_string(__wrap__merror, formatted_msg, "DB(global) sqlite3_bind_int(): ERROR MESSAGE");
 
     result = wdb_global_update_agent_version(data->wdb, agent_id, os_name, os_version, os_major,
                                             os_minor, os_codename, os_platform, os_build, os_uname, os_arch, version,
@@ -3149,7 +3484,7 @@
     assert_int_equal(result, OS_INVALID);
 }
 
-void test_wdb_global_update_agent_version_bind10_fail(void **state)
+void test_wdb_global_update_agent_version_step_fail(void **state)
 {
     int result = 0;
     test_struct_t *data  = (test_struct_t *)*state;
@@ -3205,10 +3540,6 @@
     will_return(__wrap_sqlite3_bind_text, SQLITE_OK);
     expect_value(__wrap_sqlite3_bind_text, pos, 10);
     expect_value(__wrap_sqlite3_bind_text, buffer, version);
-<<<<<<< HEAD
-    will_return(__wrap_sqlite3_bind_text, SQLITE_ERROR);
-
-=======
     will_return(__wrap_sqlite3_bind_text, SQLITE_OK);
     expect_value(__wrap_sqlite3_bind_text, pos, 11);
     expect_value(__wrap_sqlite3_bind_text, buffer, config_sum);
@@ -3237,10 +3568,10 @@
     expect_value(__wrap_sqlite3_bind_int, index, 19);
     expect_value(__wrap_sqlite3_bind_int, value, agent_id);
     will_return(__wrap_sqlite3_bind_int, SQLITE_OK);
->>>>>>> 76ddc134
-
-    will_return(__wrap_sqlite3_errmsg, "ERROR MESSAGE");
-    expect_string(__wrap__merror, formatted_msg, "DB(global) sqlite3_bind_text(): ERROR MESSAGE");
+
+    will_return(__wrap_wdb_step, SQLITE_ERROR);
+    will_return(__wrap_sqlite3_errmsg, "ERROR MESSAGE");
+    expect_string(__wrap__mdebug1, formatted_msg, "SQLite: ERROR MESSAGE");
 
     result = wdb_global_update_agent_version(data->wdb, agent_id, os_name, os_version, os_major,
                                             os_minor, os_codename, os_platform, os_build, os_uname, os_arch, version,
@@ -3250,7 +3581,7 @@
     assert_int_equal(result, OS_INVALID);
 }
 
-void test_wdb_global_update_agent_version_bind11_fail(void **state)
+void test_wdb_global_update_agent_version_success(void **state)
 {
     int result = 0;
     test_struct_t *data  = (test_struct_t *)*state;
@@ -3309,13 +3640,6 @@
     will_return(__wrap_sqlite3_bind_text, SQLITE_OK);
     expect_value(__wrap_sqlite3_bind_text, pos, 11);
     expect_value(__wrap_sqlite3_bind_text, buffer, config_sum);
-<<<<<<< HEAD
-    will_return(__wrap_sqlite3_bind_text, SQLITE_ERROR);
-
-
-    will_return(__wrap_sqlite3_errmsg, "ERROR MESSAGE");
-    expect_string(__wrap__merror, formatted_msg, "DB(global) sqlite3_bind_text(): ERROR MESSAGE");
-=======
     will_return(__wrap_sqlite3_bind_text, SQLITE_OK);
     expect_value(__wrap_sqlite3_bind_text, pos, 12);
     expect_value(__wrap_sqlite3_bind_text, buffer, merged_sum);
@@ -3343,774 +3667,11 @@
     will_return(__wrap_sqlite3_bind_int, SQLITE_OK);
 
     will_return(__wrap_wdb_step, SQLITE_DONE);
->>>>>>> 76ddc134
 
     result = wdb_global_update_agent_version(data->wdb, agent_id, os_name, os_version, os_major,
                                             os_minor, os_codename, os_platform, os_build, os_uname, os_arch, version,
                                             config_sum, merged_sum, manager_host, node_name, agent_ip, connection_status,
                                             sync_status, group_config_status);
-
-    assert_int_equal(result, OS_INVALID);
-}
-
-void test_wdb_global_update_agent_version_bind12_fail(void **state)
-{
-    int result = 0;
-    test_struct_t *data  = (test_struct_t *)*state;
-    int agent_id = 1;
-    const char *os_name = "test_name";
-    const char *os_version = "test_version";
-    const char *os_major = "test_major";
-    const char *os_minor = "test_minor";
-    const char *os_codename = "test_codename";
-    const char *os_platform = "test_platform";
-    const char *os_build = "test_build";
-    const char *os_uname = "test_uname";
-    const char *os_arch = "test_arch";
-    const char *version = "test_version";
-    const char *config_sum = "test_config";
-    const char *merged_sum = "test_merged";
-    const char *manager_host = "test_manager";
-    const char *node_name = "test_node";
-    const char *agent_ip = "test_ip";
-    const char *connection_status = "active";
-    const char *sync_status = "synced";
-
-    will_return(__wrap_wdb_begin2, 1);
-    will_return(__wrap_wdb_stmt_cache, 1);
-
-    expect_value(__wrap_sqlite3_bind_text, pos, 1);
-    expect_value(__wrap_sqlite3_bind_text, buffer, os_name);
-    will_return(__wrap_sqlite3_bind_text, SQLITE_OK);
-    expect_value(__wrap_sqlite3_bind_text, pos, 2);
-    expect_value(__wrap_sqlite3_bind_text, buffer, os_version);
-    will_return(__wrap_sqlite3_bind_text, SQLITE_OK);
-    expect_value(__wrap_sqlite3_bind_text, pos, 3);
-    expect_value(__wrap_sqlite3_bind_text, buffer, os_major);
-    will_return(__wrap_sqlite3_bind_text, SQLITE_OK);
-    expect_value(__wrap_sqlite3_bind_text, pos, 4);
-    expect_value(__wrap_sqlite3_bind_text, buffer, os_minor);
-    will_return(__wrap_sqlite3_bind_text, SQLITE_OK);
-    expect_value(__wrap_sqlite3_bind_text, pos, 5);
-    expect_value(__wrap_sqlite3_bind_text, buffer, os_codename);
-    will_return(__wrap_sqlite3_bind_text, SQLITE_OK);
-    expect_value(__wrap_sqlite3_bind_text, pos, 6);
-    expect_value(__wrap_sqlite3_bind_text, buffer, os_platform);
-    will_return(__wrap_sqlite3_bind_text, SQLITE_OK);
-    expect_value(__wrap_sqlite3_bind_text, pos, 7);
-    expect_value(__wrap_sqlite3_bind_text, buffer, os_build);
-    will_return(__wrap_sqlite3_bind_text, SQLITE_OK);
-    expect_value(__wrap_sqlite3_bind_text, pos, 8);
-    expect_value(__wrap_sqlite3_bind_text, buffer, os_uname);
-    will_return(__wrap_sqlite3_bind_text, SQLITE_OK);
-    expect_value(__wrap_sqlite3_bind_text, pos, 9);
-    expect_value(__wrap_sqlite3_bind_text, buffer, os_arch);
-    will_return(__wrap_sqlite3_bind_text, SQLITE_OK);
-    expect_value(__wrap_sqlite3_bind_text, pos, 10);
-    expect_value(__wrap_sqlite3_bind_text, buffer, version);
-    will_return(__wrap_sqlite3_bind_text, SQLITE_OK);
-    expect_value(__wrap_sqlite3_bind_text, pos, 11);
-    expect_value(__wrap_sqlite3_bind_text, buffer, config_sum);
-    will_return(__wrap_sqlite3_bind_text, SQLITE_OK);
-    expect_value(__wrap_sqlite3_bind_text, pos, 12);
-    expect_value(__wrap_sqlite3_bind_text, buffer, merged_sum);
-    will_return(__wrap_sqlite3_bind_text, SQLITE_ERROR);
-
-
-    will_return(__wrap_sqlite3_errmsg, "ERROR MESSAGE");
-    expect_string(__wrap__merror, formatted_msg, "DB(global) sqlite3_bind_text(): ERROR MESSAGE");
-
-    result = wdb_global_update_agent_version(data->wdb, agent_id, os_name, os_version, os_major,
-                                            os_minor, os_codename, os_platform, os_build, os_uname, os_arch, version,
-                                            config_sum, merged_sum, manager_host, node_name, agent_ip, connection_status, sync_status);
-
-    assert_int_equal(result, OS_INVALID);
-}
-
-void test_wdb_global_update_agent_version_bind13_fail(void **state)
-{
-    int result = 0;
-    test_struct_t *data  = (test_struct_t *)*state;
-    int agent_id = 1;
-    const char *os_name = "test_name";
-    const char *os_version = "test_version";
-    const char *os_major = "test_major";
-    const char *os_minor = "test_minor";
-    const char *os_codename = "test_codename";
-    const char *os_platform = "test_platform";
-    const char *os_build = "test_build";
-    const char *os_uname = "test_uname";
-    const char *os_arch = "test_arch";
-    const char *version = "test_version";
-    const char *config_sum = "test_config";
-    const char *merged_sum = "test_merged";
-    const char *manager_host = "test_manager";
-    const char *node_name = "test_node";
-    const char *agent_ip = "test_ip";
-    const char *connection_status = "active";
-    const char *sync_status = "synced";
-
-    will_return(__wrap_wdb_begin2, 1);
-    will_return(__wrap_wdb_stmt_cache, 1);
-
-    expect_value(__wrap_sqlite3_bind_text, pos, 1);
-    expect_value(__wrap_sqlite3_bind_text, buffer, os_name);
-    will_return(__wrap_sqlite3_bind_text, SQLITE_OK);
-    expect_value(__wrap_sqlite3_bind_text, pos, 2);
-    expect_value(__wrap_sqlite3_bind_text, buffer, os_version);
-    will_return(__wrap_sqlite3_bind_text, SQLITE_OK);
-    expect_value(__wrap_sqlite3_bind_text, pos, 3);
-    expect_value(__wrap_sqlite3_bind_text, buffer, os_major);
-    will_return(__wrap_sqlite3_bind_text, SQLITE_OK);
-    expect_value(__wrap_sqlite3_bind_text, pos, 4);
-    expect_value(__wrap_sqlite3_bind_text, buffer, os_minor);
-    will_return(__wrap_sqlite3_bind_text, SQLITE_OK);
-    expect_value(__wrap_sqlite3_bind_text, pos, 5);
-    expect_value(__wrap_sqlite3_bind_text, buffer, os_codename);
-    will_return(__wrap_sqlite3_bind_text, SQLITE_OK);
-    expect_value(__wrap_sqlite3_bind_text, pos, 6);
-    expect_value(__wrap_sqlite3_bind_text, buffer, os_platform);
-    will_return(__wrap_sqlite3_bind_text, SQLITE_OK);
-    expect_value(__wrap_sqlite3_bind_text, pos, 7);
-    expect_value(__wrap_sqlite3_bind_text, buffer, os_build);
-    will_return(__wrap_sqlite3_bind_text, SQLITE_OK);
-    expect_value(__wrap_sqlite3_bind_text, pos, 8);
-    expect_value(__wrap_sqlite3_bind_text, buffer, os_uname);
-    will_return(__wrap_sqlite3_bind_text, SQLITE_OK);
-    expect_value(__wrap_sqlite3_bind_text, pos, 9);
-    expect_value(__wrap_sqlite3_bind_text, buffer, os_arch);
-    will_return(__wrap_sqlite3_bind_text, SQLITE_OK);
-    expect_value(__wrap_sqlite3_bind_text, pos, 10);
-    expect_value(__wrap_sqlite3_bind_text, buffer, version);
-    will_return(__wrap_sqlite3_bind_text, SQLITE_OK);
-    expect_value(__wrap_sqlite3_bind_text, pos, 11);
-    expect_value(__wrap_sqlite3_bind_text, buffer, config_sum);
-    will_return(__wrap_sqlite3_bind_text, SQLITE_OK);
-    expect_value(__wrap_sqlite3_bind_text, pos, 12);
-    expect_value(__wrap_sqlite3_bind_text, buffer, merged_sum);
-    will_return(__wrap_sqlite3_bind_text, SQLITE_OK);
-    expect_value(__wrap_sqlite3_bind_text, pos, 13);
-    expect_value(__wrap_sqlite3_bind_text, buffer, manager_host);
-    will_return(__wrap_sqlite3_bind_text, SQLITE_ERROR);
-
-
-    will_return(__wrap_sqlite3_errmsg, "ERROR MESSAGE");
-    expect_string(__wrap__merror, formatted_msg, "DB(global) sqlite3_bind_text(): ERROR MESSAGE");
-
-    result = wdb_global_update_agent_version(data->wdb, agent_id, os_name, os_version, os_major,
-                                            os_minor, os_codename, os_platform, os_build, os_uname, os_arch, version,
-                                            config_sum, merged_sum, manager_host, node_name, agent_ip, connection_status, sync_status);
-
-    assert_int_equal(result, OS_INVALID);
-}
-
-void test_wdb_global_update_agent_version_bind14_fail(void **state)
-{
-    int result = 0;
-    test_struct_t *data  = (test_struct_t *)*state;
-    int agent_id = 1;
-    const char *os_name = "test_name";
-    const char *os_version = "test_version";
-    const char *os_major = "test_major";
-    const char *os_minor = "test_minor";
-    const char *os_codename = "test_codename";
-    const char *os_platform = "test_platform";
-    const char *os_build = "test_build";
-    const char *os_uname = "test_uname";
-    const char *os_arch = "test_arch";
-    const char *version = "test_version";
-    const char *config_sum = "test_config";
-    const char *merged_sum = "test_merged";
-    const char *manager_host = "test_manager";
-    const char *node_name = "test_node";
-    const char *agent_ip = "test_ip";
-    const char *connection_status = "active";
-    const char *sync_status = "synced";
-
-    will_return(__wrap_wdb_begin2, 1);
-    will_return(__wrap_wdb_stmt_cache, 1);
-
-    expect_value(__wrap_sqlite3_bind_text, pos, 1);
-    expect_value(__wrap_sqlite3_bind_text, buffer, os_name);
-    will_return(__wrap_sqlite3_bind_text, SQLITE_OK);
-    expect_value(__wrap_sqlite3_bind_text, pos, 2);
-    expect_value(__wrap_sqlite3_bind_text, buffer, os_version);
-    will_return(__wrap_sqlite3_bind_text, SQLITE_OK);
-    expect_value(__wrap_sqlite3_bind_text, pos, 3);
-    expect_value(__wrap_sqlite3_bind_text, buffer, os_major);
-    will_return(__wrap_sqlite3_bind_text, SQLITE_OK);
-    expect_value(__wrap_sqlite3_bind_text, pos, 4);
-    expect_value(__wrap_sqlite3_bind_text, buffer, os_minor);
-    will_return(__wrap_sqlite3_bind_text, SQLITE_OK);
-    expect_value(__wrap_sqlite3_bind_text, pos, 5);
-    expect_value(__wrap_sqlite3_bind_text, buffer, os_codename);
-    will_return(__wrap_sqlite3_bind_text, SQLITE_OK);
-    expect_value(__wrap_sqlite3_bind_text, pos, 6);
-    expect_value(__wrap_sqlite3_bind_text, buffer, os_platform);
-    will_return(__wrap_sqlite3_bind_text, SQLITE_OK);
-    expect_value(__wrap_sqlite3_bind_text, pos, 7);
-    expect_value(__wrap_sqlite3_bind_text, buffer, os_build);
-    will_return(__wrap_sqlite3_bind_text, SQLITE_OK);
-    expect_value(__wrap_sqlite3_bind_text, pos, 8);
-    expect_value(__wrap_sqlite3_bind_text, buffer, os_uname);
-    will_return(__wrap_sqlite3_bind_text, SQLITE_OK);
-    expect_value(__wrap_sqlite3_bind_text, pos, 9);
-    expect_value(__wrap_sqlite3_bind_text, buffer, os_arch);
-    will_return(__wrap_sqlite3_bind_text, SQLITE_OK);
-    expect_value(__wrap_sqlite3_bind_text, pos, 10);
-    expect_value(__wrap_sqlite3_bind_text, buffer, version);
-    will_return(__wrap_sqlite3_bind_text, SQLITE_OK);
-    expect_value(__wrap_sqlite3_bind_text, pos, 11);
-    expect_value(__wrap_sqlite3_bind_text, buffer, config_sum);
-    will_return(__wrap_sqlite3_bind_text, SQLITE_OK);
-    expect_value(__wrap_sqlite3_bind_text, pos, 12);
-    expect_value(__wrap_sqlite3_bind_text, buffer, merged_sum);
-    will_return(__wrap_sqlite3_bind_text, SQLITE_OK);
-    expect_value(__wrap_sqlite3_bind_text, pos, 13);
-    expect_value(__wrap_sqlite3_bind_text, buffer, manager_host);
-    will_return(__wrap_sqlite3_bind_text, SQLITE_OK);
-    expect_value(__wrap_sqlite3_bind_text, pos, 14);
-    expect_value(__wrap_sqlite3_bind_text, buffer, node_name);
-    will_return(__wrap_sqlite3_bind_text, SQLITE_ERROR);
-
-
-    will_return(__wrap_sqlite3_errmsg, "ERROR MESSAGE");
-    expect_string(__wrap__merror, formatted_msg, "DB(global) sqlite3_bind_text(): ERROR MESSAGE");
-
-    result = wdb_global_update_agent_version(data->wdb, agent_id, os_name, os_version, os_major,
-                                            os_minor, os_codename, os_platform, os_build, os_uname, os_arch, version,
-                                            config_sum, merged_sum, manager_host, node_name, agent_ip, connection_status, sync_status);
-
-    assert_int_equal(result, OS_INVALID);
-}
-
-void test_wdb_global_update_agent_version_bind15_fail(void **state)
-{
-    int result = 0;
-    test_struct_t *data  = (test_struct_t *)*state;
-    int agent_id = 1;
-    const char *os_name = "test_name";
-    const char *os_version = "test_version";
-    const char *os_major = "test_major";
-    const char *os_minor = "test_minor";
-    const char *os_codename = "test_codename";
-    const char *os_platform = "test_platform";
-    const char *os_build = "test_build";
-    const char *os_uname = "test_uname";
-    const char *os_arch = "test_arch";
-    const char *version = "test_version";
-    const char *config_sum = "test_config";
-    const char *merged_sum = "test_merged";
-    const char *manager_host = "test_manager";
-    const char *node_name = "test_node";
-    const char *agent_ip = "test_ip";
-    const char *connection_status = "active";
-    const char *sync_status = "synced";
-
-    will_return(__wrap_wdb_begin2, 1);
-    will_return(__wrap_wdb_stmt_cache, 1);
-
-    expect_value(__wrap_sqlite3_bind_text, pos, 1);
-    expect_value(__wrap_sqlite3_bind_text, buffer, os_name);
-    will_return(__wrap_sqlite3_bind_text, SQLITE_OK);
-    expect_value(__wrap_sqlite3_bind_text, pos, 2);
-    expect_value(__wrap_sqlite3_bind_text, buffer, os_version);
-    will_return(__wrap_sqlite3_bind_text, SQLITE_OK);
-    expect_value(__wrap_sqlite3_bind_text, pos, 3);
-    expect_value(__wrap_sqlite3_bind_text, buffer, os_major);
-    will_return(__wrap_sqlite3_bind_text, SQLITE_OK);
-    expect_value(__wrap_sqlite3_bind_text, pos, 4);
-    expect_value(__wrap_sqlite3_bind_text, buffer, os_minor);
-    will_return(__wrap_sqlite3_bind_text, SQLITE_OK);
-    expect_value(__wrap_sqlite3_bind_text, pos, 5);
-    expect_value(__wrap_sqlite3_bind_text, buffer, os_codename);
-    will_return(__wrap_sqlite3_bind_text, SQLITE_OK);
-    expect_value(__wrap_sqlite3_bind_text, pos, 6);
-    expect_value(__wrap_sqlite3_bind_text, buffer, os_platform);
-    will_return(__wrap_sqlite3_bind_text, SQLITE_OK);
-    expect_value(__wrap_sqlite3_bind_text, pos, 7);
-    expect_value(__wrap_sqlite3_bind_text, buffer, os_build);
-    will_return(__wrap_sqlite3_bind_text, SQLITE_OK);
-    expect_value(__wrap_sqlite3_bind_text, pos, 8);
-    expect_value(__wrap_sqlite3_bind_text, buffer, os_uname);
-    will_return(__wrap_sqlite3_bind_text, SQLITE_OK);
-    expect_value(__wrap_sqlite3_bind_text, pos, 9);
-    expect_value(__wrap_sqlite3_bind_text, buffer, os_arch);
-    will_return(__wrap_sqlite3_bind_text, SQLITE_OK);
-    expect_value(__wrap_sqlite3_bind_text, pos, 10);
-    expect_value(__wrap_sqlite3_bind_text, buffer, version);
-    will_return(__wrap_sqlite3_bind_text, SQLITE_OK);
-    expect_value(__wrap_sqlite3_bind_text, pos, 11);
-    expect_value(__wrap_sqlite3_bind_text, buffer, config_sum);
-    will_return(__wrap_sqlite3_bind_text, SQLITE_OK);
-    expect_value(__wrap_sqlite3_bind_text, pos, 12);
-    expect_value(__wrap_sqlite3_bind_text, buffer, merged_sum);
-    will_return(__wrap_sqlite3_bind_text, SQLITE_OK);
-    expect_value(__wrap_sqlite3_bind_text, pos, 13);
-    expect_value(__wrap_sqlite3_bind_text, buffer, manager_host);
-    will_return(__wrap_sqlite3_bind_text, SQLITE_OK);
-    expect_value(__wrap_sqlite3_bind_text, pos, 14);
-    expect_value(__wrap_sqlite3_bind_text, buffer, node_name);
-    will_return(__wrap_sqlite3_bind_text, SQLITE_OK);
-    expect_value(__wrap_sqlite3_bind_text, pos, 15);
-    expect_value(__wrap_sqlite3_bind_text, buffer, agent_ip);
-    will_return(__wrap_sqlite3_bind_text, SQLITE_ERROR);
-
-
-    will_return(__wrap_sqlite3_errmsg, "ERROR MESSAGE");
-    expect_string(__wrap__merror, formatted_msg, "DB(global) sqlite3_bind_text(): ERROR MESSAGE");
-
-    result = wdb_global_update_agent_version(data->wdb, agent_id, os_name, os_version, os_major,
-                                            os_minor, os_codename, os_platform, os_build, os_uname, os_arch, version,
-                                            config_sum, merged_sum, manager_host, node_name, agent_ip, connection_status, sync_status);
-
-    assert_int_equal(result, OS_INVALID);
-}
-
-void test_wdb_global_update_agent_version_bind16_fail(void **state)
-{
-    int result = 0;
-    test_struct_t *data  = (test_struct_t *)*state;
-    int agent_id = 1;
-    const char *os_name = "test_name";
-    const char *os_version = "test_version";
-    const char *os_major = "test_major";
-    const char *os_minor = "test_minor";
-    const char *os_codename = "test_codename";
-    const char *os_platform = "test_platform";
-    const char *os_build = "test_build";
-    const char *os_uname = "test_uname";
-    const char *os_arch = "test_arch";
-    const char *version = "test_version";
-    const char *config_sum = "test_config";
-    const char *merged_sum = "test_merged";
-    const char *manager_host = "test_manager";
-    const char *node_name = "test_node";
-    const char *agent_ip = "test_ip";
-    const char *connection_status = "active";
-    const char *sync_status = "synced";
-
-    will_return(__wrap_wdb_begin2, 1);
-    will_return(__wrap_wdb_stmt_cache, 1);
-
-    expect_value(__wrap_sqlite3_bind_text, pos, 1);
-    expect_value(__wrap_sqlite3_bind_text, buffer, os_name);
-    will_return(__wrap_sqlite3_bind_text, SQLITE_OK);
-    expect_value(__wrap_sqlite3_bind_text, pos, 2);
-    expect_value(__wrap_sqlite3_bind_text, buffer, os_version);
-    will_return(__wrap_sqlite3_bind_text, SQLITE_OK);
-    expect_value(__wrap_sqlite3_bind_text, pos, 3);
-    expect_value(__wrap_sqlite3_bind_text, buffer, os_major);
-    will_return(__wrap_sqlite3_bind_text, SQLITE_OK);
-    expect_value(__wrap_sqlite3_bind_text, pos, 4);
-    expect_value(__wrap_sqlite3_bind_text, buffer, os_minor);
-    will_return(__wrap_sqlite3_bind_text, SQLITE_OK);
-    expect_value(__wrap_sqlite3_bind_text, pos, 5);
-    expect_value(__wrap_sqlite3_bind_text, buffer, os_codename);
-    will_return(__wrap_sqlite3_bind_text, SQLITE_OK);
-    expect_value(__wrap_sqlite3_bind_text, pos, 6);
-    expect_value(__wrap_sqlite3_bind_text, buffer, os_platform);
-    will_return(__wrap_sqlite3_bind_text, SQLITE_OK);
-    expect_value(__wrap_sqlite3_bind_text, pos, 7);
-    expect_value(__wrap_sqlite3_bind_text, buffer, os_build);
-    will_return(__wrap_sqlite3_bind_text, SQLITE_OK);
-    expect_value(__wrap_sqlite3_bind_text, pos, 8);
-    expect_value(__wrap_sqlite3_bind_text, buffer, os_uname);
-    will_return(__wrap_sqlite3_bind_text, SQLITE_OK);
-    expect_value(__wrap_sqlite3_bind_text, pos, 9);
-    expect_value(__wrap_sqlite3_bind_text, buffer, os_arch);
-    will_return(__wrap_sqlite3_bind_text, SQLITE_OK);
-    expect_value(__wrap_sqlite3_bind_text, pos, 10);
-    expect_value(__wrap_sqlite3_bind_text, buffer, version);
-    will_return(__wrap_sqlite3_bind_text, SQLITE_OK);
-    expect_value(__wrap_sqlite3_bind_text, pos, 11);
-    expect_value(__wrap_sqlite3_bind_text, buffer, config_sum);
-    will_return(__wrap_sqlite3_bind_text, SQLITE_OK);
-    expect_value(__wrap_sqlite3_bind_text, pos, 12);
-    expect_value(__wrap_sqlite3_bind_text, buffer, merged_sum);
-    will_return(__wrap_sqlite3_bind_text, SQLITE_OK);
-    expect_value(__wrap_sqlite3_bind_text, pos, 13);
-    expect_value(__wrap_sqlite3_bind_text, buffer, manager_host);
-    will_return(__wrap_sqlite3_bind_text, SQLITE_OK);
-    expect_value(__wrap_sqlite3_bind_text, pos, 14);
-    expect_value(__wrap_sqlite3_bind_text, buffer, node_name);
-    will_return(__wrap_sqlite3_bind_text, SQLITE_OK);
-    expect_value(__wrap_sqlite3_bind_text, pos, 15);
-    expect_value(__wrap_sqlite3_bind_text, buffer, agent_ip);
-    will_return(__wrap_sqlite3_bind_text, SQLITE_OK);
-    expect_value(__wrap_sqlite3_bind_text, pos, 16);
-    expect_value(__wrap_sqlite3_bind_text, buffer, connection_status);
-    will_return(__wrap_sqlite3_bind_text, SQLITE_ERROR);
-
-
-    will_return(__wrap_sqlite3_errmsg, "ERROR MESSAGE");
-    expect_string(__wrap__merror, formatted_msg, "DB(global) sqlite3_bind_text(): ERROR MESSAGE");
-
-    result = wdb_global_update_agent_version(data->wdb, agent_id, os_name, os_version, os_major,
-                                            os_minor, os_codename, os_platform, os_build, os_uname, os_arch, version,
-                                            config_sum, merged_sum, manager_host, node_name, agent_ip, connection_status, sync_status);
-
-    assert_int_equal(result, OS_INVALID);
-}
-
-void test_wdb_global_update_agent_version_bind17_fail(void **state)
-{
-    int result = 0;
-    test_struct_t *data  = (test_struct_t *)*state;
-    int agent_id = 1;
-    const char *os_name = "test_name";
-    const char *os_version = "test_version";
-    const char *os_major = "test_major";
-    const char *os_minor = "test_minor";
-    const char *os_codename = "test_codename";
-    const char *os_platform = "test_platform";
-    const char *os_build = "test_build";
-    const char *os_uname = "test_uname";
-    const char *os_arch = "test_arch";
-    const char *version = "test_version";
-    const char *config_sum = "test_config";
-    const char *merged_sum = "test_merged";
-    const char *manager_host = "test_manager";
-    const char *node_name = "test_node";
-    const char *agent_ip = "test_ip";
-    const char *connection_status = "active";
-    const char *sync_status = "synced";
-
-    will_return(__wrap_wdb_begin2, 1);
-    will_return(__wrap_wdb_stmt_cache, 1);
-
-    expect_value(__wrap_sqlite3_bind_text, pos, 1);
-    expect_value(__wrap_sqlite3_bind_text, buffer, os_name);
-    will_return(__wrap_sqlite3_bind_text, SQLITE_OK);
-    expect_value(__wrap_sqlite3_bind_text, pos, 2);
-    expect_value(__wrap_sqlite3_bind_text, buffer, os_version);
-    will_return(__wrap_sqlite3_bind_text, SQLITE_OK);
-    expect_value(__wrap_sqlite3_bind_text, pos, 3);
-    expect_value(__wrap_sqlite3_bind_text, buffer, os_major);
-    will_return(__wrap_sqlite3_bind_text, SQLITE_OK);
-    expect_value(__wrap_sqlite3_bind_text, pos, 4);
-    expect_value(__wrap_sqlite3_bind_text, buffer, os_minor);
-    will_return(__wrap_sqlite3_bind_text, SQLITE_OK);
-    expect_value(__wrap_sqlite3_bind_text, pos, 5);
-    expect_value(__wrap_sqlite3_bind_text, buffer, os_codename);
-    will_return(__wrap_sqlite3_bind_text, SQLITE_OK);
-    expect_value(__wrap_sqlite3_bind_text, pos, 6);
-    expect_value(__wrap_sqlite3_bind_text, buffer, os_platform);
-    will_return(__wrap_sqlite3_bind_text, SQLITE_OK);
-    expect_value(__wrap_sqlite3_bind_text, pos, 7);
-    expect_value(__wrap_sqlite3_bind_text, buffer, os_build);
-    will_return(__wrap_sqlite3_bind_text, SQLITE_OK);
-    expect_value(__wrap_sqlite3_bind_text, pos, 8);
-    expect_value(__wrap_sqlite3_bind_text, buffer, os_uname);
-    will_return(__wrap_sqlite3_bind_text, SQLITE_OK);
-    expect_value(__wrap_sqlite3_bind_text, pos, 9);
-    expect_value(__wrap_sqlite3_bind_text, buffer, os_arch);
-    will_return(__wrap_sqlite3_bind_text, SQLITE_OK);
-    expect_value(__wrap_sqlite3_bind_text, pos, 10);
-    expect_value(__wrap_sqlite3_bind_text, buffer, version);
-    will_return(__wrap_sqlite3_bind_text, SQLITE_OK);
-    expect_value(__wrap_sqlite3_bind_text, pos, 11);
-    expect_value(__wrap_sqlite3_bind_text, buffer, config_sum);
-    will_return(__wrap_sqlite3_bind_text, SQLITE_OK);
-    expect_value(__wrap_sqlite3_bind_text, pos, 12);
-    expect_value(__wrap_sqlite3_bind_text, buffer, merged_sum);
-    will_return(__wrap_sqlite3_bind_text, SQLITE_OK);
-    expect_value(__wrap_sqlite3_bind_text, pos, 13);
-    expect_value(__wrap_sqlite3_bind_text, buffer, manager_host);
-    will_return(__wrap_sqlite3_bind_text, SQLITE_OK);
-    expect_value(__wrap_sqlite3_bind_text, pos, 14);
-    expect_value(__wrap_sqlite3_bind_text, buffer, node_name);
-    will_return(__wrap_sqlite3_bind_text, SQLITE_OK);
-    expect_value(__wrap_sqlite3_bind_text, pos, 15);
-    expect_value(__wrap_sqlite3_bind_text, buffer, agent_ip);
-    will_return(__wrap_sqlite3_bind_text, SQLITE_OK);
-    expect_value(__wrap_sqlite3_bind_text, pos, 16);
-    expect_value(__wrap_sqlite3_bind_text, buffer, connection_status);
-    will_return(__wrap_sqlite3_bind_text, SQLITE_OK);
-    expect_value(__wrap_sqlite3_bind_text, pos, 17);
-    expect_value(__wrap_sqlite3_bind_text, buffer, sync_status);
-    will_return(__wrap_sqlite3_bind_text, SQLITE_ERROR);
-
-
-    will_return(__wrap_sqlite3_errmsg, "ERROR MESSAGE");
-    expect_string(__wrap__merror, formatted_msg, "DB(global) sqlite3_bind_text(): ERROR MESSAGE");
-
-    result = wdb_global_update_agent_version(data->wdb, agent_id, os_name, os_version, os_major,
-                                            os_minor, os_codename, os_platform, os_build, os_uname, os_arch, version,
-                                            config_sum, merged_sum, manager_host, node_name, agent_ip, connection_status, sync_status);
-
-    assert_int_equal(result, OS_INVALID);
-}
-
-void test_wdb_global_update_agent_version_bind18_fail(void **state)
-{
-    int result = 0;
-    test_struct_t *data  = (test_struct_t *)*state;
-    int agent_id = 1;
-    const char *os_name = "test_name";
-    const char *os_version = "test_version";
-    const char *os_major = "test_major";
-    const char *os_minor = "test_minor";
-    const char *os_codename = "test_codename";
-    const char *os_platform = "test_platform";
-    const char *os_build = "test_build";
-    const char *os_uname = "test_uname";
-    const char *os_arch = "test_arch";
-    const char *version = "test_version";
-    const char *config_sum = "test_config";
-    const char *merged_sum = "test_merged";
-    const char *manager_host = "test_manager";
-    const char *node_name = "test_node";
-    const char *agent_ip = "test_ip";
-    const char *connection_status = "active";
-    const char *sync_status = "synced";
-
-    will_return(__wrap_wdb_begin2, 1);
-    will_return(__wrap_wdb_stmt_cache, 1);
-
-    expect_value(__wrap_sqlite3_bind_text, pos, 1);
-    expect_value(__wrap_sqlite3_bind_text, buffer, os_name);
-    will_return(__wrap_sqlite3_bind_text, SQLITE_OK);
-    expect_value(__wrap_sqlite3_bind_text, pos, 2);
-    expect_value(__wrap_sqlite3_bind_text, buffer, os_version);
-    will_return(__wrap_sqlite3_bind_text, SQLITE_OK);
-    expect_value(__wrap_sqlite3_bind_text, pos, 3);
-    expect_value(__wrap_sqlite3_bind_text, buffer, os_major);
-    will_return(__wrap_sqlite3_bind_text, SQLITE_OK);
-    expect_value(__wrap_sqlite3_bind_text, pos, 4);
-    expect_value(__wrap_sqlite3_bind_text, buffer, os_minor);
-    will_return(__wrap_sqlite3_bind_text, SQLITE_OK);
-    expect_value(__wrap_sqlite3_bind_text, pos, 5);
-    expect_value(__wrap_sqlite3_bind_text, buffer, os_codename);
-    will_return(__wrap_sqlite3_bind_text, SQLITE_OK);
-    expect_value(__wrap_sqlite3_bind_text, pos, 6);
-    expect_value(__wrap_sqlite3_bind_text, buffer, os_platform);
-    will_return(__wrap_sqlite3_bind_text, SQLITE_OK);
-    expect_value(__wrap_sqlite3_bind_text, pos, 7);
-    expect_value(__wrap_sqlite3_bind_text, buffer, os_build);
-    will_return(__wrap_sqlite3_bind_text, SQLITE_OK);
-    expect_value(__wrap_sqlite3_bind_text, pos, 8);
-    expect_value(__wrap_sqlite3_bind_text, buffer, os_uname);
-    will_return(__wrap_sqlite3_bind_text, SQLITE_OK);
-    expect_value(__wrap_sqlite3_bind_text, pos, 9);
-    expect_value(__wrap_sqlite3_bind_text, buffer, os_arch);
-    will_return(__wrap_sqlite3_bind_text, SQLITE_OK);
-    expect_value(__wrap_sqlite3_bind_text, pos, 10);
-    expect_value(__wrap_sqlite3_bind_text, buffer, version);
-    will_return(__wrap_sqlite3_bind_text, SQLITE_OK);
-    expect_value(__wrap_sqlite3_bind_text, pos, 11);
-    expect_value(__wrap_sqlite3_bind_text, buffer, config_sum);
-    will_return(__wrap_sqlite3_bind_text, SQLITE_OK);
-    expect_value(__wrap_sqlite3_bind_text, pos, 12);
-    expect_value(__wrap_sqlite3_bind_text, buffer, merged_sum);
-    will_return(__wrap_sqlite3_bind_text, SQLITE_OK);
-    expect_value(__wrap_sqlite3_bind_text, pos, 13);
-    expect_value(__wrap_sqlite3_bind_text, buffer, manager_host);
-    will_return(__wrap_sqlite3_bind_text, SQLITE_OK);
-    expect_value(__wrap_sqlite3_bind_text, pos, 14);
-    expect_value(__wrap_sqlite3_bind_text, buffer, node_name);
-    will_return(__wrap_sqlite3_bind_text, SQLITE_OK);
-    expect_value(__wrap_sqlite3_bind_text, pos, 15);
-    expect_value(__wrap_sqlite3_bind_text, buffer, agent_ip);
-    will_return(__wrap_sqlite3_bind_text, SQLITE_OK);
-    expect_value(__wrap_sqlite3_bind_text, pos, 16);
-    expect_value(__wrap_sqlite3_bind_text, buffer, connection_status);
-    will_return(__wrap_sqlite3_bind_text, SQLITE_OK);
-    expect_value(__wrap_sqlite3_bind_text, pos, 17);
-    expect_value(__wrap_sqlite3_bind_text, buffer, sync_status);
-    will_return(__wrap_sqlite3_bind_text, SQLITE_OK);
-    expect_value(__wrap_sqlite3_bind_int, index, 18);
-    expect_value(__wrap_sqlite3_bind_int, value, agent_id);
-    will_return(__wrap_sqlite3_bind_int, SQLITE_ERROR);
-
-
-    will_return(__wrap_sqlite3_errmsg, "ERROR MESSAGE");
-    expect_string(__wrap__merror, formatted_msg, "DB(global) sqlite3_bind_int(): ERROR MESSAGE");
-
-    result = wdb_global_update_agent_version(data->wdb, agent_id, os_name, os_version, os_major,
-                                            os_minor, os_codename, os_platform, os_build, os_uname, os_arch, version,
-                                            config_sum, merged_sum, manager_host, node_name, agent_ip, connection_status, sync_status);
-
-    assert_int_equal(result, OS_INVALID);
-}
-
-void test_wdb_global_update_agent_version_step_fail(void **state)
-{
-    int result = 0;
-    test_struct_t *data  = (test_struct_t *)*state;
-    int agent_id = 1;
-    const char *os_name = "test_name";
-    const char *os_version = "test_version";
-    const char *os_major = "test_major";
-    const char *os_minor = "test_minor";
-    const char *os_codename = "test_codename";
-    const char *os_platform = "test_platform";
-    const char *os_build = "test_build";
-    const char *os_uname = "test_uname";
-    const char *os_arch = "test_arch";
-    const char *version = "test_version";
-    const char *config_sum = "test_config";
-    const char *merged_sum = "test_merged";
-    const char *manager_host = "test_manager";
-    const char *node_name = "test_node";
-    const char *agent_ip = "test_ip";
-    const char *connection_status = "active";
-    const char *sync_status = "synced";
-
-    will_return(__wrap_wdb_begin2, 1);
-    will_return(__wrap_wdb_stmt_cache, 1);
-
-    expect_value(__wrap_sqlite3_bind_text, pos, 1);
-    expect_value(__wrap_sqlite3_bind_text, buffer, os_name);
-    will_return(__wrap_sqlite3_bind_text, SQLITE_OK);
-    expect_value(__wrap_sqlite3_bind_text, pos, 2);
-    expect_value(__wrap_sqlite3_bind_text, buffer, os_version);
-    will_return(__wrap_sqlite3_bind_text, SQLITE_OK);
-    expect_value(__wrap_sqlite3_bind_text, pos, 3);
-    expect_value(__wrap_sqlite3_bind_text, buffer, os_major);
-    will_return(__wrap_sqlite3_bind_text, SQLITE_OK);
-    expect_value(__wrap_sqlite3_bind_text, pos, 4);
-    expect_value(__wrap_sqlite3_bind_text, buffer, os_minor);
-    will_return(__wrap_sqlite3_bind_text, SQLITE_OK);
-    expect_value(__wrap_sqlite3_bind_text, pos, 5);
-    expect_value(__wrap_sqlite3_bind_text, buffer, os_codename);
-    will_return(__wrap_sqlite3_bind_text, SQLITE_OK);
-    expect_value(__wrap_sqlite3_bind_text, pos, 6);
-    expect_value(__wrap_sqlite3_bind_text, buffer, os_platform);
-    will_return(__wrap_sqlite3_bind_text, SQLITE_OK);
-    expect_value(__wrap_sqlite3_bind_text, pos, 7);
-    expect_value(__wrap_sqlite3_bind_text, buffer, os_build);
-    will_return(__wrap_sqlite3_bind_text, SQLITE_OK);
-    expect_value(__wrap_sqlite3_bind_text, pos, 8);
-    expect_value(__wrap_sqlite3_bind_text, buffer, os_uname);
-    will_return(__wrap_sqlite3_bind_text, SQLITE_OK);
-    expect_value(__wrap_sqlite3_bind_text, pos, 9);
-    expect_value(__wrap_sqlite3_bind_text, buffer, os_arch);
-    will_return(__wrap_sqlite3_bind_text, SQLITE_OK);
-    expect_value(__wrap_sqlite3_bind_text, pos, 10);
-    expect_value(__wrap_sqlite3_bind_text, buffer, version);
-    will_return(__wrap_sqlite3_bind_text, SQLITE_OK);
-    expect_value(__wrap_sqlite3_bind_text, pos, 11);
-    expect_value(__wrap_sqlite3_bind_text, buffer, config_sum);
-    will_return(__wrap_sqlite3_bind_text, SQLITE_OK);
-    expect_value(__wrap_sqlite3_bind_text, pos, 12);
-    expect_value(__wrap_sqlite3_bind_text, buffer, merged_sum);
-    will_return(__wrap_sqlite3_bind_text, SQLITE_OK);
-    expect_value(__wrap_sqlite3_bind_text, pos, 13);
-    expect_value(__wrap_sqlite3_bind_text, buffer, manager_host);
-    will_return(__wrap_sqlite3_bind_text, SQLITE_OK);
-    expect_value(__wrap_sqlite3_bind_text, pos, 14);
-    expect_value(__wrap_sqlite3_bind_text, buffer, node_name);
-    will_return(__wrap_sqlite3_bind_text, SQLITE_OK);
-    expect_value(__wrap_sqlite3_bind_text, pos, 15);
-    expect_value(__wrap_sqlite3_bind_text, buffer, agent_ip);
-    will_return(__wrap_sqlite3_bind_text, SQLITE_OK);
-    expect_value(__wrap_sqlite3_bind_text, pos, 16);
-    expect_value(__wrap_sqlite3_bind_text, buffer, connection_status);
-    will_return(__wrap_sqlite3_bind_text, SQLITE_OK);
-    expect_value(__wrap_sqlite3_bind_text, pos, 17);
-    expect_value(__wrap_sqlite3_bind_text, buffer, sync_status);
-    will_return(__wrap_sqlite3_bind_text, SQLITE_OK);
-    expect_value(__wrap_sqlite3_bind_int, index, 18);
-    expect_value(__wrap_sqlite3_bind_int, value, agent_id);
-    will_return(__wrap_sqlite3_bind_int, SQLITE_OK);
-
-    will_return(__wrap_wdb_step, SQLITE_ERROR);
-    will_return(__wrap_sqlite3_errmsg, "ERROR MESSAGE");
-    expect_string(__wrap__mdebug1, formatted_msg, "SQLite: ERROR MESSAGE");
-
-    result = wdb_global_update_agent_version(data->wdb, agent_id, os_name, os_version, os_major,
-                                            os_minor, os_codename, os_platform, os_build, os_uname, os_arch, version,
-                                            config_sum, merged_sum, manager_host, node_name, agent_ip, connection_status, sync_status);
-
-    assert_int_equal(result, OS_INVALID);
-}
-
-void test_wdb_global_update_agent_version_success(void **state)
-{
-    int result = 0;
-    test_struct_t *data  = (test_struct_t *)*state;
-    int agent_id = 1;
-    const char *os_name = "test_name";
-    const char *os_version = "test_version";
-    const char *os_major = "test_major";
-    const char *os_minor = "test_minor";
-    const char *os_codename = "test_codename";
-    const char *os_platform = "test_platform";
-    const char *os_build = "test_build";
-    const char *os_uname = "test_uname";
-    const char *os_arch = "test_arch";
-    const char *version = "test_version";
-    const char *config_sum = "test_config";
-    const char *merged_sum = "test_merged";
-    const char *manager_host = "test_manager";
-    const char *node_name = "test_node";
-    const char *agent_ip = "test_ip";
-    const char *connection_status = "active";
-    const char *sync_status = "synced";
-
-    will_return(__wrap_wdb_begin2, 1);
-    will_return(__wrap_wdb_stmt_cache, 1);
-
-    expect_value(__wrap_sqlite3_bind_text, pos, 1);
-    expect_value(__wrap_sqlite3_bind_text, buffer, os_name);
-    will_return(__wrap_sqlite3_bind_text, SQLITE_OK);
-    expect_value(__wrap_sqlite3_bind_text, pos, 2);
-    expect_value(__wrap_sqlite3_bind_text, buffer, os_version);
-    will_return(__wrap_sqlite3_bind_text, SQLITE_OK);
-    expect_value(__wrap_sqlite3_bind_text, pos, 3);
-    expect_value(__wrap_sqlite3_bind_text, buffer, os_major);
-    will_return(__wrap_sqlite3_bind_text, SQLITE_OK);
-    expect_value(__wrap_sqlite3_bind_text, pos, 4);
-    expect_value(__wrap_sqlite3_bind_text, buffer, os_minor);
-    will_return(__wrap_sqlite3_bind_text, SQLITE_OK);
-    expect_value(__wrap_sqlite3_bind_text, pos, 5);
-    expect_value(__wrap_sqlite3_bind_text, buffer, os_codename);
-    will_return(__wrap_sqlite3_bind_text, SQLITE_OK);
-    expect_value(__wrap_sqlite3_bind_text, pos, 6);
-    expect_value(__wrap_sqlite3_bind_text, buffer, os_platform);
-    will_return(__wrap_sqlite3_bind_text, SQLITE_OK);
-    expect_value(__wrap_sqlite3_bind_text, pos, 7);
-    expect_value(__wrap_sqlite3_bind_text, buffer, os_build);
-    will_return(__wrap_sqlite3_bind_text, SQLITE_OK);
-    expect_value(__wrap_sqlite3_bind_text, pos, 8);
-    expect_value(__wrap_sqlite3_bind_text, buffer, os_uname);
-    will_return(__wrap_sqlite3_bind_text, SQLITE_OK);
-    expect_value(__wrap_sqlite3_bind_text, pos, 9);
-    expect_value(__wrap_sqlite3_bind_text, buffer, os_arch);
-    will_return(__wrap_sqlite3_bind_text, SQLITE_OK);
-    expect_value(__wrap_sqlite3_bind_text, pos, 10);
-    expect_value(__wrap_sqlite3_bind_text, buffer, version);
-    will_return(__wrap_sqlite3_bind_text, SQLITE_OK);
-    expect_value(__wrap_sqlite3_bind_text, pos, 11);
-    expect_value(__wrap_sqlite3_bind_text, buffer, config_sum);
-    will_return(__wrap_sqlite3_bind_text, SQLITE_OK);
-    expect_value(__wrap_sqlite3_bind_text, pos, 12);
-    expect_value(__wrap_sqlite3_bind_text, buffer, merged_sum);
-    will_return(__wrap_sqlite3_bind_text, SQLITE_OK);
-    expect_value(__wrap_sqlite3_bind_text, pos, 13);
-    expect_value(__wrap_sqlite3_bind_text, buffer, manager_host);
-    will_return(__wrap_sqlite3_bind_text, SQLITE_OK);
-    expect_value(__wrap_sqlite3_bind_text, pos, 14);
-    expect_value(__wrap_sqlite3_bind_text, buffer, node_name);
-    will_return(__wrap_sqlite3_bind_text, SQLITE_OK);
-    expect_value(__wrap_sqlite3_bind_text, pos, 15);
-    expect_value(__wrap_sqlite3_bind_text, buffer, agent_ip);
-    will_return(__wrap_sqlite3_bind_text, SQLITE_OK);
-    expect_value(__wrap_sqlite3_bind_text, pos, 16);
-    expect_value(__wrap_sqlite3_bind_text, buffer, connection_status);
-    will_return(__wrap_sqlite3_bind_text, SQLITE_OK);
-    expect_value(__wrap_sqlite3_bind_text, pos, 17);
-    expect_value(__wrap_sqlite3_bind_text, buffer, sync_status);
-    will_return(__wrap_sqlite3_bind_text, SQLITE_OK);
-    expect_value(__wrap_sqlite3_bind_int, index, 18);
-    expect_value(__wrap_sqlite3_bind_int, value, agent_id);
-    will_return(__wrap_sqlite3_bind_int, SQLITE_OK);
-    will_return(__wrap_wdb_step, SQLITE_DONE);
-
-    result = wdb_global_update_agent_version(data->wdb, agent_id, os_name, os_version, os_major,
-                                            os_minor, os_codename, os_platform, os_build, os_uname, os_arch, version,
-                                            config_sum, merged_sum, manager_host, node_name, agent_ip, connection_status, sync_status);
 
     assert_int_equal(result, OS_SUCCESS);
 }
