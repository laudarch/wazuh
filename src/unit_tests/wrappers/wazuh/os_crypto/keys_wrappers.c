--- conflicted
+++ resolved
@@ -42,9 +42,6 @@
     return mock();
 }
 
-<<<<<<< HEAD
-int __wrap_OS_AddSocket(__attribute__((unused)) keystore *keys, unsigned int i, int sock) {
-=======
 keyentry * __wrap_OS_DupKeyEntry(const keyentry * key) {
     check_expected(key);
 
@@ -53,18 +50,14 @@
 
 int __wrap_OS_AddSocket(keystore * keys, unsigned int i, int sock) {
     check_expected(keys);
->>>>>>> e0f76940
     check_expected(i);
     check_expected(sock);
 
     return mock();
-<<<<<<< HEAD
-=======
 }
 
 void __wrap_OS_FreeKey(keyentry *key) {
     check_expected(key);
 
     return;
->>>>>>> e0f76940
 }