
# Tests list and flags
if(NOT ${TARGET} STREQUAL "winagent")
    list(APPEND shared_tests_names "test_file_op")
    set(FILE_OP_BASE_FLAGS "-Wl,--wrap,isChroot,--wrap,stat,--wrap,chmod,--wrap,getpid \
                            -Wl,--wrap,unlink,--wrap,_merror,--wrap,_minfo,--wrap,_mwarn \
                            -Wl,--wrap,fopen,--wrap,_mferror,--wrap,fflush,--wrap,fclose \
                            -Wl,--wrap,fread,--wrap,fseek,--wrap,fwrite,--wrap,remove \
                            -Wl,--wrap,fprintf,--wrap,fgets,--wrap,File_DateofChange \
                            -Wl,--wrap,bzip2_uncompress,--wrap,mdebug1")
    list(APPEND shared_tests_flags "${FILE_OP_BASE_FLAGS}")
endif()

list(APPEND shared_tests_names "test_integrity_op")
list(APPEND shared_tests_flags " ")

list(APPEND shared_tests_names "test_rbtree_op")
list(APPEND shared_tests_flags " ")

list(APPEND shared_tests_names "test_string_op")
list(APPEND shared_tests_flags "-Wl,--wrap,_mwarn")

list(APPEND shared_tests_names "test_version_op")
set(VERSION_OP_BASE_FLAGS "-Wl,--wrap,fopen -Wl,--wrap,fclose -Wl,--wrap,fflush -Wl,--wrap,fread \
                           -Wl,--wrap,fseek -Wl,--wrap,fwrite -Wl,--wrap,remove -Wl,--wrap,fprintf -Wl,--wrap,fgets")
list(APPEND shared_tests_flags "${VERSION_OP_BASE_FLAGS}")

list(APPEND shared_tests_names "test_queue_op")
list(APPEND shared_tests_flags "-Wl,--wrap=pthread_mutex_lock,--wrap=pthread_mutex_unlock,--wrap=pthread_cond_wait \
                                -Wl,--wrap=pthread_cond_signal,--wrap=pthread_cond_timedwait")

list(APPEND shared_tests_names "test_agent_op")
list(APPEND shared_tests_flags "-Wl,--wrap,_merror")

list(APPEND shared_tests_names "test_enrollment_op")
set(ENROLLMENT_OP_BASE_FLAGS "-Wl,--wrap=OS_IsValidIP,--wrap=_merror,--wrap=_mwarn,--wrap=check_x509_cert \
                                -Wl,--wrap=_minfo,--wrap=_mdebug1,--wrap=OS_GetHost,--wrap=os_ssl_keys,--wrap=OS_ConnectTCP \
                                -Wl,--wrap=SSL_new,--wrap=SSL_connect,--wrap=SSL_get_error,--wrap=SSL_set_bio \
                                -Wl,--wrap=SSL_write,--wrap=fopen,--wrap=fclose,--wrap=SSL_read \
                                -Wl,--wrap=BIO_new_socket,--wrap=_merror_exit,--wrap=TempFile,--wrap=OS_MoveFile \
                                -Wl,--wrap=fgets")
if(${TARGET} STREQUAL "winagent")
    list(APPEND shared_tests_flags "${ENROLLMENT_OP_BASE_FLAGS}")
else()
    list(APPEND shared_tests_flags "${ENROLLMENT_OP_BASE_FLAGS} -Wl,--wrap=fprintf,--wrap=gethostname,--wrap=getpid")
endif()

list(APPEND shared_tests_names "test_time_op")
list(APPEND shared_tests_flags " ")

if(${TARGET} STREQUAL "server")
list(APPEND shared_tests_names "test_bzip2_op")
list(APPEND shared_tests_flags "-Wl,--wrap=fopen,--wrap=fread,--wrap=fclose,--wrap=fwrite,--wrap=BZ2_bzWriteOpen \
                                -Wl,--wrap=BZ2_bzWriteClose64 -Wl,--wrap=BZ2_bzReadClose,--wrap=BZ2_bzReadOpen \
                                -Wl,--wrap=BZ2_bzRead,--wrap=BZ2_bzWrite,--wrap=_mdebug2,--wrap=fflush \
                                -Wl,--wrap=fgets,--wrap=fprintf,--wrap=fseek,--wrap=remove")

list(APPEND shared_tests_names "test_schedule_scan")
list(APPEND shared_tests_flags "-Wl,--wrap=OS_StrIsNum,--wrap=_merror,--wrap=w_time_delay,--wrap=time,--wrap=_mwarn \
                                -Wl,--wrap=OSRegex_Compile -Wl,--wrap=OSRegex_Execute")
endif()

list(APPEND shared_tests_names "test_syscheck_op")
set(SYSCHECK_OP_BASE_FLAGS "-Wl,--wrap,rmdir_ex -Wl,--wrap,wreaddir -Wl,--wrap,_mdebug1 -Wl,--wrap,_mdebug2 \
                            -Wl,--wrap,_mwarn -Wl,--wrap,_merror -Wl,--wrap,getpwuid_r -Wl,--wrap,getgrgid \
                            -Wl,--wrap,wstr_split -Wl,--wrap,OS_ConnectUnixDomain -Wl,--wrap,OS_SendSecureTCP \
                            -Wl,--wrap,sysconf -Wl,--wrap,getpid")
if(${TARGET} STREQUAL "winagent")
    # cJSON_CreateArray@0 instead of cJSON_CreateArray since linker will be looking for cdecl forma
    # More info at: (https://devblogs.microsoft.com/oldnewthing/20040108-00/?p=41163)
    list(APPEND shared_tests_flags "${SYSCHECK_OP_BASE_FLAGS} -Wl,--wrap=syscom_dispatch \
                                    -Wl,--wrap,cJSON_CreateArray@0 -Wl,--wrap,cJSON_CreateObject@0")
else()
    list(APPEND shared_tests_flags "${SYSCHECK_OP_BASE_FLAGS} -Wl,--wrap=cJSON_CreateArray,--wrap=cJSON_CreateObject")
endif()

if(NOT ${TARGET} STREQUAL "winagent")
<<<<<<< HEAD
    list(APPEND shared_tests_names "test_audit_op")
    list(APPEND shared_tests_flags "-Wl,--wrap,_merror -Wl,--wrap,_mdebug1 -Wl,--wrap,_mdebug2 -Wl,--wrap,audit_send -Wl,--wrap,select -Wl,--wrap,audit_get_reply \
                                -Wl,--wrap,wpopenv -Wl,--wrap,fgets -Wl,--wrap,wpclose -Wl,--wrap,audit_open -Wl,--wrap,audit_add_watch_dir \
                                -Wl,--wrap,audit_update_watch_perms -Wl,--wrap,audit_errno_to_name -Wl,--wrap,audit_rule_fieldpair_data \
                                -Wl,--wrap,audit_add_rule_data -Wl,--wrap,audit_delete_rule_data -Wl,--wrap,audit_close")

    list(APPEND shared_tests_names "test_privsep_op")
    list(APPEND shared_tests_flags "-Wl,--wrap=sysconf,--wrap=getpwnam_r,--wrap=getgrnam_r")

    list(APPEND shared_tests_names "test_mq_op")
    list(APPEND shared_tests_flags "-Wl,--wrap,OS_BindUnixDomain -Wl,--wrap,OS_ConnectUnixDomain -Wl,--wrap,sleep \
                                    -Wl,--wrap,_mdebug1 -Wl,--wrap,OS_getsocketsize -Wl,--wrap,_merror")

    list(APPEND shared_tests_names "test_remoted_op")
    list(APPEND shared_tests_flags "-Wl,--wrap,_mdebug2 -Wl,--wrap,_mwarn -Wl,--wrap,_merror")
=======
list(APPEND shared_tests_names "test_audit_op")
list(APPEND shared_tests_flags "-Wl,--wrap,_merror -Wl,--wrap,_mdebug1 -Wl,--wrap,_mdebug2 -Wl,--wrap,audit_send \
                                -Wl,--wrap,select -Wl,--wrap,audit_get_reply -Wl,--wrap,wpopenv -Wl,--wrap,fgets \
                                -Wl,--wrap,wpclose -Wl,--wrap,audit_open -Wl,--wrap,audit_add_watch_dir \
                                -Wl,--wrap,audit_update_watch_perms -Wl,--wrap,audit_errno_to_name \
                                -Wl,--wrap,audit_rule_fieldpair_data -Wl,--wrap,fopen -Wl,--wrap,audit_add_rule_data \
                                -Wl,--wrap,audit_delete_rule_data -Wl,--wrap,audit_close -Wl,--wrap,fclose \
                                -Wl,--wrap,fflush -Wl,--wrap,fprintf -Wl,--wrap,fread -Wl,--wrap,fseek \
                                -Wl,--wrap,fwrite -Wl,--wrap,remove")

list(APPEND shared_tests_names "test_privsep_op")
list(APPEND shared_tests_flags "-Wl,--wrap=sysconf,--wrap=getpwnam_r,--wrap=getgrnam_r,--wrap=getpid")

list(APPEND shared_tests_names "test_mq_op")
list(APPEND shared_tests_flags "-Wl,--wrap,OS_BindUnixDomain -Wl,--wrap,OS_ConnectUnixDomain -Wl,--wrap,sleep \
                                -Wl,--wrap,_mdebug1 -Wl,--wrap,OS_getsocketsize -Wl,--wrap,_merror")
>>>>>>> 1b4a7fc5
endif()


# Compiling tests
list(LENGTH shared_tests_names count)
math(EXPR count "${count} - 1")
foreach(counter RANGE ${count})
    list(GET shared_tests_names ${counter} test_name)
    list(GET shared_tests_flags ${counter} test_flags)

    add_executable(${test_name} ${test_name}.c)

    if(${TARGET} STREQUAL "server")
        target_link_libraries(
            ${test_name}
            ${WAZUHLIB}
            ${WAZUHEXT}
            ANALYSISD_O
            ${TEST_DEPS}
        )
    else()
        target_link_libraries(
            ${test_name}
            ${TEST_DEPS}
        )
    endif()

    if(NOT test_flags STREQUAL " ")
        target_link_libraries(
            ${test_name}
            ${test_flags}
        )
    endif()
    add_test(NAME ${test_name} COMMAND ${test_name})
endforeach()<|MERGE_RESOLUTION|>--- conflicted
+++ resolved
@@ -75,23 +75,6 @@
 endif()
 
 if(NOT ${TARGET} STREQUAL "winagent")
-<<<<<<< HEAD
-    list(APPEND shared_tests_names "test_audit_op")
-    list(APPEND shared_tests_flags "-Wl,--wrap,_merror -Wl,--wrap,_mdebug1 -Wl,--wrap,_mdebug2 -Wl,--wrap,audit_send -Wl,--wrap,select -Wl,--wrap,audit_get_reply \
-                                -Wl,--wrap,wpopenv -Wl,--wrap,fgets -Wl,--wrap,wpclose -Wl,--wrap,audit_open -Wl,--wrap,audit_add_watch_dir \
-                                -Wl,--wrap,audit_update_watch_perms -Wl,--wrap,audit_errno_to_name -Wl,--wrap,audit_rule_fieldpair_data \
-                                -Wl,--wrap,audit_add_rule_data -Wl,--wrap,audit_delete_rule_data -Wl,--wrap,audit_close")
-
-    list(APPEND shared_tests_names "test_privsep_op")
-    list(APPEND shared_tests_flags "-Wl,--wrap=sysconf,--wrap=getpwnam_r,--wrap=getgrnam_r")
-
-    list(APPEND shared_tests_names "test_mq_op")
-    list(APPEND shared_tests_flags "-Wl,--wrap,OS_BindUnixDomain -Wl,--wrap,OS_ConnectUnixDomain -Wl,--wrap,sleep \
-                                    -Wl,--wrap,_mdebug1 -Wl,--wrap,OS_getsocketsize -Wl,--wrap,_merror")
-
-    list(APPEND shared_tests_names "test_remoted_op")
-    list(APPEND shared_tests_flags "-Wl,--wrap,_mdebug2 -Wl,--wrap,_mwarn -Wl,--wrap,_merror")
-=======
 list(APPEND shared_tests_names "test_audit_op")
 list(APPEND shared_tests_flags "-Wl,--wrap,_merror -Wl,--wrap,_mdebug1 -Wl,--wrap,_mdebug2 -Wl,--wrap,audit_send \
                                 -Wl,--wrap,select -Wl,--wrap,audit_get_reply -Wl,--wrap,wpopenv -Wl,--wrap,fgets \
@@ -108,7 +91,9 @@
 list(APPEND shared_tests_names "test_mq_op")
 list(APPEND shared_tests_flags "-Wl,--wrap,OS_BindUnixDomain -Wl,--wrap,OS_ConnectUnixDomain -Wl,--wrap,sleep \
                                 -Wl,--wrap,_mdebug1 -Wl,--wrap,OS_getsocketsize -Wl,--wrap,_merror")
->>>>>>> 1b4a7fc5
+
+list(APPEND shared_tests_names "test_remoted_op")
+list(APPEND shared_tests_flags "-Wl,--wrap,_mdebug2 -Wl,--wrap,_mwarn -Wl,--wrap,_merror")
 endif()
 
 
