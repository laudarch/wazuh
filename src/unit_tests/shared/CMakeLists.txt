
# Tests list and flags
if(NOT ${TARGET} STREQUAL "winagent")
    list(APPEND shared_tests_names "test_file_op")
    set(FILE_OP_BASE_FLAGS "-Wl,--wrap,isChroot,--wrap,stat,--wrap,chmod,--wrap,getpid \
                            -Wl,--wrap,unlink,--wrap,_merror,--wrap,_minfo,--wrap,_mwarn \
                            -Wl,--wrap,fopen,--wrap,_mferror,--wrap,fflush,--wrap,fclose \
                            -Wl,--wrap,fread,--wrap,fseek,--wrap,fwrite,--wrap,remove \
                            -Wl,--wrap,fprintf,--wrap,fgets,--wrap,File_DateofChange \
                            -Wl,--wrap,bzip2_uncompress,--wrap,mdebug1,--wrap,lstat \
                            -Wl,--wrap,gzopen,--wrap,gzread,--wrap,gzclose \
                            -Wl,--wrap,gzeof,--wrap,gzerror,--wrap,gzwrite")
    list(APPEND shared_tests_flags "${FILE_OP_BASE_FLAGS}")
endif()

list(APPEND shared_tests_names "test_integrity_op")
list(APPEND shared_tests_flags " ")

list(APPEND shared_tests_names "test_rbtree_op")
list(APPEND shared_tests_flags " ")

list(APPEND shared_tests_names "test_string_op")
list(APPEND shared_tests_flags "-Wl,--wrap,_mwarn")

list(APPEND shared_tests_names "test_version_op")
set(VERSION_OP_BASE_FLAGS "-Wl,--wrap,fopen -Wl,--wrap,fclose -Wl,--wrap,fflush -Wl,--wrap,fread \
                           -Wl,--wrap,fseek -Wl,--wrap,fwrite -Wl,--wrap,remove -Wl,--wrap,fprintf -Wl,--wrap,fgets")
list(APPEND shared_tests_flags "${VERSION_OP_BASE_FLAGS}")

list(APPEND shared_tests_names "test_queue_op")
list(APPEND shared_tests_flags "-Wl,--wrap=pthread_mutex_lock,--wrap=pthread_mutex_unlock,--wrap=pthread_cond_wait \
                                -Wl,--wrap=pthread_cond_signal,--wrap=pthread_cond_timedwait")

list(APPEND shared_tests_names "test_queue_linked_op")
list(APPEND shared_tests_flags "-Wl,--wrap=pthread_mutex_lock,--wrap=pthread_mutex_unlock,--wrap=pthread_cond_wait \
                                -Wl,--wrap=pthread_cond_signal")


list(APPEND shared_tests_names "test_agent_op")
list(APPEND shared_tests_flags "-Wl,--wrap,_merror")

list(APPEND shared_tests_names "test_enrollment_op")
set(ENROLLMENT_OP_BASE_FLAGS "-Wl,--wrap=OS_IsValidIP,--wrap=_merror,--wrap=_mwarn,--wrap=check_x509_cert \
                                -Wl,--wrap=_minfo,--wrap=_mdebug1,--wrap=OS_GetHost,--wrap=os_ssl_keys,--wrap=OS_ConnectTCP \
                                -Wl,--wrap=SSL_new,--wrap=SSL_connect,--wrap=SSL_get_error,--wrap=SSL_set_bio \
                                -Wl,--wrap=SSL_write,--wrap=fopen,--wrap=fclose,--wrap=SSL_read \
                                -Wl,--wrap=BIO_new_socket,--wrap=_merror_exit,--wrap=TempFile,--wrap=OS_MoveFile \
                                -Wl,--wrap=fgets")
if(${TARGET} STREQUAL "winagent")
    list(APPEND shared_tests_flags "${ENROLLMENT_OP_BASE_FLAGS}")
else()
    list(APPEND shared_tests_flags "${ENROLLMENT_OP_BASE_FLAGS} -Wl,--wrap=fprintf,--wrap=gethostname,--wrap=getpid \
                                -Wl,--wrap=fgets,--wrap=chmod,--wrap=stat")
endif()

list(APPEND shared_tests_names "test_time_op")
list(APPEND shared_tests_flags " ")

if(${TARGET} STREQUAL "server")
list(APPEND shared_tests_names "test_bzip2_op")
list(APPEND shared_tests_flags "-Wl,--wrap=fopen,--wrap=fread,--wrap=fclose,--wrap=fwrite,--wrap=BZ2_bzWriteOpen \
                                -Wl,--wrap=BZ2_bzWriteClose64 -Wl,--wrap=BZ2_bzReadClose,--wrap=BZ2_bzReadOpen \
                                -Wl,--wrap=BZ2_bzRead,--wrap=BZ2_bzWrite,--wrap=_mdebug2,--wrap=fflush \
                                -Wl,--wrap=fgets,--wrap=fprintf,--wrap=fseek,--wrap=remove")

list(APPEND shared_tests_names "test_schedule_scan")
list(APPEND shared_tests_flags "-Wl,--wrap=OS_StrIsNum,--wrap=_merror,--wrap=w_time_delay,--wrap=time,--wrap=_mwarn \
<<<<<<< HEAD
                                -Wl,--wrap=OSRegex_Compile -Wl,--wrap=OSRegex_Execute")

list(APPEND shared_tests_names "test_rootcheck_op")
list(APPEND shared_tests_flags "-Wl,--wrap=wdbc_query_ex -Wl,--wrap=_merror,--wrap=close,--wrap=getpid")
=======
                                -Wl,--wrap=OSRegex_Compile -Wl,--wrap=OSRegex_Execute -Wl,--wrap,OSMatch_Execute \
                                -Wl,--wrap,OSRegex_Execute_ex")
>>>>>>> 4a686483
endif()

list(APPEND shared_tests_names "test_syscheck_op")
set(SYSCHECK_OP_BASE_FLAGS "-Wl,--wrap,rmdir_ex -Wl,--wrap,wreaddir -Wl,--wrap,_mdebug1 -Wl,--wrap,_mdebug2 \
                            -Wl,--wrap,_mwarn -Wl,--wrap,_merror -Wl,--wrap,getpwuid_r -Wl,--wrap,getgrgid \
                            -Wl,--wrap,wstr_split -Wl,--wrap,OS_ConnectUnixDomain -Wl,--wrap,OS_SendSecureTCP \
                            -Wl,--wrap,sysconf -Wl,--wrap,getpid")
if(${TARGET} STREQUAL "winagent")
    # cJSON_CreateArray@0 instead of cJSON_CreateArray since linker will be looking for cdecl forma
    # More info at: (https://devblogs.microsoft.com/oldnewthing/20040108-00/?p=41163)
    list(APPEND shared_tests_flags "${SYSCHECK_OP_BASE_FLAGS} -Wl,--wrap=syscom_dispatch \
                                    -Wl,--wrap,cJSON_CreateArray@0 -Wl,--wrap,cJSON_CreateObject@0")
else()
    list(APPEND shared_tests_flags "${SYSCHECK_OP_BASE_FLAGS} -Wl,--wrap=cJSON_CreateArray,--wrap=cJSON_CreateObject")
endif()

if(NOT ${TARGET} STREQUAL "winagent")
list(APPEND shared_tests_names "test_audit_op")
list(APPEND shared_tests_flags "-Wl,--wrap,_merror -Wl,--wrap,_mdebug1 -Wl,--wrap,_mdebug2 -Wl,--wrap,audit_send \
                                -Wl,--wrap,select -Wl,--wrap,audit_get_reply -Wl,--wrap,wpopenv -Wl,--wrap,fgets \
                                -Wl,--wrap,wpclose -Wl,--wrap,audit_open -Wl,--wrap,audit_add_watch_dir \
                                -Wl,--wrap,audit_update_watch_perms -Wl,--wrap,audit_errno_to_name \
                                -Wl,--wrap,audit_rule_fieldpair_data -Wl,--wrap,fopen -Wl,--wrap,audit_add_rule_data \
                                -Wl,--wrap,audit_delete_rule_data -Wl,--wrap,audit_close -Wl,--wrap,fclose \
                                -Wl,--wrap,fflush -Wl,--wrap,fprintf -Wl,--wrap,fread -Wl,--wrap,fseek \
                                -Wl,--wrap,fwrite -Wl,--wrap,remove")

list(APPEND shared_tests_names "test_privsep_op")
list(APPEND shared_tests_flags "-Wl,--wrap=sysconf,--wrap=getpwnam_r,--wrap=getgrnam_r,--wrap=getpid")

list(APPEND shared_tests_names "test_mq_op")
list(APPEND shared_tests_flags "-Wl,--wrap,OS_BindUnixDomain -Wl,--wrap,OS_ConnectUnixDomain -Wl,--wrap,sleep \
                                -Wl,--wrap,_mdebug1 -Wl,--wrap,OS_getsocketsize -Wl,--wrap,_merror")

list(APPEND shared_tests_names "test_remoted_op")
list(APPEND shared_tests_flags "-Wl,--wrap,_mdebug2 -Wl,--wrap,_mwarn -Wl,--wrap,_merror")
endif()


# Compiling tests
list(LENGTH shared_tests_names count)
math(EXPR count "${count} - 1")
foreach(counter RANGE ${count})
    list(GET shared_tests_names ${counter} test_name)
    list(GET shared_tests_flags ${counter} test_flags)

    add_executable(${test_name} ${test_name}.c)

    if(${TARGET} STREQUAL "server")
        target_link_libraries(
            ${test_name}
            ${WAZUHLIB}
            ${WAZUHEXT}
            ANALYSISD_O
            ${TEST_DEPS}
        )
    else()
        target_link_libraries(
            ${test_name}
            ${TEST_DEPS}
        )
    endif()

    if(NOT test_flags STREQUAL " ")
        target_link_libraries(
            ${test_name}
            ${test_flags}
        )
    endif()
    add_test(NAME ${test_name} COMMAND ${test_name})
endforeach()<|MERGE_RESOLUTION|>--- conflicted
+++ resolved
@@ -65,15 +65,11 @@
 
 list(APPEND shared_tests_names "test_schedule_scan")
 list(APPEND shared_tests_flags "-Wl,--wrap=OS_StrIsNum,--wrap=_merror,--wrap=w_time_delay,--wrap=time,--wrap=_mwarn \
-<<<<<<< HEAD
-                                -Wl,--wrap=OSRegex_Compile -Wl,--wrap=OSRegex_Execute")
+                                -Wl,--wrap=OSRegex_Compile -Wl,--wrap=OSRegex_Execute -Wl,--wrap,OSMatch_Execute \")
+                                -Wl,--wrap,OSRegex_Execute_ex")
 
 list(APPEND shared_tests_names "test_rootcheck_op")
 list(APPEND shared_tests_flags "-Wl,--wrap=wdbc_query_ex -Wl,--wrap=_merror,--wrap=close,--wrap=getpid")
-=======
-                                -Wl,--wrap=OSRegex_Compile -Wl,--wrap=OSRegex_Execute -Wl,--wrap,OSMatch_Execute \
-                                -Wl,--wrap,OSRegex_Execute_ex")
->>>>>>> 4a686483
 endif()
 
 list(APPEND shared_tests_names "test_syscheck_op")
