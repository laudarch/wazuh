--- conflicted
+++ resolved
@@ -235,10 +235,7 @@
 #define FIM_FILE_LIMIT_UNLIMITED            "(6343): No limit set to maximum number of files to be monitored"
 #define FIM_INOTIFY_WATCH_DELETED           "(6344): Inotify watch deleted for '%s'"
 #define FIM_NUM_WATCHES                     "(6345): Folders monitored with real-time engine: %u"
-<<<<<<< HEAD
-#define FIM_DIFF_FOLDER_SIZE                "(6356): Size of '%s' folder: %.5f KB."
-=======
 #define FIM_REALTIME_CALLBACK               "(6346): Realtime watch deleted for '%s'"
->>>>>>> e423f74d
+#define FIM_DIFF_FOLDER_SIZE                "(6347): Size of '%s' folder: %.5f KB."
 
 #endif /* DEBUG_MESSAGES_H */