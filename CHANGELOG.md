# Change Log
All notable changes to this project will be documented in this file.

<<<<<<< HEAD
## [v4.11.0]

### Manager

#### Fixed
- Fixed integration tests for Remoted to ensure proper execution. ([#25939](https://github.com/wazuh/wazuh/pull/25939))  
- Enabled inventory synchronization in Vulnerability Detector when the Indexer module is disabled. ([#26132](https://github.com/wazuh/wazuh/pull/26132))  
- Fixed concurrent access errors in the Vulnerability Detector's OS scan column family. ([#26378](https://github.com/wazuh/wazuh/pull/26378))  

### Agent

#### Added

- Improved Syscollector hotfix coverage on Windows by integrating WMI and WUA APIs. ([#26706](https://github.com/wazuh/wazuh/pull/26706))
- Extended Syscollector capabilities to detect installed .pkg packages. ([#26782](https://github.com/wazuh/wazuh/pull/26782))

#### Changed

- Updated standard Python and NPM package location in Syscollector to align with common installation paths. ([#26236](https://github.com/wazuh/wazuh/pull/26236))

### RESTful API

#### Fixed

- Added the `security:revoke` action to the `PUT /security/user/revoke` endpoint. ([#26255](https://github.com/wazuh/wazuh/pull/26255))

=======
## [v4.10.2]

### Manager

#### Changed

- Improved delimiters on XML. ([#27771](https://github.com/wazuh/wazuh/pull/27771))
- Improved FIM decoder. ([#27893](https://github.com/wazuh/wazuh/pull/27893))
- Improved SCA and Syscheck decoders. ([#27835](https://github.com/wazuh/wazuh/pull/27835))
- Improved CISCAT decoder detection messages. ([#27914](https://github.com/wazuh/wazuh/pull/27914))

### Agent

#### Fixed

- Fixed error in event processing on AWS Custom Logs Buckets module. ([#27739](https://github.com/wazuh/wazuh/pull/27739))
>>>>>>> e164c26e

## [v4.10.1]

### Manager

#### Fixed

- Handled HTTP 413 response code in the Indexer connector. ([#27502](https://github.com/wazuh/wazuh/pull/27502))


## [v4.10.0]

### Manager

#### Fixed

- Added support for multiple Certificate Authorities files in the indexer connector. ([#24620](https://github.com/wazuh/wazuh/pull/24620))
- Removed hardcoded cipher text size from the RSA decryption method. ([#24529](https://github.com/wazuh/wazuh/pull/24529))
- Avoid infinite loop while updating the vulnerability detector content. ([#25094](https://github.com/wazuh/wazuh/pull/25094))
- Fixed repeated OS vulnerability reports. ([#26223](https://github.com/wazuh/wazuh/pull/26223))
- Fixed inconsistencies between reported context and vulnerability data. ([#25479](https://github.com/wazuh/wazuh/issues/25479))
- Fixed concurrency issues in LRU caches ([#26073](https://github.com/wazuh/wazuh/pull/26073))
- Removed all CVEs related to a deleted agent from the indexer. ([#26232](https://github.com/wazuh/wazuh/pull/26232))
- Prevented an infinite loop when indexing events in the Vulnerability Detector. ([#26922](https://github.com/wazuh/wazuh/pull/26922))
- Fixed vulnerability scanner re-scan triggers in cluster environment. ([#24034](https://github.com/wazuh/wazuh/pull/24034))
- Fixed an issue where elements in the delayed list were not purged when changing nodes. ([#27145](https://github.com/wazuh/wazuh/pull/27145))
- Added logic to avoid re-scanning disconnected agents. ([#27145](https://github.com/wazuh/wazuh/pull/27145))

#### Changed

- Added self-recovery mechanism for rocksDB databases. ([#24333](https://github.com/wazuh/wazuh/pull/24333))
- Improve logging for indexer connector monitoring class. ([#25189](https://github.com/wazuh/wazuh/pull/25189))
- Added generation of debug symbols. ([#23760](https://github.com/wazuh/wazuh/pull/23760))
- Updated CURL version to 8.10.0. ([#23266](https://github.com/wazuh/wazuh/issues/23266))
- Improved Vulnerability Scanner performance by optimizing the PEP440 version matcher. ([#27320](https://github.com/wazuh/wazuh/pull/27320))
- Improved Vulnerability Scanner performance by optimizing version matcher object creation. ([#27324](https://github.com/wazuh/wazuh/pull/27324))
- Improved Vulnerability Scanner performance by optimizing global data handling. ([#27321](https://github.com/wazuh/wazuh/pull/27321))

### Agent

#### Fixed

- Fixed macOS agent upgrade timeout. ([#25452](https://github.com/wazuh/wazuh/pull/25452))
- Fixed macOS agent startup error by properly redirecting cat command errors in wazuh-control. ([#24531](https://github.com/wazuh/wazuh/pull/24531))
- Fixed inconsistent package inventory size information in Syscollector across operating systems ([#24516](https://github.com/wazuh/wazuh/pull/24516))
- Fixed missing Python path locations for macOS in Data Provider. ([#24125](https://github.com/wazuh/wazuh/pull/24125))
- Fixed permission error on Windows 11 agents after remote upgrade. ([#25429](https://github.com/wazuh/wazuh/pull/25429))
- Fixed increase of the variable containing file size in FIM for Windows. ([#24387](https://github.com/wazuh/wazuh/pull/24387))
- Fixed timeout issue when upgrading Windows agent via WPK. ([#25699](https://github.com/wazuh/wazuh/pull/25699))
- Allowed unknown syslog identifiers in Logcollector's journald reader. ([#26748](https://github.com/wazuh/wazuh/pull/26748))
- Prevented agent termination during package upgrades in containers by removing redundant kill commands. ([#26828](https://github.com/wazuh/wazuh/pull/26828))
- Fixed handle leak in FIM's realtime mode on Windows. ([#26861](https://github.com/wazuh/wazuh/pull/26861))
- Fixed errors on AIX 7.2 by adapting the blibpath variable. ([#26900](https://github.com/wazuh/wazuh/pull/26900))
- Sanitized agent paths to prevent issues with parent folder references. ([#26944](https://github.com/wazuh/wazuh/pull/26944))
- Fixed an issue in the DEB package that prevented the agent from restarting after an upgrade. ([#26633](https://github.com/wazuh/wazuh/pull/26633))
- Improved file path handling in agent communications to avoid references to parent folders. ([#26944](https://github.com/wazuh/wazuh/pull/26944))  
- Set RPM package vendor to `UNKNOWN_VALUE` when the value is missing. ([#27054](https://github.com/wazuh/wazuh/pull/27054))  
- Updated Solaris package generation to use the correct `wazuh-packages` reference. ([#27059](https://github.com/wazuh/wazuh/issues/27059))  

#### Changed

- Added generation of debug symbols. ([#23760](https://github.com/wazuh/wazuh/pull/23760))
- Changed how the AWS module handles non-existent regions. ([#23998](https://github.com/wazuh/wazuh/pull/23998))
- Changed macOS packages building tool. ([#2006](https://github.com/wazuh/wazuh-packages/issues/2006))
- Enhance Wazuh macOS agent installation instructions ([#7498](https://github.com/wazuh/wazuh-documentation/pull/7498))
- Enhance Windows agent signing procedure. ([#2826](https://github.com/wazuh/wazuh-packages/issues/2826))
- Enhance security by implementing a mechanism to prevent unauthorized uninstallation of Wazuh agent on Linux endpoints. ([#23466](https://github.com/wazuh/wazuh/issues/23466))
- Enhance integration with Microsoft Intune MDM to pull audit logs for security alert generation. ([#24498](https://github.com/wazuh/wazuh/issues/24498))
- Updated rootcheck old signatures. ([#26137](https://github.com/wazuh/wazuh/issues/26137))

### RESTful API

#### Added

- Created new endpoint for agent uninstall process. ([#24621](https://github.com/wazuh/wazuh/pull/24621))

### Other

#### Changed

- Updated the embedded Python version up to 3.10.15. ([#25374](https://github.com/wazuh/wazuh/issues/25374))
- Upgraded `certifi` and removed unused packages. ([#25324](https://github.com/wazuh/wazuh/pull/25324))
- Upgraded external `cryptography` library dependency version to 43.0.1. ([#25893](https://github.com/wazuh/wazuh/pull/25893))
- Upgraded external `starlette` and `uvicorn` dependencies. ([#26252](https://github.com/wazuh/wazuh/pull/26252))

### Ruleset

#### Added

- Create SCA Policy for Windows Server 2012 (non R2). ([#21794](https://github.com/wazuh/wazuh/pull/21794))

#### Changed

- Rework SCA Policy for Windows Server 2019. ([#21434](https://github.com/wazuh/wazuh/pull/21434))
- Rework SCA Policy for Red Hat Enterprise Linux 9. ([#24667](https://github.com/wazuh/wazuh/pull/24667))
- Rework SCA Policy for Microsoft Windows Server 2012 R2. ([#24991](https://github.com/wazuh/wazuh/pull/24991))
- Rework SCA Policy for Ubuntu Linux 18.04 LTS. Fix incorrect checks in Ubuntu 22.04 LTS. ([#24957](https://github.com/wazuh/wazuh/pull/24957))
- Rework SCA Policy for Amazon Linux 2 SCA. ([#24969](https://github.com/wazuh/wazuh/pull/24969))
- Rework SCA for SUSE Linux Enterprise 15 SCA. ([#24975](https://github.com/wazuh/wazuh/pull/24975))
- Rework SCA Policy for Apple macOS 13.0 Ventura. ([#24992](https://github.com/wazuh/wazuh/pull/24992))
- Rework SCA Policy for Microsoft Windows 11 Enterprise. ([#25710](https://github.com/wazuh/wazuh/pull/25710))

#### Fixed

- Fixed Logical errors in Windows Server 2022 SCA checks. ([#22597](https://github.com/wazuh/wazuh/pull/22597))
- Fixed wrong regulatory compliance in several Windows rules. ([#25224](https://github.com/wazuh/wazuh/pull/25224))
- Fixed incorrect checks in Ubuntu 22.04 LTS. ([#24733](https://github.com/wazuh/wazuh/pull/24733))
- Removal of check with high CPU utilization in multiple SCA. ([#25190](https://github.com/wazuh/wazuh/pull/25190))


## [v4.9.2]

### Manager

#### Fixed

- Fixed an unhandled exception during IPC event parsing. ([#26453](https://github.com/wazuh/wazuh/pull/26453))


## [v4.9.1]

### Manager

#### Fixed

- Fixed vulnerability detector issue where RPM upgrade wouldn't download new content. ([#24909](https://github.com/wazuh/wazuh/pull/24909))
- Fixed uncaught exception at Keystore test tool. ([#25667](https://github.com/wazuh/wazuh/pull/25667))
- Replaced `eval` calls with `ast.literal_eval`. Thanks to @DanielFi. ([#25705](https://github.com/wazuh/wazuh/pull/25705))
- Fixed the cluster being disabled by default when loading configurations. ([#26277](https://github.com/wazuh/wazuh/pull/26277))
- Added support ARM packages for wazuh-manager. ([#25945](https://github.com/wazuh/wazuh/pull/25945))

#### Changed

- Improved provisioning method for wazuh-keystore to enhance security. ([#24110](https://github.com/wazuh/wazuh/issues/24110))

### Agent

#### Added

- Added support for macOS 15 "Sequoia" in Wazuh Agent. ([#25652](https://github.com/wazuh/wazuh/issues/25652))

#### Fixed

- Fixed agent crash on Windows version 4.8.0. ([#24910](https://github.com/wazuh/wazuh/pull/24910))
- Fixed data race conditions at FIM's `run_check`. ([#25209](https://github.com/wazuh/wazuh/pull/25209))
- Fixed Windows agent crashes related to `syscollector.dll`. ([#24376](https://github.com/wazuh/wazuh/issues/24376))
- Fixed errors related to 'libatomic.a' library on AIX 7.X. ([#25445](https://github.com/wazuh/wazuh/pull/25445))
- Fixed errors in Windows Agent: `EvtFormatMessage` returned errors 15027 and 15033. ([#24932](https://github.com/wazuh/wazuh/pull/24932))
- Fixed FIM issue where it couldn't fetch group entries longer than 1024 bytes. ([#25459](https://github.com/wazuh/wazuh/pull/25459))
- Fixed Wazuh Agent crash at `syscollector`. ([#25469](https://github.com/wazuh/wazuh/pull/25469))
- Fixed a bug in the processed dates in the AWS module related to the AWS Config type. ([#23528](https://github.com/wazuh/wazuh/pull/23528))
- Fixed an error in Custom Logs Buckets when parsing a CSV file that exceeds a certain size. ([#24694](https://github.com/wazuh/wazuh/pull/24694))
- Fixed macOS syslog and ULS not configured out-of-the-box. ([#26108](https://github.com/wazuh/wazuh/issues/26108))

### RESTful API

#### Fixed

- Fixed requests logging to obtain the hash_auth_context from JWT tokens. ([#25764](https://github.com/wazuh/wazuh/pull/25764)) 
- Enabled API to listen IPV4 and IPV6 stacks. ([#25216](https://github.com/wazuh/wazuh/pull/25216))

#### Changed

- Changed the error status code thrown when basic services are down to 500. ([#26103](https://github.com/wazuh/wazuh/pull/26103))


## [v4.9.0]

### Manager

#### Added

- The manager now supports alert forwarding to Fluentd. ([#17306](https://github.com/wazuh/wazuh/pull/17306))
- Added missing functionality for vulnerability scanner translations. ([#23518](https://github.com/wazuh/wazuh/issues/23518))
- Improved performance for vulnerability scanner translations. ([#23722](https://github.com/wazuh/wazuh/pull/23722))
- Enhanced vulnerability scanner logging to be more expressive. ([#24536](https://github.com/wazuh/wazuh/pull/24536))
- Added the HAProxy helper to manage load balancer configuration and automatically balance agents. ([#23513](https://github.com/wazuh/wazuh/pull/23513))
- Added a validation to avoid killing processes from external services. ([#23222](https://github.com/wazuh/wazuh/pull/23222))
- Enabled ceritificates validation in the requests to the HAProxy helper using the default CA bundle. ([#23996](https://github.com/wazuh/wazuh/pull/23996))

#### Fixed

- Fixed compilation issue for local installation. ([#20505](https://github.com/wazuh/wazuh/pull/20505))
- Fixed malformed JSON error in wazuh-analysisd. ([#16666](https://github.com/wazuh/wazuh/pull/16666))
- Fixed a warning when uninstalling the Wazuh manager if the VD feed is missing. ([#24375](https://github.com/wazuh/wazuh/pull/24375))
- Ensured vulnerability detection scanner log messages end with a period. ([#24393](https://github.com/wazuh/wazuh/pull/24393))

#### Changed

- Changed error messages about `recv()` messages from wazuh-db to debug logs. ([#20285](https://github.com/wazuh/wazuh/pull/20285))
- Sanitized the `integrations` directory code. ([#21195](https://github.com/wazuh/wazuh/pull/21195))

### Agent

#### Added

- Added debug logging in FIM to detect invalid report change registry values. Thanks to Zafer Balkan (@zbalkan). ([#21690](https://github.com/wazuh/wazuh/pull/21690))
- Added Amazon Linux 1 and 2023 support for the installation script. ([#21287](https://github.com/wazuh/wazuh/pull/21287))
- Added Journald support in Logcollector. ([#23137](https://github.com/wazuh/wazuh/pull/23137))
- Added support for Amazon Security Hub via AWS SQS. ([#23203](https://github.com/wazuh/wazuh/pull/23203))

#### Fixed

- Fixed loading of whodata through timeouts and retries. ([#21455](https://github.com/wazuh/wazuh/pull/21455))
- Avoided backup failures during WPK update by adding dependency checking for the tar package. ([#21729](https://github.com/wazuh/wazuh/pull/21729))
- Fixed a crash in the agent due to a library incompatibility. ([#22210](https://github.com/wazuh/wazuh/pull/22210))
- Fixed an error in the osquery integration on Windows that avoided loading osquery.conf. ([#21728](https://github.com/wazuh/wazuh/pull/21728))
- Fixed a crash in the agent's Rootcheck component when using `<ignore>`. ([#22588](https://github.com/wazuh/wazuh/pull/22588))
- Fixed command wodle to support UTF-8 characters on windows agent. ([#19146](https://github.com/wazuh/wazuh/pull/19146))
- Fixed Windows agent to delete wazuh-agent.state file when stopped. ([#20425](https://github.com/wazuh/wazuh/pull/20425))
- Fixed Windows Agent 4.8.0 permission errors on Windows 11 after upgrade. ([#20727](https://github.com/wazuh/wazuh/pull/20727))
- Fixed alerts are created when syscheck diff DB is full. ([#16487](https://github.com/wazuh/wazuh/pull/16487))
- Fixed Wazuh deb uninstallation to remove non-config files. ([#2195](https://github.com/wazuh/wazuh-packages/issues/2195))
- Fixed improper Windows agent ACL on non-default installation directory. ([#23273](https://github.com/wazuh/wazuh/pull/23273))
- Fixed socket configuration of an agent is displayed. ([#17664](https://github.com/wazuh/wazuh/pull/17664))
- Fixed wazuh-modulesd printing child process not found error. ([#18494](https://github.com/wazuh/wazuh/pull/18494))
- Fixed issue with an agent starting automatically without reason. ([#23848](https://github.com/wazuh/wazuh/pull/23848))
- Fixed GET /syscheck to properly report size for files larger than 2GB. ([#17415](https://github.com/wazuh/wazuh/pull/17415))
- Fixed error in packages generation centos 7. ([#24412](https://github.com/wazuh/wazuh/pull/24412))
- Fixed Wazuh deb uninstallation to remove non-config files from the installation directory. ([#2195](https://github.com/wazuh/wazuh/issues/2195))
- Fixed Azure auditLogs/signIns status parsing (thanks to @Jmnis for the contribution). ([#22392](https://github.com/wazuh/wazuh/pull/22392))
- Fixed how the S3 object keys with special characters are handled in the Custom Logs Buckets integration. ([#22621](https://github.com/wazuh/wazuh/pull/22621))

#### Changed

- The directory /boot has been removed from the default FIM settings for AIX. ([#19753](https://github.com/wazuh/wazuh/pull/19753))
- Refactored and modularized the Azure integration code. ([#20624](https://github.com/wazuh/wazuh/pull/20624))
- Improved logging of errors in Azure and AWS modules. ([#16314](https://github.com/wazuh/wazuh/issues/16314))

#### Removed

- Dropped support for Python 3.7 in cloud integrations. ([#22583](https://github.com/wazuh/wazuh/pull/22583))

### RESTful API

#### Added

- Added support in the Wazuh API to parse `journald` configurations from the `ossec.conf` file. ([#23094](https://github.com/wazuh/wazuh/pull/23094))
- Added user-agent to the CTI service request. ([#24360](https://github.com/wazuh/wazuh/pull/24360))

#### Changed

- Merged group files endpoints into one (`GET /groups/{group_id}/files/{filename}`) that uses the `raw` parameter to receive plain text data. ([#21653](https://github.com/wazuh/wazuh/pull/21653))
- Removed the hardcoded fields returned by the `GET /agents/outdated` endpoint and added the select parameter to the specification. ([#22388](https://github.com/wazuh/wazuh/pull/22388))
- Updated the regex used to validate CDB lists. ([#22423](https://github.com/wazuh/wazuh/pull/22423))
- Changed the default value for empty fields in the `GET /agents/stats/distinct` endpoint response. ([#22413](https://github.com/wazuh/wazuh/pull/22413))
- Changed the Wazuh API endpoint responses when receiving the `Expect` header. ([#22380](https://github.com/wazuh/wazuh/pull/22380))
- Enhanced Authorization header values decoding errors to avoid showing the stack trace and fail gracefully. ([#22745](https://github.com/wazuh/wazuh/pull/22745))
- Updated the format of the fields that can be N/A in the API specification. ([#22908](https://github.com/wazuh/wazuh/pull/22908))
- Updated the WAZUH API specification to conform with the current endpoint requests and responses. ([#22954](https://github.com/wazuh/wazuh/pull/22954))
- Replaced the used aiohttp server with uvicorn. ([#23199](https://github.com/wazuh/wazuh/pull/23199))
    - Changed the `PUT /groups/{group_id}/configuration` endpoint response error code when uploading an empty file.
    - Changed the `GET, PUT and DELETE /lists/files/{filename}` endpoints response status code when an invalid file is used.
    - Changed the `PUT /manager/configuration` endpoint response status code when uploading a file with invalid content-type.

#### Fixed

- Improved XML validation to match the Wazuh internal XML validator. ([#20507](https://github.com/wazuh/wazuh/pull/20507))
- Fixed bug in `GET /groups`. ([#22428](https://github.com/wazuh/wazuh/pull/22428))
- Fixed the `GET /agents/outdated` endpoint query. ([#24946](https://github.com/wazuh/wazuh/pull/24946))

#### Removed

- Removed the `cache` configuration option from the Wazuh API. ([#22416](https://github.com/wazuh/wazuh/pull/22416))

### Ruleset

#### Changed

- The solved vulnerability rule has been clarified. ([#19754](https://github.com/wazuh/wazuh/pull/19754))

#### Fixed

- Fixed audit decoders to parse the new heading field "node=". ([#22178](https://github.com/wazuh/wazuh/pull/22178))

### Other

#### Changed

- Upgraded external OpenSSL library dependency version to 3.0. ([#20778](https://github.com/wazuh/wazuh/pull/20778))
- Migrated QA framework. ([#17427](https://github.com/wazuh/wazuh/issues/17427))
- Improved WPKs. ([#21152](https://github.com/wazuh/wazuh/issues/21152))
- Migrated and adapted Wazuh subsystem repositories as part of Wazuh packages redesign. ([#23508](https://github.com/wazuh/wazuh/pull/23508))
- Upgraded external connexion library dependency version to 3.0.5 and its related interdependencies. ([#22680](https://github.com/wazuh/wazuh/pull/22680))

#### Fixed

- Fixed a buffer overflow hazard in HMAC internal library. ([#19794](https://github.com/wazuh/wazuh/pull/19794))


## [v4.8.2]

### Manager

#### Fixed

- Fixed memory management in wazuh-remoted that might cause data corruption in incoming messages. ([#25225](https://github.com/wazuh/wazuh/issues/25225))


## [v4.8.1]

### Manager

#### Added

- Added dedicated RSA keys for keystore encryption. ([#24357](https://github.com/wazuh/wazuh/pull/24357))

#### Fixed

- Fixed bug in `upgrade_agent` CLI where it would sometimes raise an unhandled exception. ([#24341](https://github.com/wazuh/wazuh/pull/24341))
- Changed keystore cipher algorithm to remove reuse of sslmanager.cert and sslmanager.key. ([#24509](https://github.com/wazuh/wazuh/pull/24509))

### Agent

#### Fixed

- Fixed incorrect macOS agent name retrieval. ([#23989](https://github.com/wazuh/wazuh/pull/23989))

### RESTful API

#### Changed

- Changed `GET /manager/version/check` endpoint response to always show the `uuid` field. ([#24173](https://github.com/wazuh/wazuh/pull/24173))

### Other

#### Changed

- Upgraded external Jinja2 library dependency version to 3.1.4. ([#24108](https://github.com/wazuh/wazuh/pull/24108))
- Upgraded external requests library dependency version to 2.32.2. ([#23925](https://github.com/wazuh/wazuh/pull/23925))


## [v4.8.0]

### Manager

#### Added

- Transition to Wazuh Keystore for Indexer Configuration. ([#21670](https://github.com/wazuh/wazuh/pull/21670))

#### Changed

- Vulnerability Detection refactor. ([#21201](https://github.com/wazuh/wazuh/pull/21201))
- Improved wazuh-db detection of deleted database files. ([#18476](https://github.com/wazuh/wazuh/pull/18476))
- Added timeout and retry parameters to the VirusTotal integration. ([#16893](https://github.com/wazuh/wazuh/pull/16893))
- Extended wazuh-analysisd EPS metrics with events dropped by overload and remaining credits in the previous cycle. ([#18988](https://github.com/wazuh/wazuh/pull/18988))
- Updated API and framework packages installation commands to use pip instead of direct invocation of setuptools. ([#18466](https://github.com/wazuh/wazuh/pull/18466))
- Upgraded docker-compose V1 to V2 in API Integration test scripts. ([#17750](https://github.com/wazuh/wazuh/pull/17750))
- Refactored how cluster status dates are treated in the cluster. ([#17015](https://github.com/wazuh/wazuh/pull/17015))
- The log message about file rotation and signature from wazuh-monitord has been updated. ([#21602](https://github.com/wazuh/wazuh/pull/21602))
- Improved Wazuh-DB performance by adjusting SQLite synchronization policy. ([#22774](https://github.com/wazuh/wazuh/pull/22774))

#### Fixed

- Updated cluster connection cleanup to remove temporary files when the connection between a worker and a master is broken. ([#17886](https://github.com/wazuh/wazuh/pull/17886))
- Added a mechanism to avoid cluster errors to raise from expected wazuh-db exceptions. ([#23371](https://github.com/wazuh/wazuh/pull/23371))
- Fixed race condition when creating agent database files from a template. ([#23216](https://github.com/wazuh/wazuh/pull/23216))

### Agent

#### Added

- Added snap package manager support to Syscollector. ([#15740](https://github.com/wazuh/wazuh/pull/15740))
- Added event size validation for the external integrations. ([#17932](https://github.com/wazuh/wazuh/pull/17932))
- Added new unit tests for the AWS integration. ([#17623](https://github.com/wazuh/wazuh/pull/17623))
- Added mapping geolocation for AWS WAF integration. ([#20649](https://github.com/wazuh/wazuh/pull/20649))
- Added a validation to reject unsupported regions when using the inspector service. ([#21530](https://github.com/wazuh/wazuh/pull/21530))
- Added additional information on some AWS integration errors. ([#21561](https://github.com/wazuh/wazuh/pull/21561))

#### Changed

- Disabled host's IP query by Logcollector when ip_update_interval=0. ([#18574](https://github.com/wazuh/wazuh/pull/18574))
- The MS Graph integration module now supports multiple tenants. ([#19064](https://github.com/wazuh/wazuh/pull/19064))
- FIM now buffers the Linux audit events for who-data to prevent side effects in other components. ([#16200](https://github.com/wazuh/wazuh/pull/16200))
- The sub-process execution implementation has been improved. ([#19720](https://github.com/wazuh/wazuh/pull/19720))
- Refactored and modularized the AWS integration code. ([#17623](https://github.com/wazuh/wazuh/pull/17623))
- Replace the usage of fopen with wfopen to avoid processing invalid characters on Windows. ([#21791](https://github.com/wazuh/wazuh/pull/21791))
- Prevent macOS agent to start automatically after installation. ([#21637](https://github.com/wazuh/wazuh/pull/21637))

#### Fixed

- Fixed process path retrieval in Syscollector on Windows XP. ([#16839](https://github.com/wazuh/wazuh/pull/16839))
- Fixed detection of the OS version on Alpine Linux. ([#16056](https://github.com/wazuh/wazuh/pull/16056))
- Fixed Solaris 10 name not showing in the Dashboard. ([#18642](https://github.com/wazuh/wazuh/pull/18642))
- Fixed macOS Ventura compilation from sources. ([#21932](https://github.com/wazuh/wazuh/pull/21932))
- Fixed PyPI package gathering on macOS Sonoma. ([#23532](https://github.com/wazuh/wazuh/pull/23532))

### RESTful API

#### Added

- Added new `GET /manager/version/check` endpoint to obtain information about new releases of Wazuh. ([#19952](https://github.com/wazuh/wazuh/pull/19952))
- Introduced an `auto` option for the ssl_protocol setting in the API configuration. This enables automatic negotiation of the TLS certificate to be used. ([#20420](https://github.com/wazuh/wazuh/pull/20420))
- Added API indexer protection to allow uploading new configuration files if the `<indexer>` section is not modified. ([#22727](https://github.com/wazuh/wazuh/pull/22727))

#### Fixed

- Fixed a warning from SQLAlchemy involving detached Roles instances in RBAC. ([#20527](https://github.com/wazuh/wazuh/pull/20527))
- Fixed an issue where only the last `<ignore>` item was displayed in `GET /manager/configuration`. ([#23095](https://github.com/wazuh/wazuh/issues/23095))

#### Removed

- Removed `PUT /vulnerability`, `GET /vulnerability/{agent_id}`, `GET /vulnerability/{agent_id}/last_scan` and `GET /vulnerability/{agent_id}/summary/{field}` API endpoints as they were deprecated in version 4.7.0. Use the Wazuh indexer REST API instead. ([#20119](https://github.com/wazuh/wazuh/pull/20119))
- Removed the `compilation_date` field from `GET /cluster/{node_id}/info` and `GET /manager/info` endpoints. ([#21572](https://github.com/wazuh/wazuh/pull/21572))
- Deprecated the `cache` configuration option. ([#22387](https://github.com/wazuh/wazuh/pull/22387))
- Removed `custom` parameter from `PUT /active-response` endpoint. ([#17048](https://github.com/wazuh/wazuh/pull/17048))

### Ruleset

#### Added

- Added new SCA policy for Amazon Linux 2023. ([#17780](https://github.com/wazuh/wazuh/pull/17780))
- Added new SCA policy for Rocky Linux 8. ([#17784](https://github.com/wazuh/wazuh/pull/17784))
- Added rules to detect IcedID attacks. ([#19528](https://github.com/wazuh/wazuh/pull/19528))

#### Changed

- SCA policy for Ubuntu Linux 18.04 rework. ([#18721](https://github.com/wazuh/wazuh/pull/18721))
- SCA policy for Ubuntu Linux 22.04 rework. ([#17515](https://github.com/wazuh/wazuh/pull/17515))
- SCA policy for Red Hat Enterprise Linux 7 rework. ([#18440](https://github.com/wazuh/wazuh/pull/18440))
- SCA policy for Red Hat Enterprise Linux 8 rework. ([#17770](https://github.com/wazuh/wazuh/pull/17770))
- SCA policy for Red Hat Enterprise Linux 9 rework. ([#17412](https://github.com/wazuh/wazuh/pull/17412))
- SCA policy for CentOS 7 rework. ([#17624](https://github.com/wazuh/wazuh/pull/17624))
- SCA policy for CentOS 8 rework. ([#18439](https://github.com/wazuh/wazuh/pull/18439))
- SCA policy for Debian 8 rework. ([#18010](https://github.com/wazuh/wazuh/pull/18010))
- SCA policy for Debian 10 rework. ([#17922](https://github.com/wazuh/wazuh/pull/17922))
- SCA policy for Amazon Linux 2 rework. ([#18695](https://github.com/wazuh/wazuh/pull/18695))
- SCA policy for SUSE Linux Enterprise 15 rework. ([#18985](https://github.com/wazuh/wazuh/pull/18985))
- SCA policy for macOS 13.0 Ventura rework. ([#19037](https://github.com/wazuh/wazuh/pull/19037))
- SCA policy for Microsoft Windows 10 Enterprise rework. ([#19515](https://github.com/wazuh/wazuh/pull/19515))
- SCA policy for Microsoft Windows 11 Enterprise rework. ([#20044](https://github.com/wazuh/wazuh/pull/20044))
- Update MITRE DB to v13.1. ([#17518](https://github.com/wazuh/wazuh/pull/17518))

### Other

#### Added

- Added external lua library dependency version 5.3.6. ([#21710](https://github.com/wazuh/wazuh/pull/21710))
- Added external PyJWT library dependency version 2.8.0. ([#21749](https://github.com/wazuh/wazuh/pull/21749))

#### Changed

- Upgraded external aiohttp library dependency version to 3.9.5. ([#23112](https://github.com/wazuh/wazuh/pull/23112))
- Upgraded external idna library dependency version to 3.7. ([#23112](https://github.com/wazuh/wazuh/pull/23112))
- Upgraded external cryptography library dependency version to 42.0.4. ([#22221](https://github.com/wazuh/wazuh/pull/22221))
- Upgraded external numpy library dependency version to 1.26.0. ([#20003](https://github.com/wazuh/wazuh/pull/20003))
- Upgraded external grpcio library dependency version to 1.58.0. ([#20003](https://github.com/wazuh/wazuh/pull/20003))
- Upgraded external pyarrow library dependency version to 14.0.1. ([#20493](https://github.com/wazuh/wazuh/pull/20493))
- Upgraded external urllib3 library dependency version to 1.26.18. ([#20630](https://github.com/wazuh/wazuh/pull/20630))
- Upgraded external SQLAlchemy library dependency version to 2.0.23. ([#20741](https://github.com/wazuh/wazuh/pull/20741))
- Upgraded external Jinja2 library dependency version to 3.1.3. ([#21684](https://github.com/wazuh/wazuh/pull/21684))
- Upgraded embedded Python version to 3.10.13. ([#20003](https://github.com/wazuh/wazuh/pull/20003))
- Upgraded external curl library dependency version to 8.5.0. ([#21710](https://github.com/wazuh/wazuh/pull/21710))
- Upgraded external pcre2 library dependency version to 10.42. ([#21710](https://github.com/wazuh/wazuh/pull/21710))
- Upgraded external libarchive library dependency version to 3.7.2. ([#21710](https://github.com/wazuh/wazuh/pull/21710))
- Upgraded external rpm library dependency version to 4.18.2. ([#21710](https://github.com/wazuh/wazuh/pull/21710))
- Upgraded external sqlite library dependency version to 3.45.0. ([#21710](https://github.com/wazuh/wazuh/pull/21710))
- Upgraded external zlib library dependency version to 1.3.1. ([#21710](https://github.com/wazuh/wazuh/pull/21710))

#### Deleted

- Removed external `python-jose` and `ecdsa` library dependencies. ([#21749](https://github.com/wazuh/wazuh/pull/21749))


## [v4.7.5]

### Manager

#### Added

- Added a database endpoint to recalculate the hash of agent groups. ([#23441](https://github.com/wazuh/wazuh/pull/23441))

#### Fixed

- Fixed an issue in a cluster task where full group synchronization was constantly triggered. ([#23447](https://github.com/wazuh/wazuh/pull/23447))
- Fixed a race condition in wazuh-db that might create corrupted database files. ([#23467](https://github.com/wazuh/wazuh/pull/23467))

### Agent

#### Fixed

- Fixed segmentation fault in logcollector multiline-regex configuration. ([#23468](https://github.com/wazuh/wazuh/pull/23468))
- Fixed crash in fim when processing paths with non UTF-8 characters. ([#23543](https://github.com/wazuh/wazuh/pull/23543))


## [v4.7.4]

### Manager

#### Fixed

- Fixed an issue where wazuh-db was retaining labels of deleted agents. ([#22933](https://github.com/wazuh/wazuh/pull/22933))
- Improved stability by ensuring workers resume normal operations even during master node downtime. ([#22994](https://github.com/wazuh/wazuh/pull/22994))


## [v4.7.3]

### Manager

#### Fixed

- Resolved a transitive mutex locking issue in wazuh-db that was impacting performance. ([#21997](https://github.com/wazuh/wazuh/pull/21997))
- Wazuh DB internal SQL queries have been optimized by tuning database indexes to improve performance. ([#21977](https://github.com/wazuh/wazuh/pull/21977))


## [v4.7.2]

### Manager

#### Added

- Added minimum time constraint of 1 hour for Vulnerability Detector feed downloads. ([#21142](https://github.com/wazuh/wazuh/pull/21142))

#### Fixed

- wazuh-remoted now includes the offending bytes in the warning about invalid message size from agents. ([#21011](https://github.com/wazuh/wazuh/pull/21011))
- Fixed a bug in the Windows Eventchannel decoder on handling Unicode characters. ([#20658](https://github.com/wazuh/wazuh/pull/20658))
- Fixed data validation at Windows Eventchannel decoder. ([#20735](https://github.com/wazuh/wazuh/pull/20735))

### Agent

#### Added

- Added timeouts to external and Cloud integrations to prevent indefinite waiting for a response. ([#20638](https://github.com/wazuh/wazuh/pull/20638))

#### Fixed

- The host_deny Active response now checks the IP parameter format. ([#20656](https://github.com/wazuh/wazuh/pull/20656))
- Fixed a bug in the Windows agent that might lead it to crash when gathering forwarded Windows events. ([#20594](https://github.com/wazuh/wazuh/pull/20594))
- The AWS integration now finds AWS configuration profiles that do not contain the `profile` prefix. ([#20447](https://github.com/wazuh/wazuh/pull/20447))
- Fixed parsing for regions argument of the AWS integration. ([#20660](https://github.com/wazuh/wazuh/pull/20660))

### Ruleset

#### Added

- Added new SCA policy for Debian 12. ([#17565](https://github.com/wazuh/wazuh/pull/17565))

#### Fixed

- Fixed AWS Macie fields used in some rules and removed unused AWS Macie Classic rules. ([#20663](https://github.com/wazuh/wazuh/pull/20663))

### Other

#### Changed

- Upgraded external aiohttp library dependency version to 3.9.1. ([#20798](https://github.com/wazuh/wazuh/pull/20798))
- Upgraded pip dependency version to 23.3.2. ([#20632](https://github.com/wazuh/wazuh/issues/20632))


## [v4.7.1]

### Manager

#### Fixed

- Fixed a bug causing the Canonical feed parser to fail in Vulnerability Detector. ([#20580](https://github.com/wazuh/wazuh/pull/20580))
- Fixed a thread lock bug that slowed down wazuh-db performance. ([#20178](https://github.com/wazuh/wazuh/pull/20178))
- Fixed a bug in Vulnerability detector that skipped vulnerabilities for Windows 11 21H2. ([#20386](https://github.com/wazuh/wazuh/pull/20386))
- The installer now updates the merged.mg file permissions on upgrade. ([#5941](https://github.com/wazuh/wazuh/pull/5941))
- Fixed an insecure request warning in the shuffle integration. ([#19993](https://github.com/wazuh/wazuh/pull/19993))
- Fixed a bug that corrupted cluster logs when they were rotated. ([#19888](https://github.com/wazuh/wazuh/pull/19888))

### Agent

#### Changed

- Improved WPK upgrade scripts to ensure safe execution and backup generation in various circumstances. ([#20616](https://github.com/wazuh/wazuh/pull/20616))

#### Fixed

- Fixed a bug that allowed two simultaneous updates to occur through WPK. ([#20545](https://github.com/wazuh/wazuh/pull/20545))
- Fixed a bug that prevented the local IP from appearing in the port inventory from macOS agents. ([#20332](https://github.com/wazuh/wazuh/pull/20332))
- Fixed the default Logcollector settings on macOS to collect logs out-of-the-box. ([#20180](https://github.com/wazuh/wazuh/pull/20180))
- Fixed a bug in the FIM decoder at wazuh-analysisd that ignored Windows Registry events from agents under 4.6.0. ([#20169](https://github.com/wazuh/wazuh/pull/20169))
- Fixed multiple bugs in the Syscollector decoder at wazuh-analysisd that did not sanitize the input data properly. ([#20250](https://github.com/wazuh/wazuh/pull/20250))
- Added the pyarrow_hotfix dependency to fix the pyarrow CVE-2023-47248 vulnerability in the AWS integration. ([#20284](https://github.com/wazuh/wazuh/pull/20284))

### RESTful API

#### Fixed

- Fixed inconsistencies in the behavior of the `q` parameter of some endpoints. ([#18423](https://github.com/wazuh/wazuh/pull/18423))
- Fixed a bug in the `q` parameter of the `GET /groups/{group_id}/agents` endpoint. ([#18495](https://github.com/wazuh/wazuh/pull/18495))
- Fixed bug in the regular expression used to to reject non ASCII characters in some endpoints. ([#19533](https://github.com/wazuh/wazuh/pull/19533))

### Other

#### Changed

- Upgraded external certifi library dependency version to 2023.07.22. ([#20149](https://github.com/wazuh/wazuh/pull/20149))
- Upgraded external requests library dependency version to 2.31.0. ([#20149](https://github.com/wazuh/wazuh/pull/20149))
- Upgraded embedded Python version to 3.9.18. ([#18800](https://github.com/wazuh/wazuh/issues/18800))

## [v4.7.0]

### Manager

#### Added

- Introduced native Maltiverse integration. Thanks to David Gil (@dgilm). ([#18026](https://github.com/wazuh/wazuh/pull/18026))
- Added a file detailing the dependencies for the Wazuh RESTful API and wodles tests. ([#16513](https://github.com/wazuh/wazuh/pull/16513))
- Added unit tests for the Syscollector legacy decoder. ([#15985](https://github.com/wazuh/wazuh/pull/15985))
- Added unit tests for the manage_agents tool. ([#15999](https://github.com/wazuh/wazuh/pull/15999))
- Added an option to customize the Slack integration. ([#16090](https://github.com/wazuh/wazuh/pull/16090))
- Added support for Amazon Linux 2023 in Vulnerability Detector. ([#17617](https://github.com/wazuh/wazuh/issue/17617))

#### Changed

- An unnecessary sanity check related to Syscollector has been removed from wazuh-db. ([#16008](https://github.com/wazuh/wazuh/pull/16008))
- The manager now rejects agents with a higher version by default. ([#20367](https://github.com/wazuh/wazuh/pull/20367))

#### Fixed

- Fixed an unexpected error by the Cluster when a worker gets restarted. ([#16683](https://github.com/wazuh/wazuh/pull/16683))
- Fixed Syscollector packages multiarch values. ([#19722](https://github.com/wazuh/wazuh/issues/19722))
- Fixed a bug that made the Windows agent crash randomly when loading RPCRT4.dll. ([#18591](https://github.com/wazuh/wazuh/issues/18591))

#### Deleted

- Delete unused framework RBAC migration folder. ([#17225](https://github.com/wazuh/wazuh/pull/17225))

### Agent

#### Added

- Added support for Custom Logs in Buckets via AWS SQS. ([#17951](https://github.com/wazuh/wazuh/pull/17951))
- Added geolocation for `aws.data.client_ip` field. Thanks to @rh0dy. ([#16198](https://github.com/wazuh/wazuh/pull/16198))
- Added package inventory support for Alpine Linux in Syscollector. ([#15699](https://github.com/wazuh/wazuh/pull/15699))
- Added package inventory support for MacPorts in Syscollector. ([#15877](https://github.com/wazuh/wazuh/pull/15877))
- Added package inventory support for PYPI and node in Syscollector. ([#17982](https://github.com/wazuh/wazuh/pull/17982))
- Added related process information to the open ports inventory in Syscollector. ([#15000](https://github.com/wazuh/wazuh/pull/15000))

#### Changed

- The shared modules' code has been sanitized according to the convention. ([#17966](https://github.com/wazuh/wazuh/pull/17966))
- The package inventory internal messages have been modified to honor the schema compliance. ([#18006](https://github.com/wazuh/wazuh/pull/18006))
- The agent connection log has been updated to clarify that the agent must connect to an agent with the same or higher version. ([#20360](https://github.com/wazuh/wazuh/pull/20360))

#### Fixed

- Fixed detection of osquery 5.4.0+ running outside the integration. ([#17006](https://github.com/wazuh/wazuh/pull/17006))
- Fixed vendor data in package inventory for Brew packages on macOS. ([#16089](https://github.com/wazuh/wazuh/pull/16089))
- Fixed WPK rollback restarting host in Windows agent ([#20081](https://github.com/wazuh/wazuh/pull/20081))

### RESTful API

### Added
- Added new `status_code` field to `GET /agents` response. ([#19726](https://github.com/wazuh/wazuh/pull/19726))

#### Fixed

- Addressed error handling for non-utf-8 encoded file readings. ([#16489](https://github.com/wazuh/wazuh/pull/16489))
- Resolved an issue in the `WazuhException` class that disrupted the API executor subprocess. ([#16914](https://github.com/wazuh/wazuh/pull/16914))
- Corrected an empty value problem in the API specification key. ([#16918](https://github.com/wazuh/wazuh/issues/16918))

#### Deleted

- Deprecated `PUT /vulnerability`, `GET /vulnerability/{agent_id}`, `GET /vulnerability/{agent_id}/last_scan` and `GET /vulnerability/{agent_id}/summary/{field}` API endpoints. In future versions, the Wazuh indexer REST API can be used instead. ([#20126](https://github.com/wazuh/wazuh/pull/20126))

### Other

#### Fixed

- Fixed the signature of the internal function `OSHash_GetIndex()`. ([#17040](https://github.com/wazuh/wazuh/pull/17040))

## [v4.6.0]

### Manager

#### Added

- wazuh-authd can now generate X509 certificates. ([#13559](https://github.com/wazuh/wazuh/pull/13559))
- Introduced a new CLI to manage features related to the Wazuh API RBAC resources. ([#13797](https://github.com/wazuh/wazuh/pull/13797))
- Added support for Amazon Linux 2022 in Vulnerability Detector. ([#13034](https://github.com/wazuh/wazuh/issue/13034))
- Added support for Alma Linux in Vulnerability Detector. ([#16343](https://github.com/wazuh/wazuh/pull/16343))
- Added support for Debian 12 in Vulnerability Detector. ([#18542](https://github.com/wazuh/wazuh/pull/18542))
- Added mechanism in wazuh-db to identify fragmentation and perform vacuum. ([#14953](https://github.com/wazuh/wazuh/pull/14953))
- Added an option to set whether the manager should ban newer agents. ([#18333](https://github.com/wazuh/wazuh/pull/18333))
- Added mechanism to prevent wazuh agents connections to lower manager versions. ([#15661](https://github.com/wazuh/wazuh/pull/15661))

#### Changed

- wazuh-remoted now checks the size of the files to avoid malformed merged.mg. ([#14659](https://github.com/wazuh/wazuh/pull/14659))
- Added a limit option for the Rsync dispatch queue size. ([#14024](https://github.com/wazuh/wazuh/pull/14024))
- Added a limit option for the Rsync thread pool. ([#14026](https://github.com/wazuh/wazuh/pull/14026))
- wazuh-authd now shows a warning when deprecated forcing options are present in the configuration. ([#14549](https://github.com/wazuh/wazuh/pull/14549))
- The agent now notifies the manager when Active Reponse fails to run `netsh`. ([#14804](https://github.com/wazuh/wazuh/pull/14804))
- Use new broadcast system to send agent groups information from the master node of a cluster. ([#13906](https://github.com/wazuh/wazuh/pull/13906))
- Changed cluster `send_request` method so that timeouts are treated as exceptions and not as responses. ([#15220](https://github.com/wazuh/wazuh/pull/15220))
- Refactored methods responsible for file synchronization within the cluster. ([#13065](https://github.com/wazuh/wazuh/pull/13065))
- Changed schema constraints for sys_hwinfo table. ([#16065](https://github.com/wazuh/wazuh/pull/16065))
- Auth process not start when registration password is empty. ([#15709](https://github.com/wazuh/wazuh/pull/15709))
- Changed error messages about corrupt GetSecurityInfo messages from FIM to debug logs. ([#19400](https://github.com/wazuh/wazuh/pull/19400))
- Changed the default settings for wazuh-db to perform database auto-vacuum more often. ([#19956](https://github.com/wazuh/wazuh/pull/19956))

#### Fixed

- Fixed wazuh-remoted not updating total bytes sent in UDP. ([#13979](https://github.com/wazuh/wazuh/pull/13979))
- Fixed translation of packages with a missing version in CPE Helper for Vulnerability Detector. ([#14356](https://github.com/wazuh/wazuh/pull/14356))
- Fixed undefined behavior issues in Vulnerability Detector unit tests. ([#14174](https://github.com/wazuh/wazuh/pull/14174))
- Fixed permission error when producing FIM alerts. ([#14019](https://github.com/wazuh/wazuh/pull/14019))
- Fixed memory leaks wazuh-authd. ([#15164](https://github.com/wazuh/wazuh/pull/15164))
- Fixed Audit policy change detection in FIM for Windows. ([#14763](https://github.com/wazuh/wazuh/pull/14763))
- Fixed `origin_module` variable value when sending API or framework messages to core sockets. ([#14408](https://github.com/wazuh/wazuh/pull/14408))
- Fixed an issue where an erroneous tag appeared in the cluster logs. ([#15715](https://github.com/wazuh/wazuh/pull/15715))
- Fixed log error displayed when there's a duplicate worker node name within a cluster. ([#15250](https://github.com/wazuh/wazuh/issues/15250))
- Resolved an issue in the `agent_upgrade` CLI when used from worker nodes. ([#15487](https://github.com/wazuh/wazuh/pull/15487))
- Fixed error in the `agent_upgrade` CLI when displaying upgrade result. ([#18047](https://github.com/wazuh/wazuh/issues/18047))
- Fixed error in which the connection with the cluster was broken in local clients for not sending keepalives messages. ([#15277](https://github.com/wazuh/wazuh/pull/15277))
- Fixed error in which exceptions were not correctly handled when `dapi_err` command could not be sent to peers. ([#15298](https://github.com/wazuh/wazuh/pull/15298))
- Fixed error in worker's Integrity sync task when a group folder was deleted in master. ([#16257](https://github.com/wazuh/wazuh/pull/16257))
- Fixed error when trying tu update an agent through the API or the CLI while pointing to a WPK file. ([#16506](https://github.com/wazuh/wazuh/pull/16506))
- Fixed wazuh-remoted high CPU usage in master node without agents. ([#15074](https://github.com/wazuh/wazuh/pull/15074))
- Fixed race condition in wazuh-analysisd handling rule ignore option. ([#16101](https://github.com/wazuh/wazuh/pull/16101))
- Fixed missing rules and decoders in Analysisd JSON report. ([#16000](https://github.com/wazuh/wazuh/pull/16000))
- Fixed translation of packages with missing version in CPE Helper. ([#14356](https://github.com/wazuh/wazuh/pull/14356))
- Fixed log date parsing at predecoding stage. ([#15826](https://github.com/wazuh/wazuh/pull/15826))
- Fixed permission error in JSON alert. ([#14019](https://github.com/wazuh/wazuh/pull/14019))

### Agent

#### Added

- Added GuardDuty Native support to the AWS integration. ([#15226](https://github.com/wazuh/wazuh/pull/15226))
- Added `--prefix` parameter to Azure Storage integration. ([#14768](https://github.com/wazuh/wazuh/pull/14768))
- Added validations for empty and invalid values in AWS integration. ([#16493](https://github.com/wazuh/wazuh/pull/16493))
- Added new unit tests for GCloud integration and increased coverage to 99%. ([#13573](https://github.com/wazuh/wazuh/pull/13573))
- Added new unit tests for Azure Storage integration and increased coverage to 99%. ([#14104](https://github.com/wazuh/wazuh/pull/14104))
- Added new unit tests for Docker Listener integration. ([#14177](https://github.com/wazuh/wazuh/pull/14177))
- Added support for Microsoft Graph security API. Thanks to Bryce Shurts (@S-Bryce). ([#18116](https://github.com/wazuh/wazuh/pull/18116))
- Added wildcard support in FIM Windows registers. ([#15852](https://github.com/wazuh/wazuh/pull/15852))
- Added wildcards support for folders in the localfile configuration on Windows. ([#15973](https://github.com/wazuh/wazuh/pull/15973))
- Added new settings `ignore` and `restrict` to logcollector. ([#14782](https://github.com/wazuh/wazuh/pull/14782))
- Added RSync and DBSync to FIM. ([#12745](https://github.com/wazuh/wazuh/pull/12745))
- Added PCRE2 regex for SCA policies. ([#17124](https://github.com/wazuh/wazuh/pull/17124))
- Added mechanism to detect policy changes. ([#14763](https://github.com/wazuh/wazuh/pull/14763))
- Added support for Office365 MS/Azure Government Community Cloud (GCC) and Government Community Cloud High (GCCH) API. Thanks to Bryce Shurts (@S-Bryce). ([#16547](https://github.com/wazuh/wazuh/pull/16547))

#### Changed

- FIM option fim_check_ignore now applies to files and directories. ([#13264](https://github.com/wazuh/wazuh/pull/13264))
- Changed AWS integration to take into account user config found in the `.aws/config` file. ([#16531](https://github.com/wazuh/wazuh/pull/16531))
- Changed the calculation of timestamps in AWS and Azure modules by using UTC timezone. ([#14537](https://github.com/wazuh/wazuh/pull/14537))
- Changed the AWS integration to only show the `Skipping file with another prefix` message in debug mode. ([#15009](https://github.com/wazuh/wazuh/pull/15009))
- Changed debug level required to display CloudWatch Logs event messages. ([#14999](https://github.com/wazuh/wazuh/pull/14999))
- Changed syscollector database default permissions. ([#17447](https://github.com/wazuh/wazuh/pull/17447))
- Changed agent IP lookup algorithm. ([#17161](https://github.com/wazuh/wazuh/pull/17161))
- Changed InstallDate origin in windows installed programs. ([#14499](https://github.com/wazuh/wazuh/pull/14499))
- Enhanced clarity of certain error messages in the AWS integration for better exception tracing. ([#14524](https://github.com/wazuh/wazuh/pull/14524))
- Improved external integrations SQLite queries. ([#13420](https://github.com/wazuh/wazuh/pull/13420))
- Improved items iteration for `Config` and `VPCFlow` AWS integrations. ([#16325](https://github.com/wazuh/wazuh/pull/16325))
- Unit tests have been added to the shared JSON handling library. ([#14784](https://github.com/wazuh/wazuh/pull/14784))
- Unit tests have been added to the shared SQLite handling library. ([#14476](https://github.com/wazuh/wazuh/pull/14476))
- Improved command to change user and group from version 4.2.x to 4.x.x. ([#15032](https://github.com/wazuh/wazuh/pull/15032))
- Changed the internal value of the open_attemps configuration. ([#15647](https://github.com/wazuh/wazuh/pull/15647))
- Reduced the default FIM event throughput to 50 EPS. ([#19758](https://github.com/wazuh/wazuh/pull/19758))

#### Fixed

- Fixed the architecture of the dependency URL for macOS. ([#13534](https://github.com/wazuh/wazuh/pull/13534))
- Fixed a path length limitation that prevented FIM from reporting changes on Windows. ([#13588](https://github.com/wazuh/wazuh/pull/13588))
- Updated the AWS integration to use the regions specified in the AWS config file when no regions are provided in `ossec.conf`. ([#14993](https://github.com/wazuh/wazuh/pull/14993))
- Corrected the error code `#2` for the SIGINT signal within the AWS integration. ([#14850](https://github.com/wazuh/wazuh/pull/14850))
- Fixed the `discard_regex` functionality for the AWS GuardDuty integration. ([#14740](https://github.com/wazuh/wazuh/pull/14740))
- Fixed error messages in the AWS integration when there is a `ClientError`. ([#14500](https://github.com/wazuh/wazuh/pull/14500))
- Fixed error that could lead to duplicate logs when using the same dates in the AWS integration. ([#14493](https://github.com/wazuh/wazuh/pull/14493))
- Fixed `check_bucket` method in AWS integration to be able to find logs without a folder in root. ([#16116](https://github.com/wazuh/wazuh/pull/16116))
- Added field validation for `last_date.json` in Azure Storage integration. ([#16360](https://github.com/wazuh/wazuh/pull/16360))
- Improved handling of invalid regions given to the VPCFlow AWS integration, enhancing exception clarity. ([#15763](https://github.com/wazuh/wazuh/pull/15763))
- Fixed error in the GCloud Subscriber unit tests. ([#16070](https://github.com/wazuh/wazuh/pull/16070))
- Fixed the marker that AWS custom integrations uses. ([#16410](https://github.com/wazuh/wazuh/pull/16410))
- Fixed error messages when there are no logs to process in the WAF and Server Access AWS integrations. ([#16365](https://github.com/wazuh/wazuh/pull/16365))
- Added region validation before instantiating AWS service class in the AWS integration. ([#16463](https://github.com/wazuh/wazuh/pull/16463))
- Fixed InstallDate format in windows installed programs. ([#14161](https://github.com/wazuh/wazuh/pull/14161))
- Fixed syscollector default interval time when the configuration is empty. ([#15428](https://github.com/wazuh/wazuh/issues/15428))
- Fixed agent starts with an invalid fim configuration. ([#16268](https://github.com/wazuh/wazuh/pull/16268))
- Fixed rootcheck scan trying to read deleted files. ([#15719](https://github.com/wazuh/wazuh/pull/15719))
- Fixed compilation and build in Gentoo. ([#15739](https://github.com/wazuh/wazuh/pull/15739))
- Fixed a crash when FIM scan windows longs paths. ([#19375](https://github.com/wazuh/wazuh/pull/19375))
- Fixed FIM who-data support for aarch64 platforms. ([#19378](https://github.com/wazuh/wazuh/pull/19378))

#### Removed

- Unused option `local_ip` for agent configuration has been deleted. ([#13878](https://github.com/wazuh/wazuh/pull/13878))
- Removed unused migration functionality from the AWS integration. ([#14684](https://github.com/wazuh/wazuh/pull/14684))
- Deleted definitions of repeated classes in the AWS integration. ([#17655](https://github.com/wazuh/wazuh/pull/17655))
- Removed duplicate methods in `AWSBucket` and reuse inherited ones from `WazuhIntegration`. ([#15031](https://github.com/wazuh/wazuh/pull/15031))

### RESTful API

#### Added

- Added `POST /events` API endpoint to ingest logs through the API. ([#17670](https://github.com/wazuh/wazuh/pull/17670))
- Added `query`, `select` and `distinct` parameters to multiple endpoints. ([#17865](https://github.com/wazuh/wazuh/pull/17865))
- Added a new upgrade and migration mechanism for the RBAC database. ([#13919](https://github.com/wazuh/wazuh/pull/13919))
- Added new API configuration option to rotate log files based on a given size. ([#13654](https://github.com/wazuh/wazuh/pull/13654))
- Added `relative_dirname` parameter to GET, PUT and DELETE methods of the `/decoder/files/{filename}` and `/rule/files/{filename}` endpoints. ([#15994](https://github.com/wazuh/wazuh/issues/15994))
- Added new config option to disable uploading configurations containing the new `allow_higher_version` setting. ([#18212](https://github.com/wazuh/wazuh/pull/18212))
- Added API integration tests documentation. ([#13615](https://github.com/wazuh/wazuh/pull/13615))

#### Changed

- Changed the API's response status code for Wazuh cluster errors from 400 to 500. ([#13646](https://github.com/wazuh/wazuh/pull/13646))
- Changed Operational API error messages to include additional information. ([#19001](https://github.com/wazuh/wazuh/pull/19001))

#### Fixed

- Fixed an unexpected behavior when using the `q` and `select` parameters in some endpoints. ([#13421](https://github.com/wazuh/wazuh/pull/13421))
- Resolved an issue in the GET /manager/configuration API endpoint when retrieving the vulnerability detector configuration section. ([#15203](https://github.com/wazuh/wazuh/pull/15203))
- Fixed `GET /agents/upgrade_result` endpoint internal error with code 1814 in large environments. ([#15152](https://github.com/wazuh/wazuh/pull/15152))
- Enhanced the alphanumeric_symbols regex to better accommodate specific SCA remediation fields. ([#16756](https://github.com/wazuh/wazuh/pull/16756))
- Fixed bug that would not allow retrieving the Wazuh logs if only the JSON format was configured. ([#15967](https://github.com/wazuh/wazuh/pull/15967))
- Fixed error in `GET /rules` when variables are used inside `id` or `level` ruleset fields. ([#16310](https://github.com/wazuh/wazuh/pull/16310))
- Fixed `PUT /syscheck` and `PUT /rootcheck` endpoints to exclude exception codes properly. ([#16248](https://github.com/wazuh/wazuh/pull/16248))
- Adjusted test_agent_PUT_endpoints.tavern.yaml to resolve a race condition error. ([#16347](https://github.com/wazuh/wazuh/issues/16347))
- Fixed some errors in API integration tests for RBAC white agents. ([#16844](https://github.com/wazuh/wazuh/pull/16844))

#### Removed

- Removed legacy code related to agent databases in `/var/agents/db`. ([#15934](https://github.com/wazuh/wazuh/pull/15934))

### Ruleset

#### Changed

- The SSHD decoder has been improved to catch disconnection events. ([#14138](https://github.com/wazuh/wazuh/pull/14138))


## [v4.5.4]

### Manager

#### Changed

- Set a timeout on requests between components through the cluster. ([#19729](https://github.com/wazuh/wazuh/pull/19729))

#### Fixed

- Fixed a bug that might leave some worker's services hanging if the connection to the master was broken. ([#19702](https://github.com/wazuh/wazuh/pull/19702))
- Fixed vulnerability scan on Windows agent when the OS version has no release data. ([#19706](https://github.com/wazuh/wazuh/pull/19706))


## [v4.5.3] - 2023-10-10

### Manager

#### Changed

- Vulnerability Detector now fetches the SUSE feeds in Gzip compressed format. ([#18783](https://github.com/wazuh/wazuh/pull/18783))

#### Fixed

- Fixed a bug that might cause wazuh-analysisd to crash if it receives a status API query during startup. ([#18737](https://github.com/wazuh/wazuh/pull/18737))
- Fixed a bug that might cause wazuh-maild to crash when handling large alerts. ([#18976](https://github.com/wazuh/wazuh/pull/18976))
- Fixed an issue in Vulnerability Detector fetching the SLES 15 feed. ([#19217](https://github.com/wazuh/wazuh/pull/19217))

### Agent

#### Changed

- Updated the agent to report the name of macOS 14 (Sonoma). ([#19041](https://github.com/wazuh/wazuh/pull/19041))

#### Fixed

- Fixed a bug in the memory handle at the agent's data provider helper. ([#18773](https://github.com/wazuh/wazuh/pull/18773))
- Fixed a data mismatch in the OS name between the global and agents' databases. ([#18903](https://github.com/wazuh/wazuh/pull/18903))
- Fixed an array limit check in wazuh-logcollector. ([#19069](https://github.com/wazuh/wazuh/pull/19069))
- Fixed wrong Windows agent binaries metadata. ([#19286](https://github.com/wazuh/wazuh/pull/19286))
- Fixed error during the windows agent upgrade. ([#19397](https://github.com/wazuh/wazuh/pull/19397))

### RESTful API

#### Added

- Added support for the `$` symbol in query values. ([#18509](https://github.com/wazuh/wazuh/pull/18509))
- Added support for the `@` symbol in query values. ([#18346](https://github.com/wazuh/wazuh/pull/18346))
- Added support for nested queries in the `q` API parameter. ([#18493](https://github.com/wazuh/wazuh/pull/18493))

#### Changed

- Updated `force` flag message in the `agent_upgrade` CLI. ([#18432](https://github.com/wazuh/wazuh/pull/18432))

#### Fixed

- Removed undesired characters when listing rule group names in `GET /rules/groups`. ([#18362](https://github.com/wazuh/wazuh/pull/18362))
- Fixed an error when using the query `condition=all` in `GET /sca/{agent_id}/checks/{policy_id}`. ([#18434](https://github.com/wazuh/wazuh/pull/18434))
- Fixed an error in the API log mechanism where sometimes the requests would not be printed in the log file. ([#18733](https://github.com/wazuh/wazuh/pull/18733))


## [v4.5.2] - 2023-09-06

### Manager

#### Changed

- wazuh-remoted now allows connection overtaking if the older agent did not respond for a while. ([#18085](https://github.com/wazuh/wazuh/pull/18085))
- The manager stops restricting the possible package formats in the inventory, to increase compatibility. ([#18437](https://github.com/wazuh/wazuh/pull/18437))
- wazuh-remoted now prints the connection family when an unknown client gets connected. ([#18468](https://github.com/wazuh/wazuh/pull/18468))
- The manager stops blocking updates by WPK to macOS agents on ARM64, allowing custom updates. ([#18545](https://github.com/wazuh/wazuh/pull/18545))
- Vulnerability Detector now fetches the Debian feeds in BZ2 compressed format. ([#18770](https://github.com/wazuh/wazuh/pull/18770))

### Fixed

- Fixed a bug in wazuh-csyslogd that causes it to consume 100% of CPU while expecting new alerts. ([#18472](https://github.com/wazuh/wazuh/pull/18472))


## [v4.5.1] - 2023-08-24

### Manager

#### Changed

- Vulnerability Detector now fetches the RHEL 5 feed URL from feed.wazuh.com by default. ([#18142](https://github.com/wazuh/wazuh/pull/18142))
- The Vulnerability Detector CPE helper has been updated. ([#16846](https://github.com/wazuh/wazuh/pull/16846))

#### Fixed

- Fixed a race condition in some RBAC unit tests by clearing the SQLAlchemy mappers. ([#17866](https://github.com/wazuh/wazuh/pull/17866))
- Fixed a bug in wazuh-analysisd that could exceed the maximum number of fields when loading a rule. ([#17490](https://github.com/wazuh/wazuh/pull/17490))
- Fixed a race condition in wazuh-analysisd FTS list. ([#17126](https://github.com/wazuh/wazuh/pull/17126))
- Fixed a crash in Analysisd when parsing an invalid decoder. ([#17143](https://github.com/wazuh/wazuh/pull/17143))
- Fixed a segmentation fault in wazuh-modulesd due to duplicate Vulnerability Detector configuration. ([#17701](https://github.com/wazuh/wazuh/pull/17701))
- Fixed Vulnerability Detector configuration for unsupported SUSE systems. ([#16978](https://github.com/wazuh/wazuh/pull/16978))

### Agent

#### Added

- Added the `discard_regex` functionality to Inspector and CloudWatchLogs AWS integrations. ([#17748](https://github.com/wazuh/wazuh/pull/17748))
- Added new validations for the AWS integration arguments. ([#17673](https://github.com/wazuh/wazuh/pull/17673))
- Added native agent support for Apple silicon. ([#2224](https://github.com/wazuh/wazuh-packages/pull/2224))

#### Changed

- The agent for Windows now loads its shared libraries after running the verification. ([#16607](https://github.com/wazuh/wazuh/pull/16607))

#### Fixed

- Fixed `InvalidRange` error in Azure Storage integration when trying to get data from an empty blob. ([#17524](https://github.com/wazuh/wazuh/pull/17524))
- Fixed a memory corruption hazard in the FIM Windows Registry scan. ([#17586](https://github.com/wazuh/wazuh/pull/17586))
- Fixed an error in Syscollector reading the CPU frequency on Apple M1. ([#17179](https://github.com/wazuh/wazuh/pull/17179))
- Fixed agent WPK upgrade for Windows that might leave the previous version in the Registry. ([#16659](https://github.com/wazuh/wazuh/pull/16659))
- Fixed agent WPK upgrade for Windows to get the correct path of the Windows folder. ([#17176](https://github.com/wazuh/wazuh/pull/17176))

### RESTful API

#### Fixed

- Fixed `PUT /agents/upgrade_custom` endpoint to validate that the file extension is `.wpk`. ([#17632](https://github.com/wazuh/wazuh/pull/17632))
- Fixed errors in API endpoints to get `labels` and `reports` active configuration from managers. ([#17660](https://github.com/wazuh/wazuh/pull/17660))

### Ruleset

#### Changed

- The SCA SCA policy for Ubuntu Linux 20.04 (CIS v2.0.0) has been remade. ([#17794](https://github.com/wazuh/wazuh/pull/17794))

#### Fixed

- Fixed CredSSP encryption enforcement at Windows Benchmarks for SCA. ([#17941](https://github.com/wazuh/wazuh/pull/17941))
- Fixed an inverse logic in MS Windows Server 2022 Benchmark for SCA. ([#17940](https://github.com/wazuh/wazuh/pull/17940))
- Fixed a false positive in Windows Eventchannel rule due to substring false positive. ([#17779](https://github.com/wazuh/wazuh/pull/17779))
- Fixed missing whitespaces in SCA policies for Windows. ([#17813](https://github.com/wazuh/wazuh/pull/17813))
- Fixed the description of a Fortigate rule. ([#17798](https://github.com/wazuh/wazuh/pull/17798))

#### Removed

- Removed check 1.1.5 from Windows 10 SCA policy. ([#17812](https://github.com/wazuh/wazuh/pull/17812))

### Other

#### Changed

- The CURL library has been updated to v7.88.1. ([#16990](https://github.com/wazuh/wazuh/pull/16990))


## [v4.5.0] - 2023-08-10

### Manager

#### Changed

- Vulnerability Detector now fetches the NVD feed from https://feed.wazuh.com, based on the NVD API 2.0. ([#17954](https://github.com/wazuh/wazuh/pull/17954))
  - The option `<update_from_year>` has been deprecated.

#### Fixed

- Fixed an error in the installation commands of the API and Framework modules when performing upgrades from sources. ([#17656](https://github.com/wazuh/wazuh/pull/17656))
- Fixed embedded Python interpreter to remove old Wazuh packages from it. ([#18123](https://github.com/wazuh/wazuh/issues/18123))

### RESTful API

#### Changed

- Changed API integration tests to include Nginx LB logs when tests failed. ([#17703](https://github.com/wazuh/wazuh/pull/17703))

#### Fixed

- Fixed error in the Nginx LB entrypoint of the API integration tests. ([#17703](https://github.com/wazuh/wazuh/pull/17703))


## [v4.4.5] - 2023-07-10

### Installer

#### Fixed

- Fixed an error in the DEB package that prevented the agent and manager from being installed on Debian 12. ([#2256](https://github.com/wazuh/wazuh-packages/pull/2256))
- Fixed a service requirement in the RPM package that prevented the agent and manager from being installed on Oracle Linux 9. ([#2257](https://github.com/wazuh/wazuh-packages/pull/2257))


## [v4.4.4] - 2023-06-14

### Manager

#### Fixed

- The vulnerability scanner stops producing false positives for some Windows 11 vulnerabilities due to a change in the feed's CPE. ([#17178](https://github.com/wazuh/wazuh/pull/17178))
- Prevented the VirusTotal integration from querying the API when the source alert is missing the MD5. ([#16908](https://github.com/wazuh/wazuh/pull/16908))

### Agent

#### Changed

- The Windows agent package signing certificate has been updated. ([#17506](https://github.com/wazuh/wazuh/pull/17506))

### Ruleset

#### Changed

- Updated all current rule descriptions from "Ossec" to "Wazuh". ([#17211](https://github.com/wazuh/wazuh/pull/17211))


## [v4.4.3] - 2023-05-26

### Agent

#### Changed

- Added support for Apple Silicon processors to the macOS agent. ([#16521](https://github.com/wazuh/wazuh/pull/16521))
- Prevented the installer from checking the old users "ossecm" and "ossecr" on upgrade. ([#2211](https://github.com/wazuh/wazuh-packages/pull/2211))
- The deployment variables capture has been changed on macOS. ([#17195](https://github.com/wazuh/wazuh/pull/17195))

#### Fixed

- The temporary file "ossec.confre" is now removed after upgrade on macOS. ([#2217](https://github.com/wazuh/wazuh-packages/pull/2217))
- Prevented the installer from corrupting the agent configuration on macOS when deployment variables were defined on upgrade. ([#2208](https://github.com/wazuh/wazuh-packages/pull/2208))
- The installation on macOS has been fixed by removing calls to launchctl. ([#2218](https://github.com/wazuh/wazuh-packages/pull/2218))

### Ruleset

#### Changed

- The SCA policy names have been unified. ([#17202](https://github.com/wazuh/wazuh/pull/17202))


## [v4.4.2] - 2023-05-18

### Manager

#### Changed

- Remove an unused variable in wazuh-authd to fix a _String not null terminated_ Coverity finding. ([#15957](https://github.com/wazuh/wazuh/pull/15957))

#### Fixed

- Fixed a bug causing agent groups tasks status in the cluster not to be stored. ([#16394](https://github.com/wazuh/wazuh/pull/16394))
- Fixed memory leaks in Vulnerability Detector after disk failures. ([#16478](https://github.com/wazuh/wazuh/pull/16478))
- Fixed a pre-decoder problem with the + symbol in the macOS ULS timestamp. ([#16530](https://github.com/wazuh/wazuh/pull/16530))

### Agent

#### Added

- Added a new module to integrate with Amazon Security Lake as a subscriber. ([#16515](https://github.com/wazuh/wazuh/pull/16515))
- Added support for `localfile` blocks deployment. ([#16847](https://github.com/wazuh/wazuh/pull/16847))

#### Changed

- Changed _netstat_ command on macOS agents. ([#16743](https://github.com/wazuh/wazuh/pull/16743))

#### Fixed

- Fixed an issue with MAC address reporting on Windows systems. ([#16517](https://github.com/wazuh/wazuh/pull/16517))
- Fixed Windows unit tests hanging during execution. ([#16857](https://github.com/wazuh/wazuh/pull/16857))

### RESTful API

#### Fixed

- Fixed agent insertion when no key is specified using `POST /agents/insert` endpoint. ([#16381](https://github.com/wazuh/wazuh/pull/16381))

### Ruleset

#### Added

- Added macOS 13.0 Ventura SCA policy. ([#15566](https://github.com/wazuh/wazuh/pull/15566))
- Added new ruleset for macOS 13 Ventura and older versions. ([#15567](https://github.com/wazuh/wazuh/pull/15567))
- Added a new base ruleset for log sources collected from Amazon Security Lake. ([#16549](https://github.com/wazuh/wazuh/pull/16549))

### Other

#### Added

- Added `pyarrow` and `numpy` Python dependencies. ([#16692](https://github.com/wazuh/wazuh/pull/16692))
- Added `importlib-metadata` and `zipp` Python dependencies. ([#16692](https://github.com/wazuh/wazuh/pull/16692))

#### Changed

- Updated `Flask` Python dependency to 2.2.5. ([#17053](https://github.com/wazuh/wazuh/pull/17053))


## [v4.4.1] - 2023-04-12

### Manager

#### Changed

- Improve WazuhDB performance by avoiding synchronization of existing agent keys and removing deprecated agent databases from var/db/agents. ([#15883](https://github.com/wazuh/wazuh/pull/15883))

#### Fixed

- Reverted the addition of some mapping fields in Wazuh template causing a bug with expanded search. ([#16546](https://github.com/wazuh/wazuh/pull/16546))

### RESTful API

#### Changed

- Changed API limits protection to allow uploading new configuration files if `limit` is not modified. ([#16541](https://github.com/wazuh/wazuh/pull/16541))

### Ruleset

#### Added

- Added Debian Linux 11 SCA policy. ([#16017](https://github.com/wazuh/wazuh/pull/16017))

#### Changed

- SCA policy for Red Hat Enterprise Linux 9 rework. ([#16016](https://github.com/wazuh/wazuh/pull/16016))

### Other

#### Changed

- Update embedded Python interpreter to 3.9.16. ([#16472](https://github.com/wazuh/wazuh/issues/16472))
- Update setuptools to 65.5.1. ([#16492](https://github.com/wazuh/wazuh/pull/16492))

## [v4.4.0] - 2023-03-28

### Manager

#### Added

- Added new unit tests for cluster Python module and increased coverage to 99%. ([#9995](https://github.com/wazuh/wazuh/pull/9995))
- Added file size limitation on cluster integrity sync. ([#11190](https://github.com/wazuh/wazuh/pull/11190))
- Added unittests for CLIs script files. ([#13424](https://github.com/wazuh/wazuh/pull/13424))
- Added support for SUSE in Vulnerability Detector. ([#9962](https://github.com/wazuh/wazuh/pull/9962))
- Added support for Ubuntu Jammy in Vulnerability Detector. ([#13263](https://github.com/wazuh/wazuh/pull/13263))
- Added a software limit to limit the number of EPS that a manager can process. ([#13608](https://github.com/wazuh/wazuh/pull/13608))
- Added a new wazuh-clusterd task for agent-groups info synchronization. ([#11753](https://github.com/wazuh/wazuh/pull/11753))
- Added unit tests for functions in charge of getting ruleset sync status. ([#14950](https://github.com/wazuh/wazuh/pull/14950))
- Added auto-vacuum mechanism in wazuh-db. ([#14950](https://github.com/wazuh/wazuh/pull/14950))
- Delta events in Syscollector when data gets changed may now produce alerts. ([#10843](https://github.com/wazuh/wazuh/pull/10843))

#### Changed

- wazuh-logtest now shows warnings about ruleset issues. ([#10822](https://github.com/wazuh/wazuh/pull/10822))
- Modulesd memory is now managed by jemalloc, this helps reduce memory fragmentation. ([#12206](https://github.com/wazuh/wazuh/pull/12206))
- Updated the Vulnerability Detector configuration reporting to include MSU and skip JSON Red Hat feed. ([#12117](https://github.com/wazuh/wazuh/pull/12117))
- Improved the shared configuration file handling performance. ([#12352](https://github.com/wazuh/wazuh/pull/12352))
- The agent group data is now natively handled by Wazuh DB. ([#11753](https://github.com/wazuh/wazuh/pull/11753))
- Improved security at cluster zip filenames creation. ([#10710](https://github.com/wazuh/wazuh/pull/10710))
- Refactor of the core/common.py module. ([#12390](https://github.com/wazuh/wazuh/pull/12390))
- Refactor format_data_into_dictionary method of WazuhDBQuerySyscheck class. ([#12497](https://github.com/wazuh/wazuh/pull/12390))
- Limit the maximum zip size that can be created while synchronizing cluster Integrity. ([#11124](https://github.com/wazuh/wazuh/pull/11124))
- Refactored the functions in charge of synchronizing files in the cluster. ([#13065](https://github.com/wazuh/wazuh/pull/))
- Changed MD5 hash function to BLAKE2 for cluster file comparison. ([#13079](https://github.com/wazuh/wazuh/pull/13079))
- Renamed wazuh-logtest and wazuh-clusterd scripts to follow the same scheme as the other scripts (spaces symbolized with _ instead of -). ([#12926](https://github.com/wazuh/wazuh/pull/12926))
- The agent key polling module has been ported to wazuh-authd. ([#10865](https://github.com/wazuh/wazuh/pull/10865))
- Added the update field in the CPE Helper for Vulnerability Detector. ([#13741](https://github.com/wazuh/wazuh/pull/13741))
- Prevented agents with the same ID from connecting to the manager simultaneously. ([#11702](https://github.com/wazuh/wazuh/pull/11702))
- wazuh-analysisd, wazuh-remoted and wazuh-db metrics have been extended. ([#13713](https://github.com/wazuh/wazuh/pull/13713))
- Minimized and optimized wazuh-clusterd number of messages from workers to master related to agent-info tasks. ([#11753](https://github.com/wazuh/wazuh/pull/11753))
- Improved performance of the `agent_groups` CLI when listing agents belonging to a group. ([#14244](https://github.com/wazuh/wazuh/pull/14244)
- Changed wazuh-clusterd binary behaviour to kill any existing cluster processes when executed. ([#14475](https://github.com/wazuh/wazuh/pull/14475))
- Changed wazuh-clusterd tasks to wait asynchronously for responses coming from wazuh-db. ([#14791](https://github.com/wazuh/wazuh/pull/14843))
- Use zlib for zip compression in cluster synchronization. ([#11190](https://github.com/wazuh/wazuh/pull/11190))
- Added mechanism to dynamically adjust zip size limit in Integrity sync. ([#12241](https://github.com/wazuh/wazuh/pull/12241))
- Deprecate status field in SCA. ([#15853](https://github.com/wazuh/wazuh/pull/15853))
- Agent group guessing (based on configuration hash) now writes the new group directly on the master node. ([#16066](https://github.com/wazuh/wazuh/pull/16066))
- Added delete on cascade of belongs table entries when a group is deleted. ([#16098](https://github.com/wazuh/wazuh/issues/16098))
- Changed `agent_groups` CLI output so affected agents are not printed when deleting a group. ([#16499](https://github.com/wazuh/wazuh/pull/16499))

#### Fixed

- Fixed wazuh-dbd halt procedure. ([#10873](https://github.com/wazuh/wazuh/pull/10873))
- Fixed compilation warnings in the manager. ([#12098](https://github.com/wazuh/wazuh/pull/12098))
- Fixed a bug in the manager that did not send shared folders correctly to agents belonging to multiple groups. ([#12516](https://github.com/wazuh/wazuh/pull/12516))
- Fixed the Active Response decoders to support back the top entries for source IP in reports. ([#12834](https://github.com/wazuh/wazuh/pull/12834))
- Fixed the feed update interval option of Vulnerability Detector for the JSON Red Hat feed. ([#13338](https://github.com/wazuh/wazuh/pull/13338))
- Fixed several code flaws in the Python framework. ([#12127](https://github.com/wazuh/wazuh/pull/12127))
  - Fixed code flaw regarding the use of XML package. ([#10635](https://github.com/wazuh/wazuh/pull/10635))
  - Fixed code flaw regarding permissions at group directories. ([#10636](https://github.com/wazuh/wazuh/pull/10636))
  - Fixed code flaw regarding temporary directory names. ([#10544](https://github.com/wazuh/wazuh/pull/10544))
  - Fixed code flaw regarding try, except and pass block in wazuh-clusterd. ([#11951](https://github.com/wazuh/wazuh/pull/11951))
- Fixed framework datetime transformations to UTC. ([#10782](https://github.com/wazuh/wazuh/pull/10782))
- Fixed a cluster error when Master-Worker tasks where not properly stopped after an exception occurred in one or both parts. ([#11866](https://github.com/wazuh/wazuh/pull/11866))
- Fixed cluster logger issue printing 'NoneType: None' in error logs. ([#12831](https://github.com/wazuh/wazuh/pull/12831))
- Fixed unhandled cluster error when reading a malformed configuration. ([#13419](https://github.com/wazuh/wazuh/pull/13419))
- Fixed framework unit test failures when they are run by the root user. ([#13368](https://github.com/wazuh/wazuh/pull/13368))
- Fixed a memory leak in analysisd when parsing a disabled Active Response. ([#13405](https://github.com/wazuh/wazuh/pull/13405))
- Prevented wazuh-db from deleting queue/diff when cleaning databases. ([#13892](https://github.com/wazuh/wazuh/pull/13892))
- Fixed multiple data race conditions in Remoted reported by ThreadSanitizer. ([#14981](https://github.com/wazuh/wazuh/pull/14981))
- Fixed aarch64 OS collection in Remoted to allow WPK upgrades. ([#15151](https://github.com/wazuh/wazuh/pull/15151))
- Fixed a race condition in Remoted that was blocking agent connections. ([#15165](https://github.com/wazuh/wazuh/pull/15165))
- Fixed Virustotal integration to support non UTF-8 characters. ([#13531](https://github.com/wazuh/wazuh/pull/13531))
- Fixed a bug masking as Timeout any error that might occur while waiting to receive files in the cluster. ([#14922](https://github.com/wazuh/wazuh/pull/14922))
- Fixed a read buffer overflow in wazuh-authd when parsing requests. ([#15876](https://github.com/wazuh/wazuh/pull/15876))
- Applied workaround for bpo-46309 used in cluster to wazuh-db communication.([#16012](https://github.com/wazuh/wazuh/pull/16012))
- Let the database module synchronize the agent groups data before assignments. ([#16233](https://github.com/wazuh/wazuh/pull/16233))
- Fixed memory leaks in wazuh-analysisd when parsing and matching rules. ([#16321](https://github.com/wazuh/wazuh/pull/16321))

#### Removed

- Removed the unused internal option `wazuh_db.sock_queue_size`. ([#12409](https://github.com/wazuh/wazuh/pull/12409))
- Removed all the unused exceptions from the exceptions.py file.  ([#10940](https://github.com/wazuh/wazuh/pull/10940))
- Removed unused execute method from core/utils.py. ([#10740](https://github.com/wazuh/wazuh/pull/10740))
- Removed unused set_user_name function in framework. ([#13119](https://github.com/wazuh/wazuh/pull/13119))
- Unused internal calls to wazuh-db have been deprecated. ([#12370](https://github.com/wazuh/wazuh/pull/12370))
- Debian Stretch support in Vulnerability Detector has been deprecated. ([#14542](https://github.com/wazuh/wazuh/pull/14542))

### Agent

#### Added

- Added support of CPU frequency data provided by Syscollector on Raspberry Pi. ([#11756](https://github.com/wazuh/wazuh/pull/11756))
- Added support for IPv6 address collection in the agent. ([#11450](https://github.com/wazuh/wazuh/pull/11450))
- Added the process startup time data provided by Syscollector on macOS. ([#11833](https://github.com/wazuh/wazuh/pull/11833))
- Added support of package retrieval in Syscollector for OpenSUSE Tumbleweed and Fedora 34. ([#11571](https://github.com/wazuh/wazuh/pull/11571))
- Added the process startup time data provided by Syscollector on macOS. Thanks to @LubinLew. ([#11640](https://github.com/wazuh/wazuh/pull/11640))
- Added support for package data provided by Syscollector on Solaris. ([#11796](https://github.com/wazuh/wazuh/pull/11796))
- Added support for delta events in Syscollector when data gets changed. ([#10843](https://github.com/wazuh/wazuh/pull/10843))
- Added support for pre-installed Windows packages in Syscollector. ([#12035](https://github.com/wazuh/wazuh/pull/12035))
- Added support for IPv6 on agent-manager connection and enrollment. ([#11268](https://github.com/wazuh/wazuh/pull/11268))
- Added support for CIS-CAT Pro v3 and v4 to the CIS-CAT integration module. Thanks to @hustliyilin. ([#12582](https://github.com/wazuh/wazuh/pull/12582))
- Added support for the use of the Azure integration module in Linux agents. ([#10870](https://github.com/wazuh/wazuh/pull/10870))
- Added new error messages when using invalid credentials with the Azure integration. ([#11852](https://github.com/wazuh/wazuh/pull/11852))
- Added reparse option to CloudWatchLogs and Google Cloud Storage integrations.  ([#12515](https://github.com/wazuh/wazuh/pull/12515))
- Wazuh Agent can now be built and run on Alpine Linux. ([#14726](https://github.com/wazuh/wazuh/pull/14726))
- Added native Shuffle integration. ([#15054](https://github.com/wazuh/wazuh/pull/15054))

#### Changed

- Improved the free RAM data provided by Syscollector. ([#11587](https://github.com/wazuh/wazuh/pull/11587))
- The Windows installer (MSI) now provides signed DLL files. ([#12752](https://github.com/wazuh/wazuh/pull/12752))
- Changed the group ownership of the Modulesd process to root. ([#12748](https://github.com/wazuh/wazuh/pull/12748))
- Some parts of Agentd and Execd have got refactored. ([#12750](https://github.com/wazuh/wazuh/pull/12750))
- Handled new exception in the external integration modules. ([#10478](https://github.com/wazuh/wazuh/pull/10478))
- Optimized the number of calls to DB maintenance tasks performed by the AWS integration. ([#11828](https://github.com/wazuh/wazuh/pull/11828))
- Improved the reparse setting performance by removing unnecessary queries from external integrations. ([#12404](https://github.com/wazuh/wazuh/pull/12404))
- Updated and expanded Azure module logging functionality to use the ossec.log file. ([#12478](https://github.com/wazuh/wazuh/pull/12478))
- Improved the error management of the Google Cloud integration. ([#12647](https://github.com/wazuh/wazuh/pull/12647))
- Deprecated `logging` tag in GCloud integration. It now uses `wazuh_modules` debug value to set the verbosity level. ([#12769](https://github.com/wazuh/wazuh/pull/12769))
- The last_dates.json file of the Azure module has been deprecated in favour of a new ORM and database. ([12849](https://github.com/wazuh/wazuh/pull/12849/))
- Improved the error handling in AWS integration's `decompress_file` method. ([#12929](https://github.com/wazuh/wazuh/pull/12929))
- Use zlib for zip compression in cluster synchronization. ([#11190](https://github.com/wazuh/wazuh/pull/11190))
- The exception handling on Wazuh Agent for Windows has been changed to DWARF2. ([#11354](https://github.com/wazuh/wazuh/pull/11354))
- The root CA certificate for WPK upgrade has been updated. ([#14696](https://github.com/wazuh/wazuh/pull/14696))
- Agents on macOS now report the OS name as "macOS" instead of "Mac OS X". ([#14822](https://github.com/wazuh/wazuh/pull/14822))
- The Systemd service stopping policy has been updated. ([#14816](https://github.com/wazuh/wazuh/pull/14816))
- Changed how the AWS module handles `ThrottlingException` adding default values for connection retries in case no config file is set.([#14793](https://github.com/wazuh/wazuh/pull/14793))
- The agent for Windows now verifies its libraries to prevent side loading. ([#15404](https://github.com/wazuh/wazuh/pull/15404))

#### Fixed

- Fixed collection of maximum user data length. Thanks to @LubinLew. ([#7687](https://github.com/wazuh/wazuh/pull/7687))
- Fixed missing fields in Syscollector on Windows 10. ([#10772](https://github.com/wazuh/wazuh/pull/10772))
- Fixed the process startup time data provided by Syscollector on Linux. Thanks to @LubinLew. ([#11227](https://github.com/wazuh/wazuh/pull/11227))
- Fixed network data reporting by Syscollector related to tunnel or VPN interfaces. ([#11837](https://github.com/wazuh/wazuh/pull/11837))
- Skipped V9FS file system at Rootcheck to prevent false positives on WSL. ([#12066](https://github.com/wazuh/wazuh/pull/12066))
- Fixed double file handle closing in Logcollector on Windows. ([#9067](https://github.com/wazuh/wazuh/pull/9067))
- Fixed a bug in Syscollector that may prevent the agent from stopping when the manager connection is lost. ([#11949](https://github.com/wazuh/wazuh/pull/11949))
- Fixed internal exception handling issues on Solaris 10. ([#12148](https://github.com/wazuh/wazuh/pull/12148))
- Fixed duplicate error message IDs in the log. ([#12300](https://github.com/wazuh/wazuh/pull/12300))
- Fixed compilation warnings in the agent. ([#12691](https://github.com/wazuh/wazuh/pull/12691))
- Fixed the `skip_on_error` parameter of the AWS integration module, which was set to `True` by default. ([#1247](https://github.com/wazuh/wazuh/pull/12147))
- Fixed AWS DB maintenance with Load Balancer Buckets. ([#12381](https://github.com/wazuh/wazuh/pull/12381))
- Fixed AWS integration's `test_config_format_created_date` unit test. ([#12650](https://github.com/wazuh/wazuh/pull/12650))
- Fixed created_date field for LB and Umbrella integrations. ([#12630](https://github.com/wazuh/wazuh/pull/12630))
- Fixed AWS integration database maintenance error managament. ([#13185](https://github.com/wazuh/wazuh/pull/13185))
- The default delay at GitHub integration has been increased to 30 seconds. ([#13674](https://github.com/wazuh/wazuh/pull/13674))
- Logcollector has been fixed to allow locations containing colons (:). ([#14706](https://github.com/wazuh/wazuh/pull/14706))
- Fixed system architecture reporting in Syscollector on Apple Silicon devices. ([#13835](https://github.com/wazuh/wazuh/pull/13835))
- The C++ standard library and the GCC runtime library is included with Wazuh. ([#14190](https://github.com/wazuh/wazuh/pull/14190))
- Fixed missing inventory cleaning message in Syscollector. ([#13877](https://github.com/wazuh/wazuh/pull/13877))
- Fixed WPK upgrade issue on Windows agents due to process locking. ([#15322](https://github.com/wazuh/wazuh/pull/15322))
- Fixed FIM injection vulnerabilty when using `prefilter_cmd` option. ([#13044](https://github.com/wazuh/wazuh/pull/13044))
- Fixed the parse of ALB logs splitting `client_port`, `target_port` and `target_port_list` in separated `ip` and `port` for each key. ([14525](https://github.com/wazuh/wazuh/pull/14525))
- Fixed a bug that prevent processing Macie logs with problematic ipGeolocation values. ([15335](https://github.com/wazuh/wazuh/pull/15335))
- Fixed GCP integration module error messages. ([#15584](https://github.com/wazuh/wazuh/pull/15584))
- Fixed an error that prevented the agent on Windows from stopping correctly. ([#15575](https://github.com/wazuh/wazuh/pull/15575))
- Fixed Azure integration credentials link. ([#16140](https://github.com/wazuh/wazuh/pull/16140))

#### Removed

- Deprecated Azure and AWS credentials in the configuration authentication option. ([#14543](https://github.com/wazuh/wazuh/pull/14543))

### RESTful API

#### Added

- Added new API integration tests for a Wazuh environment without a cluster configuration. ([#10620](https://github.com/wazuh/wazuh/pull/10620))
- Added wazuh-modulesd tags to `GET /manager/logs` and `GET /cluster/{node_id}/logs` endpoints. ([#11731](https://github.com/wazuh/wazuh/pull/11731))
- Added Python decorator to soft deprecate API endpoints adding deprecation headers to their responses. ([#12438](https://github.com/wazuh/wazuh/pull/12438))
- Added new exception to inform that /proc directory is not found or permissions to see its status are not granted. ([#12486](https://github.com/wazuh/wazuh/pull/12486))
- Added new field and filter to `GET /agents` response to retrieve agent groups configuration synchronization status. ([#12362](https://github.com/wazuh/wazuh/pull/12483))
- Added agent groups configuration synchronization status to `GET /agents/summary/status` endpoint. ([12498](https://github.com/wazuh/wazuh/pull/12498))
- Added JSON log handling. ([#11171](https://github.com/wazuh/wazuh/pull/11171))
- Added integration tests for IPv6 agent's registration. ([#12029](https://github.com/wazuh/wazuh/pull/12029))
- Enable ordering by Agents count in `/groups` endpoints. ([#12887](https://github.com/wazuh/wazuh/pull/12887))
- Added hash to API logs to identify users logged in with authorization context. ([#12092](https://github.com/wazuh/wazuh/pull/12092))
- Added new `limits` section to the `upload_wazuh_configuration` section in the Wazuh API configuration. ([#14119](https://github.com/wazuh/wazuh/pull/14119))
- Added logic to API logger to renew its streams if needed on every request. ([#14295](https://github.com/wazuh/wazuh/pull/14295))
- Added `GET /manager/daemons/stats` and `GET /cluster/{node_id}/daemons/stats` API endpoints. ([#14401](https://github.com/wazuh/wazuh/pull/14401))
- Added `GET /agents/{agent_id}/daemons/stats` API endpoint. ([#14464](https://github.com/wazuh/wazuh/pull/14464))
- Added the possibility to get the configuration of the `wazuh-db` component in active configuration endpoints. ([#14471](https://github.com/wazuh/wazuh/pull/14471))
- Added distinct and select parameters to GET /sca/{agent_id} and GET /sca/{agent_id}/checks/{policy_id} endpoints. ([#15084](https://github.com/wazuh/wazuh/pull/15084))
- Added new endpoint to run vulnerability detector on-demand scans (`PUT /vulnerability`). ([#15290](https://github.com/wazuh/wazuh/pull/15290))

#### Changed

- Improved `GET /cluster/healthcheck` endpoint and `cluster_control -i more` CLI call in loaded cluster environments. ([#11341](https://github.com/wazuh/wazuh/pull/11341))
- Removed `never_connected` agent status limitation when trying to assign agents to groups. ([#12595](https://github.com/wazuh/wazuh/pull/12595))
- Changed API version and upgrade_version filters to work with different version formats. ([#12551](https://github.com/wazuh/wazuh/pull/12551))
- Renamed `GET /agents/{agent_id}/group/is_sync` endpoint to `GET /agents/group/is_sync` and added new `agents_list` parameter. ([#9413](https://github.com/wazuh/wazuh/pull/9413))
- Added `POST /security/user/authenticate` endpoint and marked `GET /security/user/authenticate` endpoint as deprecated. ([#10397](https://github.com/wazuh/wazuh/pull/10397))
- Adapted framework code to agent-group changes to use the new wazuh-db commands. ([#12526](https://github.com/wazuh/wazuh/pull/12526))
- Updated default timeout for `GET /mitre/software` to avoid timing out in slow environments after the MITRE DB update to v11.2. ([#13791](https://github.com/wazuh/wazuh/pull/13791))
- Changed API settings related to remote commands. The `remote_commands` section will be hold within `upload_wazuh_configuration`. ([#14119](https://github.com/wazuh/wazuh/pull/14119))
- Improved API unauthorized responses to be more accurate. ([#14233](https://github.com/wazuh/wazuh/pull/14233))
- Updated framework functions that communicate with the `request` socket to use `remote` instead. ([#14259](https://github.com/wazuh/wazuh/pull/14259))
- Improved parameter validation for API endpoints that require component and configuration parameters. ([#14766](https://github.com/wazuh/wazuh/pull/14766))
- Improved `GET /sca/{agent_id}/checks/{policy_id}` API endpoint performance. ([#15017](https://github.com/wazuh/wazuh/pull/15017))
- Improved exception handling when trying to connect to Wazuh sockets. ([#15334](https://github.com/wazuh/wazuh/pull/15334))
- Modified _group_names and _group_names_or_all regexes to avoid invalid group names. ([#15671](https://github.com/wazuh/wazuh/pull/15671))
- Changed `GET /sca/{agent_id}/checks/{policy_id}` endpoint filters and response to remove `status` field. ([#15747](https://github.com/wazuh/wazuh/pull/15747))
- Removed RBAC group assignments' related permissions from `DELETE /groups` to improve performance and changed response structure. ([#16231](https://github.com/wazuh/wazuh/pull/16231))

#### Fixed

- Fixed copy functions used for the backup files and upload endpoints to prevent incorrent metadata. ([#12302](https://github.com/wazuh/wazuh/pull/12302))
- Fixed a bug regarding ids not being sorted with cluster disabled in Active Response and Agent endpoints. ([#11010](https://github.com/wazuh/wazuh/pull/11010))
- Fixed a bug where `null` values from wazuh-db where returned in API responses. ([#10736](https://github.com/wazuh/wazuh/pull/10736))
- Connections through `WazuhQueue` will be closed gracefully in all situations. ([#12063](https://github.com/wazuh/wazuh/pull/12063))
- Fixed exception handling when trying to get the active configuration of a valid but not configured component. ([#12450](https://github.com/wazuh/wazuh/pull/12450))
- Fixed api.yaml path suggested as remediation at exception.py ([#12700](https://github.com/wazuh/wazuh/pull/12700))
- Fixed /tmp access error in containers of API integration tests environment. ([#12768](https://github.com/wazuh/wazuh/pull/12768))
- The API will return an exception when the user asks for agent inventory information and there is no database for it (never connected agents). ([#13096](https://github.com/wazuh/wazuh/pull/13096))
- Improved regex used for the `q` parameter on API requests with special characters and brackets. ([#13171](https://github.com/wazuh/wazuh/pull/13171)) ([#13386](https://github.com/wazuh/wazuh/pull/13386))
- Removed board_serial from syscollector integration tests expected responses. ([#12592](https://github.com/wazuh/wazuh/pull/12592))
- Removed cmd field from expected responses of syscollector integration tests. ([#12557](https://github.com/wazuh/wazuh/pull/12557))
- Reduced maximum number of groups per agent to 128 and adjusted group name validation. ([#12611](https://github.com/wazuh/wazuh/pull/12611))
- Reduced amount of memory required to read CDB lists using the API. ([#14204](https://github.com/wazuh/wazuh/pull/14204))
- Fixed a bug where the cluster health check endpoint and CLI would add an extra active agent to the master node. ([#14237](https://github.com/wazuh/wazuh/pull/14237))
- Fixed bug that prevent updating the configuration when using various <ossec_conf> blocks from the API ([#15311](https://github.com/wazuh/wazuh/pull/15311))
- Fixed vulnerability API integration tests' healthcheck. ([#15194](https://github.com/wazuh/wazuh/pull/15194))

#### Removed

- Removed null remediations from failed API responses. ([#12053](https://github.com/wazuh/wazuh/pull/12053))
- Deprecated `GET /agents/{agent_id}/group/is_sync` endpoint. ([#12365](https://github.com/wazuh/wazuh/issues/12365))
- Deprecated `GET /manager/stats/analysisd`, `GET /manager/stats/remoted`, `GET /cluster/{node_id}stats/analysisd`, and `GET /cluster/{node_id}stats/remoted` API endpoints. ([#14230](https://github.com/wazuh/wazuh/pull/14230))

### Ruleset

#### Added

- Added support for new sysmon events. ([#13594](https://github.com/wazuh/wazuh/pull/13594))
- Added new detection rules using Sysmon ID 1 events. ([#13595](https://github.com/wazuh/wazuh/pull/13595))
- Added new detection rules using Sysmon ID 3 events. ([#13596](https://github.com/wazuh/wazuh/pull/13596))
- Added new detection rules using Sysmon ID 7 events. ([#13630](https://github.com/wazuh/wazuh/pull/13630))
- Added new detection rules using Sysmon ID 8 events. ([#13637](https://github.com/wazuh/wazuh/pull/13637))
- Added new detection rules using Sysmon ID 10 events. ([#13639](https://github.com/wazuh/wazuh/pull/13639))
- Added new detection rules using Sysmon ID 11 events. ([#13631](https://github.com/wazuh/wazuh/pull/13631))
- Added new detection rules using Sysmon ID 13 events. ([#13636](https://github.com/wazuh/wazuh/pull/13636))
- Added new detection rules using Sysmon ID 20 events. ([#13673](https://github.com/wazuh/wazuh/pull/13673))
- Added new PowerShell ScriptBlock detection rules. ([#13638](https://github.com/wazuh/wazuh/pull/13638))
- Added HPUX 11i SCA policies using bastille and without bastille. ([#15157](https://github.com/wazuh/wazuh/pull/15157))

#### Changed

- Updated ruleset according to new API log changes when the user is logged in with authorization context. ([#15072](https://github.com/wazuh/wazuh/pull/15072))
- Updated 0580-win-security_rules.xml rules. ([#13579](https://github.com/wazuh/wazuh/pull/13579))
- Updated Wazuh MITRE ATT&CK database to version 11.3. ([#13622](https://github.com/wazuh/wazuh/pull/13622))
- Updated detection rules in 0840-win_event_channel.xml. ([#13633](https://github.com/wazuh/wazuh/pull/13633))
- SCA policy for Ubuntu Linux 20.04 rework. ([#15070](https://github.com/wazuh/wazuh/pull/15070))
- Updated Ubuntu Linux 22.04 SCA Policy with CIS Ubuntu Linux 22.04 LTS Benchmark v1.0.0. ([#15051](https://github.com/wazuh/wazuh/pull/15051))

#### Fixed

- Fixed OpenWRT decoder fixed to parse UFW logs. ([#11613](https://github.com/wazuh/wazuh/pull/11613))
- Bug fix in wazuh-api-fields decoder. ([#14807](https://github.com/wazuh/wazuh/pull/14807))
- Fixed deprecated MITRE tags in rules. ([#13567](https://github.com/wazuh/wazuh/pull/13567))
- SCA checks IDs are not unique. ([#15241](https://github.com/wazuh/wazuh/pull/15241))
- Fixed regex in check 5.1.1 of Ubuntu 20.04 SCA. ([#14513](https://github.com/wazuh/wazuh/pull/14513))
- Removed wrong Fedora Linux SCA default policies. ([#15251](https://github.com/wazuh/wazuh/pull/15251))
- SUSE Linux Enterprise 15 SCA Policy duplicated check ids 7521 and 7522. ([#15156](https://github.com/wazuh/wazuh/pull/15156))

### Other

#### Added

- Added unit tests to the component in Analysisd that extracts the IP address from events. ([#12733](https://github.com/wazuh/wazuh/pull/12733))
- Added `python-json-logger` dependency. ([#12518](https://github.com/wazuh/wazuh/pull/12518))

#### Changed

- Prevented the Ruleset test suite from restarting the manager. ([#10773](https://github.com/wazuh/wazuh/pull/10773))
- The pthread's rwlock has been replaced with a FIFO-queueing read-write lock. ([#14839](https://github.com/wazuh/wazuh/pull/14839))
- Updated Python dependency certifi to 2022.12.7. ([#15809](https://github.com/wazuh/wazuh/pull/15809))
- Updated Python dependency future to 0.18.3. ([#15896](https://github.com/wazuh/wazuh/pull/15896))
- Updated Werkzeug to 2.2.3. ([#16317](https://github.com/wazuh/wazuh/pull/16317))
- Updated Flask to 2.0.0. ([#16317](https://github.com/wazuh/wazuh/pull/16317))
- Updated itsdangerous to 2.0.0. ([#16317](https://github.com/wazuh/wazuh/pull/16317))
- Updated Jinja2 to 3.0.0. ([#16317](https://github.com/wazuh/wazuh/pull/16317))
- Updated MarkupSafe to 2.1.2. ([#16317](https://github.com/wazuh/wazuh/pull/16317))

#### Fixed

- Fixed Makefile to detect CPU archivecture on Gentoo Linux. ([#14165](https://github.com/wazuh/wazuh/pull/14165))


## [v4.3.11] - 2023-04-24

### Manager

#### Fixed

- Fixed a dead code bug that might cause wazuh-db to crash. ([#16752](https://github.com/wazuh/wazuh/pull/16752))


## [v4.3.10] - 2022-11-16

### Manager

#### Fixed

- Updated the Arch Linux feed URL in Vulnerability Detector. ([#15219](https://github.com/wazuh/wazuh/pull/15219))
- Fixed a bug in Vulnerability Detector related to internal database access. ([#15197](https://github.com/wazuh/wazuh/pull/15197))
- Fixed a crash hazard in Analysisd when parsing an invalid `<if_sid>` value in the ruleset. ([#15303](https://github.com/wazuh/wazuh/pull/15303))

### Agent

#### Fixed

- The agent upgrade configuration has been restricted to local settings. ([#15259](https://github.com/wazuh/wazuh/pull/15259))
- Fixed unwanted Windows agent configuration modification on upgrade. ([#15262](https://github.com/wazuh/wazuh/pull/15262))


## [v4.3.9] - 2022-10-13

### Agent

#### Fixed

- Fixed remote policy detection in SCA. ([#15007](https://github.com/wazuh/wazuh/pull/15007))
- Fixed agent upgrade module settings parser to set a default CA file. ([#15023](https://github.com/wazuh/wazuh/pull/15023))

#### Removed

- Removed obsolete Windows Audit SCA policy file. ([#14497](https://github.com/wazuh/wazuh/issues/14497))

### Other

#### Changed

- Updated external protobuf python dependency to 3.19.6. ([#15067](https://github.com/wazuh/wazuh/pull/15067))


## [v4.3.8] - 2022-09-19

### Manager

#### Fixed

- Fixed wrong field assignation in Audit decoders (thanks to @pyama86). ([#14752](https://github.com/wazuh/wazuh/pull/14752))
- Prevented wazuh-remoted from cleaning the multigroup folder in worker nodes. ([#14825](https://github.com/wazuh/wazuh/pull/14825))
- Fixed rule skipping in wazuh-analysisd when the option if_sid is invalid. ([#14772](https://github.com/wazuh/wazuh/pull/14772))

### Agent

#### Changed

- Updated root CA certificate in agents to validate WPK upgrades. ([#14842](https://github.com/wazuh/wazuh/pull/14842))

#### Fixed

- Fixed a path traversal flaw in Active Response affecting agents from v3.6.1 to v4.3.7 (reported by @guragainroshan0). ([#14801](https://github.com/wazuh/wazuh/pull/14801))


## [v4.3.7] - 2022-08-24

### Manager

#### Added

- Added cluster command to obtain custom ruleset files and their hash. ([#14540](https://github.com/wazuh/wazuh/pull/14540))

#### Fixed

- Fixed a bug in Analysisd that may make it crash when decoding regexes with more than 14 or-ed subpatterns. ([#13956](https://github.com/wazuh/wazuh/pull/13956))
- Fixed a crash hazard in Vulnerability Detector when parsing OVAL feeds. ([#14366](https://github.com/wazuh/wazuh/pull/14366))
- Fixed busy-looping in wazuh-maild when monitoring alerts.json. ([#14436](https://github.com/wazuh/wazuh/pull/14436))
- Fixed a segmentation fault in wazuh-maild when parsing alerts exceeding the nesting limit. ([#14417](https://github.com/wazuh/wazuh/pull/14417))

### Agent

#### Changed

- Improved Office365 integration module logs. ([#13958](https://github.com/wazuh/wazuh/pull/13958))

#### Fixed

- Fixed a code defect in the GitHub integration module reported by Coverity. ([#14368](https://github.com/wazuh/wazuh/pull/14368))
- Fixed an undefined behavior in the agent unit tests. ([#14518](https://github.com/wazuh/wazuh/pull/14518))

### RESTful API

#### Added

- Added endpoint GET /cluster/ruleset/synchronization to check ruleset synchronization status in a cluster. ([#14551](https://github.com/wazuh/wazuh/pull/14551))

#### Changed

- Improved performance for MITRE API endpoints. ([#14208](https://github.com/wazuh/wazuh/pull/14208))

### Ruleset

#### Added

- Added SCA Policy for CIS Microsoft Windows 11 Enterprise Benchmark v1.0.0. ([#13806](https://github.com/wazuh/wazuh/pull/13806))
- Added SCA Policy for CIS Microsoft Windows 10 Enterprise Release 21H2 Benchmark v1.12.0. ([#13879](https://github.com/wazuh/wazuh/pull/13879))
- Added SCA policy for Red Hat Enterprise Linux 9 (RHEL9). ([#13843](https://github.com/wazuh/wazuh/pull/13843))
- Added SCA policy for CIS Microsoft Windows Server 2022 Benchmark 1.0.0. ([#13899](https://github.com/wazuh/wazuh/pull/13899))

#### Fixed

- Fixed rule regular expression bug on Ubuntu 20.04 Linux SCA policy control ID 19137. ([#14513](https://github.com/wazuh/wazuh/pull/14513))
- Fixed AWS Amazon Linux SCA policy. Fixed bug when wazuh-agent tries to run the policy. ([#14483](https://github.com/wazuh/wazuh/pull/14483))
- Fixed AWS Amazon Linux 2 SCA policy. Limit journalctl to kernel events and only since boot. ([#13950](https://github.com/wazuh/wazuh/pull/13950))
- Added missing SCA files during Wazuh-manager installation. ([#14482](https://github.com/wazuh/wazuh/pull/14482))
- Fixed OS detection in Ubuntu 20.04 LTS SCA policy. ([#14678](https://github.com/wazuh/wazuh/pull/14678))


## [v4.3.6] - 2022-07-20

### Manager

#### Added

- Added support for Ubuntu 22 (Jammy) in Vulnerability Detector. ([#14085](https://github.com/wazuh/wazuh/pull/14085))
- Addded support for Red Hat 9 in Vulnerability Detector. ([#14117](https://github.com/wazuh/wazuh/pull/14117))

#### Changed

- Improved the shared configuration file handling performance in wazuh-remoted. ([#14111](https://github.com/wazuh/wazuh/pull/14111))

#### Fixed

- Fixed potential memory leaks in Vulnerability Detector when parsing OVAL with no criteria. ([#14098](https://github.com/wazuh/wazuh/pull/14098))
- Fixed a bug in Vulnerability Detector that skipped Windows 8.1 and Windows 8 agents. ([#13957](https://github.com/wazuh/wazuh/pull/13957))
- Fixed a bug in wazuh-db that stored duplicate Syscollector package data. ([#14061](https://github.com/wazuh/wazuh/pull/14061))

### Agent

#### Changed

- Updated macOS codename list in Syscollector. ([#13837](https://github.com/wazuh/wazuh/pull/13837))
- Improved GitHub and Office365 integrations log messages. ([#14093](https://github.com/wazuh/wazuh/pull/14093))

#### Fixed

- Fixed agent shutdown when syncing Syscollector data. ([#13941](https://github.com/wazuh/wazuh/pull/13941))
- Fixed a bug in the agent installer that misdetected the wazuh username. ([#14207](https://github.com/wazuh/wazuh/pull/14207))
- Fixed macOS vendor data retrieval in Syscollector. ([#14100](https://github.com/wazuh/wazuh/pull/14100))
- Fixed a bug in the Syscollector data sync when the agent gets disconnected. ([#14106](https://github.com/wazuh/wazuh/pull/14106))
- Fixed a crash in the Windows agent caused by the Syscollector SMBIOS parser for Windows agents. ([#13980](https://github.com/wazuh/wazuh/pull/13980))

### RESTful API

#### Fixed

- Return an exception when the user asks for agent inventory information where there is no database for it, such as never_connected agents. ([#14152](https://github.com/wazuh/wazuh/pull/14152))
- Fixed bug with `q` parameter in the API when using brace characters. ([#14088](https://github.com/wazuh/wazuh/pull/14088))

### Ruleset

#### Added

- Added Ubuntu Linux 22.04 SCA Policy. ([#13893](https://github.com/wazuh/wazuh/pull/13893))
- Added Apple macOS 12.0 Monterey SCA Policy. ([#13905](https://github.com/wazuh/wazuh/pull/13905))

### Other

#### Changed

- Disabled filebeat logging metrics. ([#14121](https://github.com/wazuh/wazuh/pull/14121))


## [v4.3.5] - 2022-06-29

### Manager

#### Changed

- Improved the Vulnerability Detector's log when the agent's OS data is unavailable. ([#13915](https://github.com/wazuh/wazuh/pull/13915))

#### Fixed

- The upgrade module's response message has been fixed not to include null values. ([#13662](https://github.com/wazuh/wazuh/pull/13662))
- Fixed a string truncation warning log in wazuh-authd when enabling password authentication. ([#13863](https://github.com/wazuh/wazuh/pull/13863))
- Fixed a memory leak in wazuh-analysisd when overwriting a rule multiple times. ([#13587](https://github.com/wazuh/wazuh/pull/13587))
- Prevented wazuh-agentd and client-auth from performing enrollment if the agent fails to validate the manager's certificate. ([#13907](https://github.com/wazuh/wazuh/pull/13907))
- Fixed manager's compilation when enabling GeoIP support. ([#13694](https://github.com/wazuh/wazuh/pull/13694))
- Fixed a crash in wazuh-modulesd when getting stopped while downloading a Vulnerability Detector feed. ([#13883](https://github.com/wazuh/wazuh/pull/13883))

### Agent

#### Changed

- Extended package data support in Syscollector for modern RPM agents. ([#13749](https://github.com/wazuh/wazuh/pull/13749))
- Improved verbosity of the GitHub module logs. ([#13898](https://github.com/wazuh/wazuh/pull/13898))

#### Fixed

- Fixed agent auto-restart on shared configuration changes when running on containerized environments. ([#13606](https://github.com/wazuh/wazuh/pull/13606))
- Fixed an issue when attempting to run the DockerListener integration using Python 3.6 and having the Docker service stopped. ([#13880](https://github.com/wazuh/wazuh/pull/13880))

### RESTful API

#### Fixed
- Updated `tag` parameter of `GET /manager/logs` and `GET /cluster/{node_id}/logs` endpoints to accept any string. ([#13867](https://github.com/wazuh/wazuh/pull/13867))

### Ruleset

#### Fixed

- Solved Eventchannel testing and improved reporting capabilities of the runtest tool. ([#13597](https://github.com/wazuh/wazuh/pull/13597))
- Modified Amazon Linux 2 SCA policy to resolve a typo on control 1.1.22 and `EMPTY_LINE` conditions. ([#13781](https://github.com/wazuh/wazuh/pull/13781))
- Modified Amazon Linux 2 SCA policy to resolve the rule and condition on control 1.5.2. ([#13950](https://github.com/wazuh/wazuh/pull/13950))

#### Removed

- Removed deprecated MITRE tags in rules. ([#13567](https://github.com/wazuh/wazuh/pull/13567))

### Other

#### Changed

- Fixed `test_agent_PUT_endpoints.tavern.yaml` API integration test failure in numbered branches. ([#13811](https://github.com/wazuh/wazuh/pull/13811))
- Upgraded external click and clickclick python dependencies to 8.1.3 and 20.10.2 respectively. ([13790]([https://github.com/wazuh/wazuh/pull/13790))


## [v4.3.4] - 2022-06-09

### Manager

#### Changed

- Integratord now tries to read alerts indefinitely, instead of performing 3 attempts. ([#13437](https://github.com/wazuh/wazuh/pull/13437))
- Adds a timeout for remote queries made by the Office 365, GitHub, and Agent Update modules. ([#13626](https://github.com/wazuh/wazuh/pull/13626))

#### Fixed

- Fixed bug in `agent_groups` CLI when removing agent groups. ([#13621](https://github.com/wazuh/wazuh/pull/13621))
- Fixed linux compilation errors with GCC 12. ([#13459](https://github.com/wazuh/wazuh/pull/13459))
- Fixed a crash in wazuh-analysisd when overwriting a rule with a configured active response. ([#13604](https://github.com/wazuh/wazuh/pull/13604))
- Fixed a crash in wazuh-db when it cannot open a database file. ([#13666](https://github.com/wazuh/wazuh/pull/13666))
- Fixed the vulnerability feed parsing mechanism, now truncates excessively long values (This problem was detected during Ubuntu Bionic feed update). ([#13566](https://github.com/wazuh/wazuh/pull/13566))
- Fixed a crash in wazuh-maild when parsing an alert with no full log and containing arrays of non-strings. [#13679](https://github.com/wazuh/wazuh/pull/13679))

### RESTful API

#### Fixed

- Updated default timeouts for `GET /mitre/software` and `GET /mitre/techniques` to avoid timing out in slow environments. ([#13550](https://github.com/wazuh/wazuh/pull/13550))

### Ruleset

#### Fixed

- Fixed the prematch criteria of `sshd-disconnect` decoder. ([#13560](https://github.com/wazuh/wazuh/pull/13560))


## [v4.3.3] - 2022-05-31

### Manager

#### Fixed

- Avoid creating duplicated client tags during deployment. ([#13651](https://github.com/wazuh/wazuh/pull/13651))

### Agent

#### Fixed

- Prevented Agentd from resetting its configuration on client block re-definition. ([#13642](https://github.com/wazuh/wazuh/pull/13642))


## [v4.3.2] - 2022-05-30

### Manager

#### Fixed

- Fixed a crash in Vuln Detector when scanning agents running on Windows. ([#13616](https://github.com/wazuh/wazuh/pull/13616))


## [v4.3.1] - 2022-05-18

### Manager

#### Fixed

- Fixed a crash when overwrite rules are triggered. ([#13439](https://github.com/wazuh/wazuh/pull/13439))
- Fixed a memory leak when loading overwrite rules. ([#13439](https://github.com/wazuh/wazuh/pull/13439))
- Fixed the use of relationship labels in overwrite rules. ([#13439](https://github.com/wazuh/wazuh/pull/13439))
- Fixed regex used to transform into datetime in the logtest framework function. ([#13430](https://github.com/wazuh/wazuh/pull/13430))

### RESTful API

#### Fixed

- Fixed API response when using sort in Agent upgrade related endpoints. ([#13178](https://github.com/wazuh/wazuh/pull/13178))

### Ruleset

#### Fixed

- Fixed rule 92656, added field condition win.eventdata.logonType equals 10 to avoid false positives. ([#13409](https://github.com/wazuh/wazuh/pull/13409))


## [v4.3.0] - 2022-05-05

### Manager

#### Added

- Added support for Arch Linux OS in Vulnerability Detector. Thanks to Aviel Warschawski (@avielw). ([#8178](https://github.com/wazuh/wazuh/pull/8178))
- Added a log message in the `cluster.log` file to notify that wazuh-clusterd has been stopped. ([#8749](https://github.com/wazuh/wazuh/pull/8749))
- Added message with the PID of `wazuh-clusterd` process when launched in foreground mode. ([#9077](https://github.com/wazuh/wazuh/pull/9077))
- Added time calculation when extra information is requested to the `cluster_control` binary. ([#10492](https://github.com/wazuh/wazuh/pull/10492))
- Added a context variable to indicate origin module in socket communication messages. ([#9209](https://github.com/wazuh/wazuh/pull/9209))
- Added unit tests for framework/core files to increase coverage. ([#9733](https://github.com/wazuh/wazuh/pull/9733))
- Added a verbose mode in the wazuh-logtest tool. ([#9204](https://github.com/wazuh/wazuh/pull/9204))
- Added Vulnerability Detector support for Amazon Linux. ([#8830](https://github.com/wazuh/wazuh/pull/8830))
- Introduced new option `<force>` to set the behavior when Authd finds conflicts on agent enrollment requests. ([#10693](https://github.com/wazuh/wazuh/pull/10693))
- Added saniziters to the unit tests execution. ([#9099](https://github.com/wazuh/wazuh/pull/9099))
- Vulnerability Detector introduces vulnerability inventory. ([#8237](https://github.com/wazuh/wazuh/pull/8237))
  - The manager will only deliver alerts when new vulnerabilities are detected in agents or when they stop applying.
- Added a mechanism to ensure the worker synchronization permissions is reset after a fixed period of time. ([#11031](https://github.com/wazuh/wazuh/pull/11031))
- Included mechanism to create and handle PID files for each child process of the API and cluster. ([#11799](https://github.com/wazuh/wazuh/pull/11799))
- Added support for Windows 11 in Vulnerability Detector. ([#12446](https://github.com/wazuh/wazuh/pull/12446))

#### Changed

- Changed the internal handling of agent keys in Remoted and Remoted to speed up key reloading. ([#8083](https://github.com/wazuh/wazuh/pull/8083))
- The option `<server>` of the Syslog output now supports hostname resolution. ([#7885](https://github.com/wazuh/wazuh/pull/7885))
- The product's UNIX user and group have been renamed to "wazuh". ([#7763](https://github.com/wazuh/wazuh/pull/7763))
- The MITRE database has been redesigned to provide full and searchable data. ([#7865](https://github.com/wazuh/wazuh/pull/7865))
- The static fields related to FIM have been ported to dynamic fields in Analysisd. ([7358](https://github.com/wazuh/wazuh/pull/7358))
- Changed all randomly generated IDs used for cluster tasks. Now, `uuid4` is used to ensure IDs are not repeated. ([8351](https://github.com/wazuh/wazuh/pull/8351))
- Improved sendsync error log to provide more details of the used parameters. ([#8873](https://github.com/wazuh/wazuh/pull/8873))
- Changed `walk_dir` function to be iterative instead of recursive. ([#9708](https://github.com/wazuh/wazuh/pull/9708))
- Refactored Integrity sync behavior so that new synchronizations do not start until extra-valid files are processed. ([#10183](https://github.com/wazuh/wazuh/issues/10038))
- Changed cluster synchronization, now the content of the `etc/shared` folder is synchronized. ([#10101](https://github.com/wazuh/wazuh/pull/10101))
- Changed all XML file loads. Now, `defusedxml` library is used to avoid possible XML-based attacks. ([8351](https://github.com/wazuh/wazuh/pull/8351))
- Changed configuration validation from execq socket to com socket. ([#8535](https://github.com/wazuh/wazuh/pull/8535))
- Updated utils unittest to improve process_array function coverage. ([#8392](https://github.com/wazuh/wazuh/pull/8392))
- Changed `request_slice` calculation to improve efficiency when accessing wazuh-db data. ([#8885](https://github.com/wazuh/wazuh/pull/8885))
- Improved the retrieval of information from `wazuh-db` so it reaches the optimum size in a single iteration. ([#9273](https://github.com/wazuh/wazuh/pull/9273))
- Optimized the way framework uses context cached functions and added a note on context_cached docstring. ([#9234](https://github.com/wazuh/wazuh/issues/9234))
- Improved framework regexes to be more specific and less vulnerable. ([#9332](https://github.com/wazuh/wazuh/pull/9332))
- Unified framework exceptions for non-active agents. ([#9423](https://github.com/wazuh/wazuh/pull/9423))
- Changed RBAC policies to case insensitive. ([#9433](https://github.com/wazuh/wazuh/pull/9433))
- Refactored framework stats module into SDK and core components to comply with Wazuh framework code standards. ([#9548](https://github.com/wazuh/wazuh/pull/9548))
- Changed the size of the agents chunks sent to the upgrade socket to make the upgrade endpoints faster. ([#10309](https://github.com/wazuh/wazuh/pull/10309))
- Refactored rootcheck and syscheck SDK code to make it clearer. ([#9408](https://github.com/wazuh/wazuh/pull/9408))
- Adapted Azure-logs module to use Microsoft Graph API instead of Active Directory Graph API. ([#9738](https://github.com/wazuh/wazuh/pull/9738))
- Analysisd now reconnects to Active Response if Remoted or Execd get restarted. ([#8060](https://github.com/wazuh/wazuh/pull/8060))
- Agent key polling now supports cluster environments. ([#10335](https://github.com/wazuh/wazuh/pull/10335))
- Extended support of Vulnerability Detector for Debian 11 (Bullseye). ([#10357](https://github.com/wazuh/wazuh/pull/10357))
- Improved Remoted performance with an agent TCP connection sending queue. ([#10326](https://github.com/wazuh/wazuh/pull/10326))
- Agent DB synchronization has been boosted by caching the last data checksum in Wazuh DB. ([#9093](https://github.com/wazuh/wazuh/pull/9093))
- Logtest now scans new ruleset files when loading a new session. ([#8892](https://github.com/wazuh/wazuh/pull/8892))
- CVE alerts by Vulnerability Detector now include the time of detection, severity, and score. ([#8237](https://github.com/wazuh/wazuh/pull/8237))
- Fixed manager startup when `<database_output>` is enabled. ([#10849](https://github.com/wazuh/wazuh/pull/10849))
- Improved cluster performance using multiprocessing.
  - Changed the cluster `local_integrity` task to run in a separate process to improve overall performance. ([#10767](https://github.com/wazuh/wazuh/pull/10767))
  - The cluster communication with the database for agent information synchronization runs in a parallel separate process. ([#10807](https://github.com/wazuh/wazuh/pull/10807))
  - The cluster processing of the extra-valid files in the master node is carried out in a parallel separate process. ([#10920](https://github.com/wazuh/wazuh/pull/10920))
  - The cluster's file compression task in the master node is carried out in a parallel separate process. ([#11328](https://github.com/wazuh/wazuh/pull/11328))
  - Now the processing of Integrity files in worker nodes is carried out in a parallel separate process ([#11364](https://github.com/wazuh/wazuh/pull/11364))
  - Use cluster and API single processing when the wazuh user doesn't have permissions to access `/dev/shm`. ([#11386](https://github.com/wazuh/wazuh/pull/11386))
- Changed the Ubuntu OVAL feed URL to security-metadata.canonical.com. ([#12491](https://github.com/wazuh/wazuh/pull/12491))
- Let Analysisd warn about missing rule dependencies instead of rejecting the ruleset. ([#12652](https://github.com/wazuh/wazuh/pull/12652))

#### Fixed

- Fixed a memory defect in Remoted when closing connection handles. ([#8223](https://github.com/wazuh/wazuh/pull/8223))
- Fixed a timing problem in the manager that might prevent Analysisd from sending Active responses to agents. ([#7625](https://github.com/wazuh/wazuh/pull/7625))
- Fixed a bug in Analysisd that did not apply field lookup in rules that overwrite other ones. ([#8210](https://github.com/wazuh/wazuh/pull/8210))
- Prevented the manager from leaving dangling agent database files. ([#8902](https://github.com/wazuh/wazuh/pull/8902))
- Corrected remediation message for error code 6004. ([#8254](https://github.com/wazuh/wazuh/pull/8254))
- Fixed a bug when deleting non-existing users or roles in the security SDK. ([#8157](https://github.com/wazuh/wazuh/pull/8157))
- Fixed a bug with `agent.conf` file permissions when creating an agent group. ([#8418](https://github.com/wazuh/wazuh/pull/8418))
- Fixed wrong exceptions with wdb pagination mechanism. ([#8422](https://github.com/wazuh/wazuh/pull/8422))
- Fixed error when loading some rules with the `\` character. ([#8747](https://github.com/wazuh/wazuh/pull/8747))
- Changed `WazuhDBQuery` class to properly close socket connections and prevent file descriptor leaks. ([#9216](https://github.com/wazuh/wazuh/pull/9216))
- Fixed error in the api configuration when using the `agent_upgrade` script. ([#10320](https://github.com/wazuh/wazuh/pull/10320))
- Handle `JSONDecodeError` in Distributed API class methods. ([#10341](https://github.com/wazuh/wazuh/pull/10341))
- Fixed an issue with duplicated logs in Azure-logs module and applied several improvements to it. ([#9738](https://github.com/wazuh/wazuh/pull/9738))
- Fixed the query parameter validation to allow usage of special chars in Azure module. ([#10680](https://github.com/wazuh/wazuh/pull/10680))
- Fix a bug running wazuh-clusterd process when it was already running. ([#8394](https://github.com/wazuh/wazuh/pull/8394))
- Allow cluster to send and receive messages with size higher than request_chunk. ([#8732](https://github.com/wazuh/wazuh/pull/8732))
- Fixed a bug that caused `wazuh-clusterd` process to not delete its pidfile when running in foreground mode and it is stopped. ([#9077](https://github.com/wazuh/wazuh/pull/9077))
- Fixed race condition due to lack of atomicity in the cluster synchronization mechanism. ([#10376](https://github.com/wazuh/wazuh/pull/10376))
- Fixed bug when displaying the dates of the cluster tasks that have not finished yet. Now `n/a` is displayed in these cases. ([#10492](https://github.com/wazuh/wazuh/pull/10492))
- Fixed missing field `value_type` in FIM alerts. ([#9196](https://github.com/wazuh/wazuh/pull/9196))
- Fixed a typo in the SSH Integrity Check script for Agentless. ([#9292](https://github.com/wazuh/wazuh/pull/9292))
- Fixed multiple race conditions in Remoted. ([#10421](https://github.com/wazuh/wazuh/pull/10421))
- The manager's agent database has been fixed to prevent dangling entries from removed agents. ([#10390](https://github.com/wazuh/wazuh/pull/10390))
- Fixed the alerts generated by FIM when a lookup operation on an SID fails. ([#9765](https://github.com/wazuh/wazuh/pull/9765))
- Fixed a bug that caused cluster agent-groups files to be synchronized multiple times unnecessarily. ([#10866](https://github.com/wazuh/wazuh/pull/10866))
- Fixed an issue in Wazuh DB that compiled the SQL statements multiple times unnecessarily. ([#10922](https://github.com/wazuh/wazuh/pull/10922))
- Fixed a crash in Analysisd when setting Active Response with agent_id = 0. ([#10948](https://github.com/wazuh/wazuh/pull/10948))
- Fixed an uninitialized Blowfish encryption structure warning. ([#11161](https://github.com/wazuh/wazuh/pull/11161))
- Fixed a memory overrun hazard in Vulnerability Detector. ([#11262](https://github.com/wazuh/wazuh/pull/11262))
- Fixed a bug when using a limit parameter higher than the total number of objects in the wazuh-db queries. ([#11282](https://github.com/wazuh/wazuh/pull/11282))
- Prevented a false positive for MySQL in Vulnerability Detector. ([#11440](https://github.com/wazuh/wazuh/pull/11440))
- Fixed segmentation fault in Analysisd when setting the number of queues to zero. ([#11448](https://github.com/wazuh/wazuh/pull/11448))
- Fixed false positives in Vulnerability Detector when scanning OVAl for Ubuntu Xenial and Bionic. ([#11440](https://github.com/wazuh/wazuh/pull/11440))
- Fixed an argument injection hazard in the Pagerduty integration script. Reported by Jose Maria Zaragoza (@JoseMariaZ). ([#11835](https://github.com/wazuh/wazuh/pull/11835))
- Fixed memory leaks in the feed parser at Vulnerability Detector. ([#11863](https://github.com/wazuh/wazuh/pull/11863))
  - Architecture data member from the RHEL 5 feed.
  - RHSA items containing no CVEs.
  - Unused RHSA data member when parsing Debian feeds.
- Prevented Authd from exiting due to a pipe signal if Wazuh DB gets closed. ([#12368](https://github.com/wazuh/wazuh/pull/12368))
- Fixed a buffer handling bug in Remoted that left the syslog TCP server stuck. ([#12415](https://github.com/wazuh/wazuh/pull/12415))
- Fixed a memory leak in Vulnerability Detector when discarding kernel packages. ([#12644](https://github.com/wazuh/wazuh/pull/12644))
- Fixed a memory leak at wazuh-logtest-legacy when matching a level-0 rule. ([#12655](https://github.com/wazuh/wazuh/pull/12655))
- Fixed a bug in the Vulnerability Detector CPE helper that may lead to produce false positives about Firefox ESR. ([#13067](https://github.com/wazuh/wazuh/pull/13067))

#### Removed

- The data reporting for Rootcheck scans in the agent_control tool has been deprecated. ([#8399](https://github.com/wazuh/wazuh/pull/8399))
- Removed old framework functions used to calculate agent status. ([#8846](https://github.com/wazuh/wazuh/pull/8846))

### Agent

#### Added

- Added an option to allow the agent to refresh the connection to the manager. ([#8016](https://github.com/wazuh/wazuh/pull/8016))
- Introduced a new module to collect audit logs from GitHub. ([#8532](https://github.com/wazuh/wazuh/pull/8532))
- FIM now expands wildcarded paths in the configuration on Windows agents. ([8461](https://github.com/wazuh/wazuh/pull/8461))
- FIM reloads wildcarded paths on full scans. ([8754](https://github.com/wazuh/wazuh/pull/8754))
- Added new `path_suffix` option to AWS module configuration. ([#8306](https://github.com/wazuh/wazuh/pull/8306))
- Added new `discard_regex` option to AWS module configuration. ([8331](https://github.com/wazuh/wazuh/pull/8331))
- Added support for the S3 Server Access bucket type in AWS module. ([#8482](https://github.com/wazuh/wazuh/pull/8442))
- Added support for Google Cloud Storage buckets using a new GCP module called `gcp-bucket`. ([#9119](https://github.com/wazuh/wazuh/pull/9119))
- Added support for VPC endpoints in AWS module. ([#9420](https://github.com/wazuh/wazuh/pull/9420))
- Added support for GCS access logs in the GCP module. ([#9279](https://github.com/wazuh/wazuh/pull/9279))
- Added an iam role session duration parameter to AWS module. ([#10198](https://github.com/wazuh/wazuh/pull/10198))
- Added support for variables in SCA policies. ([#8826](https://github.com/wazuh/wazuh/pull/8826))
- FIM now fills an audit rule file to support who-data although Audit is in immutable mode. ([#7721](https://github.com/wazuh/wazuh/pull/7721))
- Introduced an integration to collect audit logs from Office365. ([#8957](https://github.com/wazuh/wazuh/pull/8957))
- Added a new field `DisplayVersion` to Syscollector to help Vulnerability Detector match vulnerabilities for Windows. ([#10168](https://github.com/wazuh/wazuh/pull/10168))
- Added support for macOS agent upgrade via WPK. ([#10148](https://github.com/wazuh/wazuh/pull/10148))
- Added Logcollector support for macOS logs (Unified Logging System). ([#8632](https://github.com/wazuh/wazuh/pull/8632))

#### Changed

- The agent now reports the version of the running AIX operating system to the manager. ([#8381](https://github.com/wazuh/wazuh/pull/8381))
- Improved the reliability of the user ID parsing in FIM who-data mode on Linux. ([#8604](https://github.com/wazuh/wazuh/pull/8604))
- Extended support of Logcollector for MySQL 4.7 logs. Thanks to @YoyaYOSHIDA. ([#5047](https://github.com/wazuh/wazuh/pull/5047))
- Agents running on FreeBSD and OpenBSD now report their IP address. ([#9887](https://github.com/wazuh/wazuh/pull/9887))
- Reduced verbosity of FIM debugging logs. ([#8202](https://github.com/wazuh/wazuh/pull/8202))
- The agent's IP resolution frequency has been limited to prevent high CPU load. ([#9992](https://github.com/wazuh/wazuh/pull/9992))
- Syscollector has been optimized to use lees memory. ([#10236](https://github.com/wazuh/wazuh/pull/10236))
- Added support of ZscalerOS system information in the agent. ([#10337](https://github.com/wazuh/wazuh/pull/10337))
- Syscollector has been extended to collect missing Microsoft product hotfixes. ([#10259](https://github.com/wazuh/wazuh/pull/10259))
- Updated the osquery integration to find the new osqueryd location as of version 5.0. ([#10396](https://github.com/wazuh/wazuh/pull/10396))
- The internal FIM data handling has been simplified to find files by their path instead of their inode. ([#9123](https://github.com/wazuh/wazuh/pull/9123))
- Reimplemented the WPK installer rollback on Windows. ([#9764](https://github.com/wazuh/wazuh/pull/9764))
- Active responses for Windows agents now support native fields from Eventchannel. ([#10208](https://github.com/wazuh/wazuh/pull/10208))
- Error logs by Logcollector when a file is missing have been changed to info logs. ([#10651](https://github.com/wazuh/wazuh/pull/10651))
- The agent MSI installer for Windows now detects the platform version to install the default configuration. ([#8724](https://github.com/wazuh/wazuh/pull/8724))
- Agent logs for inability to resolve the manager hostname now have info level. ([#3659](https://github.com/wazuh/wazuh/pull/3659))
- Added ID number to connection enrollment logs. ([#11276](https://github.com/wazuh/wazuh/pull/11276))
- Standardized the use of the `only_logs_after` parameter in the external integration modules. ([#10838](https://github.com/wazuh/wazuh/pull/10838))
- Updated DockerListener integration shebang to python3 for Wazuh agents. ([#12150](https://github.com/wazuh/wazuh/pull/12150))
- Updated the Windows installer ico and png assets to the new logo. ([#12779](https://github.com/wazuh/wazuh/pull/12779))

#### Fixed

- Fixed a bug in FIM that did not allow monitoring new directories in real-time mode if the limit was reached at some point. ([#8784](https://github.com/wazuh/wazuh/pull/8784))
- Fixed a bug in FIM that threw an error when a query to the internal database returned no data. ([#8941](https://github.com/wazuh/wazuh/pull/8941))
- Fixed an error where the IP address was being returned along with the port for Amazon NLB service.([#8362](https://github.com/wazuh/wazuh/pull/8362))
- Fixed AWS module to properly handle the exception raised when processing a folder without logs. ([#8372](https://github.com/wazuh/wazuh/pull/8372)
- Fixed a bug with AWS module when pagination is needed in the bucket. ([#8433](https://github.com/wazuh/wazuh/pull/8433))
- Fixed an error with the ipGeoLocation field in AWS Macie logs. ([#8672](https://github.com/wazuh/wazuh/pull/8672))
- Changed an incorrect debug message in the GCloud integration module. ([#10333](https://github.com/wazuh/wazuh/pull/10333))
- Data race conditions have been fixed in FIM. ([#7848](https://github.com/wazuh/wazuh/pull/7848))
- Fixed wrong command line display in the Syscollector process report on Windows. ([#10011](https://github.com/wazuh/wazuh/pull/10011))
- Prevented Modulesd from freezing if Analysisd or Agentd get stopped before it. ([#10249](https://github.com/wazuh/wazuh/pull/10249))
- Fixed wrong keepalive message from the agent when file merged.mg is missing. ([#10405](https://github.com/wazuh/wazuh/pull/10405))
- Fixed missing logs from the Windows agent when it's getting stopped. ([#10381](https://github.com/wazuh/wazuh/pull/10381))
- Fixed missing packages reporting in Syscollector for macOS due to empty architecture data. ([#10524](https://github.com/wazuh/wazuh/pull/10524))
- Fixed FIM on Linux to parse audit rules with multiple keys for who-data. ([#7506](https://github.com/wazuh/wazuh/pull/7506))
- Fixed Windows 11 version collection in the agent. ([#10639](https://github.com/wazuh/wazuh/pull/10639))
- Fixed missing Eventchannel location in Logcollector configuration reporting. ([#10602](https://github.com/wazuh/wazuh/pull/10602))
- Updated CloudWatch Logs integration to avoid crashing when AWS raises Throttling errors. ([#10794](https://github.com/wazuh/wazuh/pull/10794))
- Fixed AWS modules' log file filtering when there are logs with and without a prefix mixed in a bucket. ([#10718](https://github.com/wazuh/wazuh/pull/10718))
- Fixed a bug on the installation script that made upgrades not to update the code of the external integration modules. ([#10884](https://github.com/wazuh/wazuh/pull/10884))
- Fixed issue with AWS integration module trying to parse manually created folders as if they were files. ([#10921](https://github.com/wazuh/wazuh/pull/10921))
- Fixed installation errors in OS with no subversion. ([#11086](https://github.com/wazuh/wazuh/pull/11086))
- Fixed a typo in an error log about enrollment SSL certificate. ([#11115](https://github.com/wazuh/wazuh/pull/11115))
- Fixed unit tests for Windows agent when built on MinGW 10. ([#11121](https://github.com/wazuh/wazuh/pull/11121))
- Fixed Windows agent compilation warnings. ([#10942](https://github.com/wazuh/wazuh/pull/10942))
- Fixed the OS version reported by the agent on OpenSUSE Tumbleweed. ([#11207](https://github.com/wazuh/wazuh/pull/11207))
- Prevented Syscollector from truncating the open port inode numbers on Linux. ([#11329](https://github.com/wazuh/wazuh/pull/11329))
- Fixed agent auto-restart on configuration changes when started via `wazuh-control` on a Systemd based Linux OS. ([#11365](https://github.com/wazuh/wazuh/pull/11365))
- Fixed a bug in the AWS module resulting in unnecessary API calls when trying to obtain the different Account IDs for the bucket. ([#10952](https://github.com/wazuh/wazuh/pull/10952))
- Fixed Azure integration's configuration parsing to allow omitting optional parameters. ([#11278](https://github.com/wazuh/wazuh/pull/11278))
- Fixed Azure Storage credentials validation bug. ([#11296](https://github.com/wazuh/wazuh/pull/11296))
- Fixed the read of the hostname in the installation process for openSUSE. ([#11455](https://github.com/wazuh/wazuh/pull/11455))
- Fixed the graceful shutdown when agent loses connection. ([#11425](https://github.com/wazuh/wazuh/pull/11425))
- Fixed error "Unable to set server IP address" on the Windows agent. ([#11736](https://github.com/wazuh/wazuh/pull/11736))
- Fixed reparse option in the AWS VPCFlow and Config integrations. ([#11608](https://github.com/wazuh/wazuh/pull/11608))
- Removed unnecessary calls to the AWS API made by the VPCFlow and Config integration modules. ([#11644](https://github.com/wazuh/wazuh/pull/11644))
- Fixed how the AWS Config module parses the dates used to request logs from AWS. ([#12324](https://github.com/wazuh/wazuh/pull/12324))
- Let Logcollector audit format parse logs with a custom name_format. ([#12676](https://github.com/wazuh/wazuh/pull/12676))
- Fixed Agent bootstrap issue that might lead to startup timeout when it cannot resolve a manager hostname. ([#12704](https://github.com/wazuh/wazuh/pull/12704))
- Fixed a bug in the agent's leaky bucket throughput regulator that could leave it stuck if the time is advanced on Windows. ([#13088](https://github.com/wazuh/wazuh/pull/13088))

#### Removed
- Removed oscap module files as it was already deprecated since v4.0.0. ([#10900](https://github.com/wazuh/wazuh/pull/10900))

### RESTful API

#### Added

- Added new `PUT /agents/reconnect` endpoint to force agents reconnection to the manager. ([#7988](https://github.com/wazuh/wazuh/pull/7988))
- Added `select` parameter to the `GET /security/users`, `GET /security/roles`, `GET /security/rules` and `GET /security/policies` endpoints. ([#6761](https://github.com/wazuh/wazuh/pull/6761))
- Added type and status filters to `GET /vulnerability/{agent_id}` endpoint. ([#8100](https://github.com/wazuh/wazuh/pull/8100))
- Added an option to configure SSL ciphers. ([#7490](https://github.com/wazuh/wazuh/pull/7490))
- Added an option to configure the maximum response time of the API. ([#8919](https://github.com/wazuh/wazuh/pull/8919))
- Added new `DELETE /rootcheck/{agent_id}` endpoint. ([#8945](https://github.com/wazuh/wazuh/pull/8945))
- Added new `GET /vulnerability/{agent_id}/last_scan` endpoint to check the latest vulnerability scan of an agent. ([#9028](https://github.com/wazuh/wazuh/pull/9028))
- Added new `cvss` and `severity` fields and filters to `GET /vulnerability/{agent_id}` endpoint. ([#9028](https://github.com/wazuh/wazuh/pull/9028))
- Added an option to configure the maximum allowed API upload size. ([#9100](https://github.com/wazuh/wazuh/pull/9100))
- Added new unit and integration tests for API models. ([#9142](https://github.com/wazuh/wazuh/pull/9142))
- Added message with the PID of `wazuh-apid` process when launched in foreground mode. ([#9077](https://github.com/wazuh/wazuh/pull/9077))
- Added `external id`, `source` and `url` to the MITRE endpoints responses. ([#9144](https://github.com/wazuh/wazuh/pull/9144))
- Added custom healthchecks for legacy agents in API integration tests, improving maintainability. ([#9297](https://github.com/wazuh/wazuh/pull/9297))
- Added new unit tests for the API python module to increase coverage. ([#9914](https://github.com/wazuh/wazuh/issues/9914))
- Added docker logs separately in API integration tests environment to get cleaner reports. ([#10238](https://github.com/wazuh/wazuh/pull/10238))
- Added new `disconnection_time` field to `GET /agents` response. ([#10437](https://github.com/wazuh/wazuh/pull/10437))
- Added new filters to agents upgrade endpoints. ([#10457](https://github.com/wazuh/wazuh/pull/10457))
- Added new API endpoints to access all the MITRE information. ([#8288](https://github.com/wazuh/wazuh/pull/8288))
- Show agent-info permissions flag when using cluster_control and in the `GET /cluster/healthcheck` API endpoint. ([#10947](https://github.com/wazuh/wazuh/pull/10947))
- Save agents' ossec.log if an API integration test fails. ([#11931](https://github.com/wazuh/wazuh/pull/11931))
- Added `POST /security/user/authenticate/run_as` endpoint to API bruteforce blocking system. ([#12085](https://github.com/wazuh/wazuh/pull/12085))
- Added new API endpoint to obtain summaries of agent vulnerabilities' inventory items. ([#12638](https://github.com/wazuh/wazuh/pull/12638))
- Added fields external_references, condition, title, published and updated to GET /vulnerability/{agent_id} API endpoint. ([#12727](https://github.com/wazuh/wazuh/pull/12727))
- Added the possibility to include strings in brackets in values of the `q` parameter. ([#13262](https://github.com/wazuh/wazuh/pull/13262]))

#### Changed

- Renamed SSL protocol configuration parameter. ([#7490](https://github.com/wazuh/wazuh/pull/7490))
- Reviewed and updated API spec examples and JSON body examples. ([#8827](https://github.com/wazuh/wazuh/pull/8827))
- Improved the performance of several API endpoints. This is specially appreciable in environments with a big number of agents.
  - Improved `PUT /agents/group` endpoint. ([#8937](https://github.com/wazuh/wazuh/pull/8937))
  - Improved `PUT /agents/restart` endpoint. ([#8938](https://github.com/wazuh/wazuh/pull/8938))
  - Improved `DELETE /agents` endpoint. ([#8950](https://github.com/wazuh/wazuh/pull/8950))
  - Improved `PUT /rootcheck` endpoint. ([#8959](https://github.com/wazuh/wazuh/pull/8959))
  - Improved `PUT /syscheck` endpoint. ([#8966](https://github.com/wazuh/wazuh/pull/8966))
  - Improved `DELETE /groups` endpoint and changed API response to be more consistent. ([#9046](https://github.com/wazuh/wazuh/pull/9046))
- Changed `DELETE /rootcheck` endpoint to `DELETE /experimental/rootcheck`. ([#8945](https://github.com/wazuh/wazuh/pull/8945))
- Reduced the time it takes for `wazuh-apid` process to check its configuration when using the `-t` parameter. ([#9012](https://github.com/wazuh/wazuh/pull/9012))
- Fixed malfunction in the `sort` parameter of syscollector endpoints. ([#9019](https://github.com/wazuh/wazuh/pull/9019))
- Improved API integration tests stability when failing in entrypoint. ([#9113](https://github.com/wazuh/wazuh/pull/9113))
- Made SCA API integration tests dynamic to validate responses coming from any agent version. ([#9228](https://github.com/wazuh/wazuh/pull/9228))
- Refactored and standardized all the date fields in the API responses to use ISO8601. ([#9227](https://github.com/wazuh/wazuh/pull/9227))
- Removed `Server` header from API HTTP responses. ([#9263](https://github.com/wazuh/wazuh/pull/9263))
- Improved JWT implementation by replacing HS256 signing algorithm with ES512. ([#9371](https://github.com/wazuh/wazuh/pull/9371))
- Removed limit of agents to upgrade using the API upgrade endpoints. ([#10009](https://github.com/wazuh/wazuh/pull/10009))
- Changed Windows agents FIM responses to return permissions as JSON. ([#10158](https://github.com/wazuh/wazuh/pull/10158))
- Adapted API endpoints to changes in `wazuh-authd` daemon `force` parameter. ([#10389](https://github.com/wazuh/wazuh/pull/10389))
- Deprecated `use_only_authd` API configuration option and related functionality. `wazuh-authd` will always be required for creating and removing agents. ([#10512](https://github.com/wazuh/wazuh/pull/10512))
- Improved API validators and related unit tests. ([#10745](https://github.com/wazuh/wazuh/pull/10745))
- Improved specific module healthchecks in API integration tests environment. ([#10905](https://github.com/wazuh/wazuh/pull/10905))
- Changed thread pool executors for process pool executors to improve API availability. ([#10916](https://github.com/wazuh/wazuh/pull/10916))
- Changed HTTPS options to use files instead of relative paths. ([#11410](https://github.com/wazuh/wazuh/pull/11410))

#### Fixed

- Fixed inconsistency in RBAC resources for `group:create`, `decoders:update`, and `rules:update` actions. ([#8196](https://github.com/wazuh/wazuh/pull/8196))
- Fixed the handling of an API error message occurring when Wazuh is started with a wrong `ossec.conf`. Now the execution continues and raises a warning. ([8378](https://github.com/wazuh/wazuh/pull/8378))
- Fixed a bug with `sort` parameter that caused a wrong response when sorting by several fields.([#8548](https://github.com/wazuh/wazuh/pull/8548))
- Fixed the description of `force_time` parameter in the API spec reference. ([#8597](https://github.com/wazuh/wazuh/issues/8597))
- Fixed API incorrect path in remediation message when maximum number of requests per minute is reached. ([#8537](https://github.com/wazuh/wazuh/pull/8537))
- Fixed agents' healthcheck error in the API integration test environment. ([#9071](https://github.com/wazuh/wazuh/pull/9071))
- Fixed a bug with `wazuh-apid` process handling of pidfiles when running in foreground mode. ([#9077](https://github.com/wazuh/wazuh/pull/9077))
- Fixed a bug with RBAC `group_id` matching. ([#9192](https://github.com/wazuh/wazuh/pull/9192))
- Removed temporal development keys and values from `GET /cluster/healthcheck` response. ([#9147](https://github.com/wazuh/wazuh/pull/9147))
- Fixed several errors when filtering by dates. ([#9227](https://github.com/wazuh/wazuh/pull/9227))
- Fixed limit in some endpoints like `PUT /agents/group/{group_id}/restart` and added a pagination method. ([#9262](https://github.com/wazuh/wazuh/pull/9262))
- Fixed bug with the `search` parameter resulting in invalid results. ([#9320](https://github.com/wazuh/wazuh/pull/9320))
- Fixed wrong values of `external_id` field in MITRE resources. ([#9368](https://github.com/wazuh/wazuh/pull/9368))
- Fixed how the API integration testing environment checks that `wazuh-apid` daemon is running before starting the tests. ([#9399](https://github.com/wazuh/wazuh/pull/9399))
- Add healthcheck to verify that `logcollector` stats are ready before starting the API integration test. ([#9777](https://github.com/wazuh/wazuh/pull/9777))
- Fixed API integration test healthcheck used in the `vulnerability` test cases. ([#10159](https://github.com/wazuh/wazuh/pull/10159))
- Fixed an error with `PUT /agents/node/{node_id}/restart` endpoint when no agents are present in selected node. ([#10179](https://github.com/wazuh/wazuh/pull/10179))
- Fixed RBAC experimental API integration tests expecting a 1760 code in implicit requests. ([#10322](https://github.com/wazuh/wazuh/pull/10322))
- Fixed cluster race condition that caused API integration test to randomly fail. ([#10289](https://github.com/wazuh/wazuh/pull/10289))
- Fixed `PUT /agents/node/{node_id}/restart` endpoint to exclude exception codes properly. ([#10619](https://github.com/wazuh/wazuh/pull/10619))
- Fixed `PUT /agents/group/{group_id}/restart` endpoint to exclude exception codes properly. ([#10666](https://github.com/wazuh/wazuh/pull/10666))
- Fixed agent endpoints `q` parameter to allow more operators when filtering by groups. ([#10656](https://github.com/wazuh/wazuh/pull/10656))
- Fixed API integration tests related to rule, decoder and task endpoints. ([#10830](https://github.com/wazuh/wazuh/pull/10830))
- Improved exceptions handling when starting the Wazuh API service. ([#11411](https://github.com/wazuh/wazuh/pull/11411))
- Fixed race condition while creating RBAC database. ([#11598](https://github.com/wazuh/wazuh/pull/11598))
- Fixed API integration tests failures caused by race conditions. ([#12102](https://github.com/wazuh/wazuh/pull/12102))

#### Removed

- Removed select parameter from GET /agents/stats/distinct endpoint. ([#8599](https://github.com/wazuh/wazuh/pull/8599))
- Removed `GET /mitre` endpoint. ([#8099](https://github.com/wazuh/wazuh/pull/8099))
- Deprecated the option to set log `path` in the configuration. ([#11410](https://github.com/wazuh/wazuh/pull/11410))

### Ruleset

#### Added

- Added Carbanak detection rules. ([#11306](https://github.com/wazuh/wazuh/pull/11306))
- Added Cisco FTD rules and decoders. ([#11309](https://github.com/wazuh/wazuh/pull/11309))
- Added decoders for AWS EKS service. ([#11284](https://github.com/wazuh/wazuh/pull/11284))
- Added F5 BIG IP ruleset. ([#11394](https://github.com/wazuh/wazuh/pull/11394))
- Added GCP VPC Storage, Firewall and Flow rules. ([#11191](https://github.com/wazuh/wazuh/pull/11191))
- Added Gitlab v12 ruleset. ([#11323](https://github.com/wazuh/wazuh/pull/11323))
- Added Microsoft Exchange Server rules and decoders. ([#11289](https://github.com/wazuh/wazuh/pull/11289))
- Added Microsoft Windows persistence by using registry keys detection. ([#11390](https://github.com/wazuh/wazuh/pull/11390))
- Added Oracle Database 12c rules and decoders. ([#11274](https://github.com/wazuh/wazuh/pull/11274))
- Added rules for Carbanak step 1.A - User Execution: Malicious File. ([#8476](https://github.com/wazuh/wazuh/pull/8476))
- Added rules for Carbanak step 2.A - Local Discovery. ([#11212](https://github.com/wazuh/wazuh/pull/11212))
- Added rules for Carbanak step 2.B - Screen Capture. ([#9075](https://github.com/wazuh/wazuh/pull/9075))
- Added rules for Carbanak step 5.B - Lateral Movement via SSH. ([#9097](https://github.com/wazuh/wazuh/pull/9097))
- Added rules for Carbanak step 9.A - User Monitoring. ([#11342](https://github.com/wazuh/wazuh/pull/11342))
- Added rules for Cloudflare WAF. ([#11373](https://github.com/wazuh/wazuh/pull/11373))
- Added ruleset for ESET Remote console. ([#11013](https://github.com/wazuh/wazuh/pull/11013))
- Added ruleset for GITHUB audit logs. ([#8532](https://github.com/wazuh/wazuh/pull/8532))
- Added ruleset for Palo Alto v8.X - v10.X. ([#11137](https://github.com/wazuh/wazuh/pull/11137))
- Added SCA policy for Amazon Linux 1. ([#11431](https://github.com/wazuh/wazuh/pull/11431))
- Added SCA policy for Amazon Linux 2. ([#11480](https://github.com/wazuh/wazuh/pull/11480))
- Added SCA policy for apple macOS 10.14 Mojave. ([#7035](https://github.com/wazuh/wazuh/pull/7035))
- Added SCA policy for apple macOS 10.15 Catalina. ([#7036](https://github.com/wazuh/wazuh/pull/7036))
- Added SCA policy for macOS Big Sur. ([#11454](https://github.com/wazuh/wazuh/pull/11454))
- Added SCA policy for Microsoft IIS 10. ([#11250](https://github.com/wazuh/wazuh/pull/11250))
- Added SCA policy for Microsoft SQL 2016. ([#11249](https://github.com/wazuh/wazuh/pull/11249))
- Added SCA policy for Mongo Database 3.6. ([#11247](https://github.com/wazuh/wazuh/pull/11247))
- Added SCA policy for NGINX. ([#11248](https://github.com/wazuh/wazuh/pull/11248))
- Added SCA policy for Oracle Database 19c. ([#11245](https://github.com/wazuh/wazuh/pull/11245))
- Added SCA policy for PostgreSQL 13. ([#11154](https://github.com/wazuh/wazuh/pull/11154))
- Added SCA policy for SUSE Linux Enterprise Server 15. ([#11223](https://github.com/wazuh/wazuh/pull/11223))
- Added SCA policy for Ubuntu 14. ([#11432](https://github.com/wazuh/wazuh/pull/11432))
- Added SCA policy for Ubuntu 16. ([#11452](https://github.com/wazuh/wazuh/pull/11452))
- Added SCA policy for Ubuntu 18. ([#11453](https://github.com/wazuh/wazuh/pull/11453))
- Added SCA policy for Ubuntu 20. ([#11430](https://github.com/wazuh/wazuh/pull/11430))
- Added SCA policy for. Solaris 11.4. ([#11286](https://github.com/wazuh/wazuh/pull/11286))
- Added Sophos UTM Firewall ruleset. ([#11122](https://github.com/wazuh/wazuh/pull/11122))
- Added Wazuh-api ruleset. ([#11357](https://github.com/wazuh/wazuh/pull/11357))

#### Changed

- Updated audit rules. ([#11016](https://github.com/wazuh/wazuh/pull/11016))
- Updated AWS s3 ruleset. ([#11177](https://github.com/wazuh/wazuh/pull/11177))
- Updated Exim 4 decoder and rules to latest format. ([#11344](https://github.com/wazuh/wazuh/pull/11344))
- Updated MITRE DB with latest MITRE JSON specification. ([#8738](https://github.com/wazuh/wazuh/pull/8738))
- Updated multiple rules to remove alert_by_email option. ([#11255](https://github.com/wazuh/wazuh/pull/11255))
- Updated NextCloud ruleset. ([#11795](https://github.com/wazuh/wazuh/pull/11795))
- Updated ProFTPD decoder. ([#11232](https://github.com/wazuh/wazuh/pull/11232))
- Updated RedHat Enterprise Linux 8 SCA up to version 1.0.1. ([#11242](https://github.com/wazuh/wazuh/pull/11242))
- Updated rules and decoders for FortiNet products. ([#11100](https://github.com/wazuh/wazuh/pull/11100))
- Updated SCA policy for CentOS 7. ([#11429](https://github.com/wazuh/wazuh/pull/11429))
- Updated SCA policy for CentOS 8. ([#8751](https://github.com/wazuh/wazuh/pull/8751))
- Updated SonicWall rules decoder. ([#11263](https://github.com/wazuh/wazuh/pull/11263))
- Updated SSHD ruleset. ([#11388](https://github.com/wazuh/wazuh/pull/11388))
- From file 0580-win-security_rules.xml, rules with id 60198 and 60199 are moved to file 0585-win-application_rules.xml, with rule ids 61071 and 61072 respectively. ([#8552](https://github.com/wazuh/wazuh/pull/8552))

#### Fixed

- Fixed bad character on rules 60908 and 60884 - win-application rules. ([#11117](https://github.com/wazuh/wazuh/pull/11117))
- Fixed Microsoft logs rules. ([#11369](https://github.com/wazuh/wazuh/pull/11369))
- Fixed PHP rules for MITRE and groups. ([#11405](https://github.com/wazuh/wazuh/pull/11405))
- Fixed rules id for Microsoft Windows Powershell. ([#11214](https://github.com/wazuh/wazuh/pull/11214))

### Other

#### Changed

- Upgraded external SQLite library dependency version to 3.36. ([#10247](https://github.com/wazuh/wazuh/pull/10247))
- Upgraded external BerkeleyDB library dependency version to 18.1.40. ([#10247](https://github.com/wazuh/wazuh/pull/10247))
- Upgraded external OpenSSL library dependency version to 1.1.1l. ([#10247](https://github.com/wazuh/wazuh/pull/10247))
- Upgraded external Google Test library dependency version to 1.11. ([#10927](https://github.com/wazuh/wazuh/pull/10927))
- Upgraded external Aiohttp library dependency version to 3.8.1. ([11436]([https://github.com/wazuh/wazuh/pull/11436))
- Upgraded external Werkzeug library dependency version to 2.0.2. ([11436]([https://github.com/wazuh/wazuh/pull/11436))
- Upgraded embedded Python version to 3.9.9. ([11436]([https://github.com/wazuh/wazuh/pull/11436))

#### Fixed

- Fixed error detection in the CURL helper library. ([#9168](https://github.com/wazuh/wazuh/pull/9168))
- Fixed external BerkeleyDB library support for GCC 11. ([#10899](https://github.com/wazuh/wazuh/pull/10899))
- Fixed an installation error due to missing OS minor version on CentOS Stream. ([#11086](https://github.com/wazuh/wazuh/pull/11086))
- Fixed an installation error due to missing command `hostname` on OpenSUSE Tumbleweed. ([#11455](https://github.com/wazuh/wazuh/pull/11455))


## [v4.2.7] - 2022-05-30

### Manager

#### Fixed

- Fixed a crash in Vuln Detector when scanning agents running on Windows (backport from 4.3.2). ([#13617](https://github.com/wazuh/wazuh/pull/13617))


## [v4.2.6] - 2022-03-29

### Manager

#### Fixed

- Fixed an integer overflow hazard in `wazuh-remoted` that caused it to drop incoming data after receiving 2^31 messages. ([#11974](https://github.com/wazuh/wazuh/pull/11974))


## [v4.2.5] - 2021-11-15

### Manager

#### Changed

- Active response requests for agents between v4.2.0 and v4.2.4 is now sanitized to prevent unauthorized code execution. ([#10809](https://github.com/wazuh/wazuh/pull/10809))

### Agent

#### Fixed

- A bug in the Active response tools that may allow unauthorized code execution has been mitigated. Reported by @rk700. ([#10809](https://github.com/wazuh/wazuh/pull/10809))


## [v4.2.4] - 2021-10-20

### Manager

#### Fixed

- Prevented files belonging to deleted agents from remaining in the manager. ([#9158](https://github.com/wazuh/wazuh/pull/9158))
- Fixed inaccurate agent group file cleanup in the database sync module. ([#10432](https://github.com/wazuh/wazuh/pull/10432))
- Prevented the manager from corrupting the agent data integrity when the disk gets full. ([#10479](https://github.com/wazuh/wazuh/pull/10479))
- Fixed a resource leak in Vulnerability Detector when scanning Windows agents. ([#10559](https://github.com/wazuh/wazuh/pull/10559))
- Stop deleting agent related files in cluster process when an agent is removed from `client.keys`. ([#9061](https://github.com/wazuh/wazuh/pull/9061))

## [v4.2.3] - 2021-10-06

### Manager

#### Fixed

- Fixed a bug in Remoted that might lead it to crash when retrieving an agent's group. ([#10388](https://github.com/wazuh/wazuh/pull/10388))


## [v4.2.2] - 2021-09-28

### Manager

#### Changed

- Clean up the agent's inventory data on the manager if Syscollector is disabled. ([#9133](https://github.com/wazuh/wazuh/pull/9133))
- Authd now refuses enrollment attempts if the agent already holds a valid key. ([#9779](https://github.com/wazuh/wazuh/pull/9779))

#### Fixed

- Fixed a false positive in Vulnerability Detector when packages have multiple conditions in the OVAL feed. ([#9647](https://github.com/wazuh/wazuh/pull/9647))
- Prevented pending agents from keeping their state indefinitely in the manager. ([#9042](https://github.com/wazuh/wazuh/pull/9042))
- Fixed Remoted to avoid agents in connected state with no group assignation. ([#9088](https://github.com/wazuh/wazuh/pull/9088))
- Fixed a bug in Analysisd that ignored the value of the rule option `noalert`. ([#9278](https://github.com/wazuh/wazuh/pull/9278))
- Fixed Authd's startup to set up the PID file before loading keys. ([#9378](https://github.com/wazuh/wazuh/pull/9378))
- Fixed a bug in Authd that delayed the agent timestamp update when removing agents. ([#9295](https://github.com/wazuh/wazuh/pull/9295))
- Fixed a bug in Wazuh DB that held wrong agent timestamp data. ([#9705](https://github.com/wazuh/wazuh/pull/9705))
- Fixed a bug in Remoted that kept deleted shared files in the multi-groups' merged.mg file. ([#9942](https://github.com/wazuh/wazuh/pull/9942))
- Fixed a bug in Analysisd that overwrote its queue socket when launched in test mode. ([#9987](https://github.com/wazuh/wazuh/pull/9987))
- Fixed a condition in the Windows Vulnerability Detector to prevent false positives when evaluating DU patches. ([#10016](https://github.com/wazuh/wazuh/pull/10016))
- Fixed a memory leak when generating the Windows report in Vulnerability Detector. ([#10214](https://github.com/wazuh/wazuh/pull/10214))
- Fixed a file descriptor leak in Analysisd when delivering an AR request to an agent. ([#10194](https://github.com/wazuh/wazuh/pull/10194))
- Fixed error with Wazuh path in Azure module. ([#10250](https://github.com/wazuh/wazuh/pull/10250))

### Agent

#### Changed

- Optimized Syscollector scan performance. ([#9907](https://github.com/wazuh/wazuh/pull/9907))
- Reworked the Google Cloud Pub/Sub integration module to increase the number of processed events per second allowing multithreading. Added new `num_threads` option to module configuration. ([#9927](https://github.com/wazuh/wazuh/pull/9927))
- Upgraded google-cloud-pubsub dependency to the latest stable version (2.7.1). ([#9964](https://github.com/wazuh/wazuh/pull/9964))
- Reimplemented the WPK installer rollback on Linux. ([#9443](https://github.com/wazuh/wazuh/pull/9443))
- Updated AWS WAF implementation to change `httpRequest.headers` field format. ([#10217](https://github.com/wazuh/wazuh/pull/10217))

#### Fixed

- Prevented the manager from hashing the shared configuration too often. ([#9710](https://github.com/wazuh/wazuh/pull/9710))
- Fixed a memory leak in Logcollector when re-subscribing to Windows Eventchannel. ([#9310](https://github.com/wazuh/wazuh/pull/9310))
- Fixed a memory leak in the agent when enrolling for the first time if it had no previous key. ([#9967](https://github.com/wazuh/wazuh/pull/9967))
- Removed CloudWatchLogs log stream limit when there are more than 50 log streams. ([#9934](https://github.com/wazuh/wazuh/pull/9934))
- Fixed a problem in the Windows installer that causes the agent to be unable to get uninstalled or upgraded. ([#9897](https://github.com/wazuh/wazuh/pull/9897))
- Fixed AWS WAF log parsing when there are multiple dicts in one line. ([#9775](https://github.com/wazuh/wazuh/pull/9775))
- Fixed a bug in AWS CloudWatch Logs module that caused already processed logs to be collected and reprocessed. ([#10024](https://github.com/wazuh/wazuh/pull/10024))
- Avoid duplicate alerts from case-insensitive 32-bit registry values in FIM configuration for Windows agents. ([#8256](https://github.com/wazuh/wazuh/pull/8256))
- Fixed a bug in the sources and WPK installer that made upgrade unable to detect the previous installation on CentOS 7. ([#10210](https://github.com/wazuh/wazuh/pull/10210))

### RESTful API

#### Changed

- Made SSL ciphers configurable and renamed SSL protocol option. ([#10219](https://github.com/wazuh/wazuh/pull/10219))

#### Fixed

- Fixed a bug with distributed API calls when the cluster is disabled. ([#9984](https://github.com/wazuh/wazuh/pull/9984))


## [v4.2.1] - 2021-09-03

### Fixed

- **Installer:**
  - Fixed a bug in the upgrade to 4.2.0 that disabled Eventchannel support on Windows agent. ([#9973](https://github.com/wazuh/wazuh/issues/9973))

- **Modules:**
  - Fixed a bug with Python-based integration modules causing the integrations to stop working in agents for Wazuh v4.2.0. ([#9975](https://github.com/wazuh/wazuh/issues/9975))


## [v4.2.0] - 2021-08-25

### Added

- **Core:**
  - Added support for bookmarks in Logcollector, allowing to follow the log file at the point where the agent stopped. ([#3368](https://github.com/wazuh/wazuh/issues/3368))
  - Improved support for multi-line logs with a variable number of lines in Logcollector. ([#5652](https://github.com/wazuh/wazuh/issues/5652))
  - Added an option to limit the number of files per second in FIM. ([#6830](https://github.com/wazuh/wazuh/pull/6830))
  - Added a statistics file to Logcollector. Such data is also available via API queries. ([#7109](https://github.com/wazuh/wazuh/pull/7109))
  - Allow statistical data queries to the agent. ([#7239](https://github.com/wazuh/wazuh/pull/7239))
  - Allowed quoting in commands to group arguments in the command wodle and SCA checks. ([#7307](https://github.com/wazuh/wazuh/pull/7307))
  - Let agents running on Solaris send their IP to the manager. ([#7408](https://github.com/wazuh/wazuh/pull/7408))
  - New option `<ip_update_interval>` to set how often the agent refresh its IP address. ([#7444](https://github.com/wazuh/wazuh/pull/7444))
  - Added support for testing location information in Wazuh Logtest. ([#7661](https://github.com/wazuh/wazuh/issues/7661))
  - Added Vulnerability Detector reports to Wazuh DB to know which CVE’s affect an agent. ([#7731](https://github.com/wazuh/wazuh/issues/7731))
  - Introduced an option to enable or disable listening Authd TLS port. ([#8755](https://github.com/wazuh/wazuh/pull/8755))

- **API:**
  - Added new endpoint to get agent stats from different components. ([#7200](https://github.com/wazuh/wazuh/pull/7200))
  - Added new endpoint to modify users' allow_run_as flag. ([#7588](https://github.com/wazuh/wazuh/pull/7588))
  - Added new endpoint to get vulnerabilities that affect an agent. ([#7647](https://github.com/wazuh/wazuh/pull/7647))
  - Added API configuration validator. ([#7803](https://github.com/wazuh/wazuh/pull/7803))
  - Added the capability to disable the max_request_per_minute API configuration option using 0 as value. ([#8115](https://github.com/wazuh/wazuh/pull/8115))

- **Ruleset:**
  - Decoders
    - Added support for UFW firewall to decoders. ([#7100](https://github.com/wazuh/wazuh/pull/7100))
    - Added Sophos firewall Decoders ([#7289](https://github.com/wazuh/wazuh/pull/7289))
    - Added Wazuh API Decoders ([#7289](https://github.com/wazuh/wazuh/pull/7289))
    - Added F5 BigIP Decoders. ([#7289](https://github.com/wazuh/wazuh/pull/7289))
  - Rules
    - Added Sophos firewall Rules ([#7289](https://github.com/wazuh/wazuh/pull/7289))
    - Added Wazuh API Rules ([#7289](https://github.com/wazuh/wazuh/pull/7289))
    - Added Firewall Rules
    - Added F5 BigIp Rules. ([#7289](https://github.com/wazuh/wazuh/pull/7289))
  - SCA
    - Added CIS policy "Ensure XD/NX support is enabled" back for SCA. ([#7316](https://github.com/wazuh/wazuh/pull/7316))
    - Added Apple MacOS 10.14 SCA ([#7035](https://github.com/wazuh/wazuh/pull/7035))
    - Added Apple MacOS 10.15 SCA ([#7036](https://github.com/wazuh/wazuh/pull/7036))
    - Added Apple MacOS 11.11 SCA ([#7037](https://github.com/wazuh/wazuh/pull/7037))

### Changed

- **Cluster:**
  - Improved the cluster nodes integrity calculation process. It only calculates the MD5 of the files that have been modified since the last integrity check. ([#8175](https://github.com/wazuh/wazuh/pull/8175))
  - Changed the synchronization of agent information between cluster nodes to complete the synchronization in a single task for each worker. ([#8182](https://github.com/wazuh/wazuh/pull/8182))
  - Changed cluster logs to show more useful information. ([#8002](https://github.com/wazuh/wazuh/pull/8002))

- **Core:**
  - Wazuh daemons have been renamed to a unified standard. ([#6912](https://github.com/wazuh/wazuh/pull/6912))
  - Wazuh CLIs have been renamed to a unified standard. ([#6903](https://github.com/wazuh/wazuh/pull/6903))
  - Wazuh internal directories have been renamed to a unified standard. ([#6920](https://github.com/wazuh/wazuh/pull/6920))
  - Prevent a condition in FIM that may lead to a memory error. ([#6759](https://github.com/wazuh/wazuh/pull/6759))
  - Let FIM switch to real-time mode for directories where who-data is not available (Audit in immutable mode). ([#6828](https://github.com/wazuh/wazuh/pull/6828))
  - Changed the Active Response protocol to receive messages in JSON format that include the full alert. ([#7317](https://github.com/wazuh/wazuh/pull/7317))
  - Changed references to the product name in logs. ([#7264](https://github.com/wazuh/wazuh/pull/7264))
  - Syscollector now synchronizes its database with the manager, avoiding full data delivery on each scan. ([#7379](https://github.com/wazuh/wazuh/pull/7379))
  - Remoted now supports both TCP and UDP protocols simultaneously. ([#7541](https://github.com/wazuh/wazuh/pull/7541))
  - Improved the unit tests for the os_net library. ([#7595](https://github.com/wazuh/wazuh/pull/7595))
  - FIM now removes the audit rules when their corresponding symbolic links change their target. ([#6999](https://github.com/wazuh/wazuh/pull/6999))
  - Compilation from sources now downloads the external dependencies prebuilt. ([#7797](https://github.com/wazuh/wazuh/pull/7797))
  - Added the old implementation of Logtest as `wazuh-logtest-legacy`. ([#7807](https://github.com/wazuh/wazuh/pull/7807))
  - Improved the performance of Analysisd when running on multi-core hosts. ([#7974](https://github.com/wazuh/wazuh/pull/7974))
  - Agents now report the manager when they stop. That allows the manager to log an alert and immediately set their state to "disconnected". ([#8021](https://github.com/wazuh/wazuh/pull/8021))
  - Wazuh building is now independent from the installation directory. ([#7327](https://github.com/wazuh/wazuh/pull/7327))
  - The embedded python interpreter is provided in a preinstalled, portable package. ([#7327](https://github.com/wazuh/wazuh/pull/7327))
  - Wazuh resources are now accessed by a relative path to the installation directory. ([#7327](https://github.com/wazuh/wazuh/pull/7327))
  - The error log that appeared when the agent cannot connect to SCA has been switched to warning. ([#8201](https://github.com/wazuh/wazuh/pull/8201))
  - The agent now validates the Audit connection configuration when enabling whodata for FIM on Linux. ([#8921](https://github.com/wazuh/wazuh/pull/8921))

- **API:**
  - Removed ruleset version from `GET /cluster/{node_id}/info` and `GET /manager/info` as it was deprecated. ([#6904](https://github.com/wazuh/wazuh/issues/6904))
  - Changed the `POST /groups` endpoint to specify the group name in a JSON body instead of in a query parameter. ([#6909](https://github.com/wazuh/wazuh/pull/6909))
  - Changed the `PUT /active-response` endpoint function to create messages with the new JSON format. ([#7312](https://github.com/wazuh/wazuh/pull/7312))
  - New parameters added to `DELETE /agents` endpoint and `older_than` field removed from response. ([#6366](https://github.com/wazuh/wazuh/issues/6366))
  - Changed login security controller to avoid errors in Restful API reference links. ([#7909](https://github.com/wazuh/wazuh/pull/7909))
  - Changed the PUT /agents/group/{group_id}/restart response format when there are no agents assigned to the group. ([#8123](https://github.com/wazuh/wazuh/pull/8123))
  - Agent keys used when adding agents are now obscured in the API log. ([#8149](https://github.com/wazuh/wazuh/pull/8149))
  - Improved all agent restart endpoints by removing active-response check. ([#8457](https://github.com/wazuh/wazuh/pull/8457))
  - Improved API requests processing time by applying cache to token RBAC permissions extraction. It will be invalidated if any resource related to the token is modified. ([#8615](https://github.com/wazuh/wazuh/pull/8615))
  - Increased to 100000 the maximum value accepted for `limit` API parameter, default value remains at 500. ([#8841](https://github.com/wazuh/wazuh/pull/8841))

- **Framework:**
  - Improved agent insertion algorithm when Authd is not available. ([#8682](https://github.com/wazuh/wazuh/pull/8682))

- **Ruleset:**
  - The ruleset was normalized according to the Wazuh standard. ([#6867](https://github.com/wazuh/wazuh/pull/6867))
  - Rules
    - Changed Ossec Rules. ([#7260](https://github.com/wazuh/wazuh/pull/7260))
    - Changed Cisco IOS Rules. ([#7289](https://github.com/wazuh/wazuh/pull/7289))
    - Changed ID from 51000 to 51003 in Dropbear Rules. ([#7289](https://github.com/wazuh/wazuh/pull/7289))
    - Changed 6 new rules for Sophos Rules. ([#7289](https://github.com/wazuh/wazuh/pull/7289))
  - Decoders
    - Changed Active Response Decoders. ([#7317](https://github.com/wazuh/wazuh/pull/7317))
    - Changed Auditd Decoders. ([#7289](https://github.com/wazuh/wazuh/pull/7289))
    - Changed Checkpoint Smart1 Decoders. ([#8676](https://github.com/wazuh/wazuh/pull/8676))
    - Changed Cisco ASA Decoders. ([#7289](https://github.com/wazuh/wazuh/pull/7289))
    - Changed Cisco IOS Decoders. ([#7289](https://github.com/wazuh/wazuh/pull/7289))
    - Changed Kernel Decoders. ([#7837](https://github.com/wazuh/wazuh/pull/7837))
    - Changed OpenLDAP Decoders. ([#7289](https://github.com/wazuh/wazuh/pull/7289))
    - Changed Ossec Decoders. ([#7260](https://github.com/wazuh/wazuh/pull/7260))
    - Changed Sophos Decoders. ([#7289](https://github.com/wazuh/wazuh/pull/7289))
    - Changed PFsense Decoders. ([#7289](https://github.com/wazuh/wazuh/pull/7289))
    - Changed Panda PAPS Decoders. ([#8676](https://github.com/wazuh/wazuh/pull/8676))


- **External dependencies:**
  - Upgrade boto3, botocore, requests, s3transfer and urllib3 Python dependencies to latest stable versions. ([#8886](https://github.com/wazuh/wazuh/pull/8886))
  - Update Python to latest stable version (3.9.6). ([#9389](https://github.com/wazuh/wazuh/pull/9389))
  - Upgrade GCP dependencies and pip to latest stable version.
  - Upgrade python-jose to 3.1.0.
  - Add tabulate dependency.

### Fixed

- **Cluster:**
  - Fixed memory usage when creating cluster messages. ([#6736](https://github.com/wazuh/wazuh/pull/6736))
  - Fixed a bug when unpacking incomplete headers in cluster messages. ([#8142](https://github.com/wazuh/wazuh/pull/8142))
  - Changed error message to debug when iterating a file listed that is already deleted. ([#8499](https://github.com/wazuh/wazuh/pull/8499))
  - Fixed cluster timeout exceptions. ([#8901](https://github.com/wazuh/wazuh/pull/8901))
  - Fixed unhandled KeyError when an error command is received in any cluster node. ([#8872](https://github.com/wazuh/wazuh/pull/8872))
  - Fixed unhandled cluster error in send_string() communication protocol. ([#8943](https://github.com/wazuh/wazuh/pull/8943))

- **Core:**
  - Fixed a bug in FIM when setting scan_time to "12am" or "12pm". ([#6934](https://github.com/wazuh/wazuh/pull/6934))
  - Fixed a bug in FIM that produced wrong alerts when the file limit was reached. ([#6802](https://github.com/wazuh/wazuh/pull/6802))
  - Fixed a bug in Analysisd that reserved the static decoder field name "command" but never used it. ([#7105](https://github.com/wazuh/wazuh/pull/7105))
  - Fixed evaluation of fields in the tag `<description>` of rules. ([#7073](https://github.com/wazuh/wazuh/pull/7073))
  - Fixed bugs in FIM that caused symbolic links to not work correctly. ([#6789](https://github.com/wazuh/wazuh/pull/6789))
  - Fixed path validation in FIM configuration. ([#7018](https://github.com/wazuh/wazuh/pull/7018))
  - Fixed a bug in the "ignore" option on FIM where relative paths were not resolved. ([#7018](https://github.com/wazuh/wazuh/pull/7018))
  - Fixed a bug in FIM that wrongly detected that the file limit had been reached. ([#7268](https://github.com/wazuh/wazuh/pull/7268))
  - Fixed a bug in FIM that did not produce alerts when a domain user deleted a file. ([#7265](https://github.com/wazuh/wazuh/pull/7265))
  - Fixed Windows agent compilation with GCC 10. ([#7359](https://github.com/wazuh/wazuh/pull/7359))
  - Fixed a bug in FIM that caused to wrongly expand environment variables. ([#7332](https://github.com/wazuh/wazuh/pull/7332))
  - Fixed the inclusion of the rule description in archives when matched a rule that would not produce an alert. ([#7476](https://github.com/wazuh/wazuh/pull/7476))
  - Fixed a bug in the regex parser that did not accept empty strings. ([#7495](https://github.com/wazuh/wazuh/pull/7495))
  - Fixed a bug in FIM that did not report deleted files set with real-time in agents on Solaris. ([#7414](https://github.com/wazuh/wazuh/pull/7414))
  - Fixed a bug in Remoted that wrongly included the priority header in syslog when using TCP. ([#7633](https://github.com/wazuh/wazuh/pull/7633))
  - Fixed a stack overflow in the XML parser by limiting 1024 levels of recursion. ([#7782](https://github.com/wazuh/wazuh/pull/7782))
  - Prevented Vulnerability Detector from scanning all the agents in the master node that are connected to another worker. ([#7795](https://github.com/wazuh/wazuh/pull/7795))
  - Fixed an issue in the database sync module that left dangling agent group files. ([#7858](https://github.com/wazuh/wazuh/pull/7858))
  - Fixed memory leaks in the regex parser in Analysisd. ([#7919](https://github.com/wazuh/wazuh/pull/7919))
  - Fixed a typo in the initial value for the hotfix scan ID in the agents' database schema. ([#7905](https://github.com/wazuh/wazuh/pull/7905))
  - Fixed a segmentation fault in Vulnerability Detector when parsing an unsupported package version format. ([#8003](https://github.com/wazuh/wazuh/pull/8003))
  - Fixed false positives in FIM when the inode of multiple files change, due to file inode collisions in the engine database. ([#7990](https://github.com/wazuh/wazuh/pull/7990))
  - Fixed the error handling when wildcarded Redhat feeds are not found. ([#6932](https://github.com/wazuh/wazuh/pull/6932))
  - Fixed the `equals` comparator for OVAL feeds in Vulnerability Detector. ([#7862](https://github.com/wazuh/wazuh/pull/7862))
  - Fixed a bug in FIM that made the Windows agent crash when synchronizing a Windows Registry value that starts with a colon (`:`). ([#8098](https://github.com/wazuh/wazuh/pull/8098) [#8143](https://github.com/wazuh/wazuh/pull/8143))
  - Fixed a starving hazard in Wazuh DB that might stall incoming requests during the database commitment. ([#8151](https://github.com/wazuh/wazuh/pull/8151))
  - Fixed a race condition in Remoted that might make it crash when closing RID files. ([#8224](https://github.com/wazuh/wazuh/pull/8224))
  - Fixed a descriptor leak in the agent when failed to connect to Authd. ([#8789](https://github.com/wazuh/wazuh/pull/8789))
  - Fixed a potential error when starting the manager due to a delay in the creation of Analysisd PID file. ([#8828](https://github.com/wazuh/wazuh/pull/8828))
  - Fixed an invalid memory access hazard in Vulnerability Detector. ([#8551](https://github.com/wazuh/wazuh/pull/8551))
  - Fixed an error in the FIM decoder at the manager when the agent reports a file with an empty ACE list. ([#8571](https://github.com/wazuh/wazuh/pull/8571))
  - Prevented the agent on macOS from getting corrupted after an operating system upgrade. ([#8620](https://github.com/wazuh/wazuh/pull/8620))
  - Fixed an error in the manager that could not check its configuration after a change by the API when Active response is disabled. ([#8357](https://github.com/wazuh/wazuh/pull/8357))
  - Fixed a problem in the manager that left remote counter and agent group files when removing an agent. ([#8630](https://github.com/wazuh/wazuh/pull/8630))
  - Fixed an error in the agent on Windows that could corrupt the internal FIM databas due to disabling the disk sync. ([#8905](https://github.com/wazuh/wazuh/pull/8905))
  - Fixed a crash in Logcollector on Windows when handling the position of the file. ([#9364](https://github.com/wazuh/wazuh/pull/9364))
  - Fixed a buffer underflow hazard in Remoted when handling input messages. Thanks to Johannes Segitz (@jsegitz). ([#9285](https://github.com/wazuh/wazuh/pull/9285))
  - Fixed a bug in the agent that tried to verify the WPK CA certificate even when verification was disabled. ([#9547](https://github.com/wazuh/wazuh/pull/9547))

- **API:**
  - Fixed wrong API messages returned when getting agents' upgrade results. ([#7587](https://github.com/wazuh/wazuh/pull/7587))
  - Fixed wrong `user` string in API logs when receiving responses with status codes 308 or 404. ([#7709](https://github.com/wazuh/wazuh/pull/7709))
  - Fixed API errors when cluster is disabled and node_type is worker. ([#7867](https://github.com/wazuh/wazuh/pull/7867))
  - Fixed redundant paths and duplicated tests in API integration test mapping script. ([#7798](https://github.com/wazuh/wazuh/pull/7798))
  - Fixed an API integration test case failing in test_rbac_white_all and added a test case for the enable/disable run_as endpoint.([8014](https://github.com/wazuh/wazuh/pull/8014))
  - Fixed a thread race condition when adding or deleting agents without authd ([8148](https://github.com/wazuh/wazuh/pull/8148))
  - Fixed CORS in API configuration. ([#8496](https://github.com/wazuh/wazuh/pull/8496))
  - Fixed api.log to avoid unhandled exceptions on API timeouts. ([#8887](https://github.com/wazuh/wazuh/pull/8887))

- **Ruleset:**
  - Fixed usb-storage-attached regex pattern to support blank spaces. ([#7837](https://github.com/wazuh/wazuh/issues/7837))
  - Fixed SCA checks for RHEL7 and CentOS 7. Thanks to J. Daniel Medeiros (@jdmedeiros). ([#7645](https://github.com/wazuh/wazuh/pull/7645))
  - Fixed the match criteria of the AWS WAF rules. ([#8111](https://github.com/wazuh/wazuh/pull/8111))
  - Fixed sample log in sudo decoders.
  - Fixed Pix Decoders match regex. ([#7485](https://github.com/wazuh/wazuh/pull/7495))
  - Fixed regex in Syslog Rules. ([#7289](https://github.com/wazuh/wazuh/pull/7289))
  - Fixed category in PIX Rules. ([#7289](https://github.com/wazuh/wazuh/pull/7289))
  - Fixed authentication tag in group for MSauth Rules. ([#7289](https://github.com/wazuh/wazuh/pull/7289))
  - Fixed match on Nginx Rules. ([#7122](https://github.com/wazuh/wazuh/pull/7122))
  - Fixed sample log on Netscaler Rules. ([#7783](https://github.com/wazuh/wazuh/pull/7783))
  - Fixed match field for rules 80441 and 80442 in Amazon Rules. ([#8111](https://github.com/wazuh/wazuh/pull/8111))
  - Fixed sample logs in Owncloud Rules. ([#7122](https://github.com/wazuh/wazuh/pull/7122))
  - Fixed authentication tag in group for Win Security Rules. ([#7289](https://github.com/wazuh/wazuh/pull/7289))
  - Fixed sample log in Win Security Rules. ([#7783](https://github.com/wazuh/wazuh/pull/7783))
  - Fixed sample log in Win Application Rules. ([#7783](https://github.com/wazuh/wazuh/pull/7783))
  - Fixed mitre block in Paloalto Rules. ([#7783](https://github.com/wazuh/wazuh/pull/7783))

- **Modules:**
  - Fixed an error when trying to use a non-default aws profile with CloudWatchLogs ([#9331](https://github.com/wazuh/wazuh/pull/9331))

### Removed

- **Core:**
  - File /etc/ossec-init.conf does not exist anymore. ([#7175](https://github.com/wazuh/wazuh/pull/7175))
  - Unused files have been removed from the repository, including TAP tests. ([#7398](https://github.com/wazuh/wazuh/issues/7398))

- **API:**
  - Removed the `allow_run_as` parameter from endpoints `POST /security/users` and `PUT /security/users/{user_id}`. ([#7588](https://github.com/wazuh/wazuh/pull/7588))
  - Removed `behind_proxy_server` option from configuration. ([#7006](https://github.com/wazuh/wazuh/issues/7006))

- **Framework:**
  - Deprecated `update_ruleset` script. ([#6904](https://github.com/wazuh/wazuh/issues/6904))

- **Ruleset**
  - Removed rule 51004 from Dropbear Rules. ([#7289](https://github.com/wazuh/wazuh/pull/7289))
  - Remuved rules 23508, 23509 and 23510 from Vulnerability Detector Rules.

## [v4.1.5] - 2021-04-22

### Fixed

- **Core:**
  - Fixed a bug in Vulnerability Detector that made Modulesd crash while updating the NVD feed due to a missing CPE entry. ([4cbd1e8](https://github.com/wazuh/wazuh/commit/4cbd1e85eeee0eb0d8247fa7228f590a9dd24153))


## [v4.1.4] - 2021-03-25

### Fixed

- **Cluster:**
  - Fixed workers reconnection after restarting master node. Updated `asyncio.Task.all_tasks` method removed in Python 3.9. ([#8017](https://github.com/wazuh/wazuh/pull/8017))


## [v4.1.3] - 2021-03-23

### Changed

- **External dependencies:**
  - Upgraded Python version from 3.8.6 to 3.9.2 and several Python dependencies. ([#7943](https://github.com/wazuh/wazuh/pull/7943))

### Fixed

- **Core:**
  - Fixed an error in FIM when getting the files' modification time on Windows due to wrong permission flags. ([#7870](https://github.com/wazuh/wazuh/pull/7870))
  - Fixed a bug in Wazuh DB that truncated the output of the agents' status query towards the cluster. ([#7873](https://github.com/wazuh/wazuh/pull/7873))

- **API:**
  - Fixed validation for absolute and relative paths. ([#7906](https://github.com/wazuh/wazuh/pull/7906))


## [v4.1.2] - 2021-03-08

### Changed

- **Core:**
  - The default value of the agent disconnection time option has been increased to 10 minutes. ([#7744](https://github.com/wazuh/wazuh/pull/7744))
  - The warning log from Remoted about sending messages to disconnected agents has been changed to level-1 debug log. ([#7755](https://github.com/wazuh/wazuh/pull/7755))

- **API:**
  - API logs showing request parameters and body will be generated with API log level `info` instead of `debug`. ([#7735](https://github.com/wazuh/wazuh/issues/7735))

- **External dependencies:**
  - Upgraded aiohttp version from 3.6.2 to 3.7.4. ([#7734](https://github.com/wazuh/wazuh/pull/7734))

### Fixed

- **Core:**
  - Fix a bug in the unit tests that randomly caused false failures. ([#7723](https://github.com/wazuh/wazuh/pull/7723))
  - Fixed a bug in the Analysisd configuration that did not apply the setting `json_null_fields`. ([#7711](https://github.com/wazuh/wazuh/pull/7711))
  - Fixed the checking of the option `ipv6` in Remoted. ([#7737](https://github.com/wazuh/wazuh/pull/7737))
  - Fixed the checking of the option `rids_closing_time` in Remoted. ([#7746](https://github.com/wazuh/wazuh/pull/7746))


## [v4.1.1] - 2021-02-25

### Added

- **External dependencies:**
  - Added cython (0.29.21) library to Python dependencies. ([#7451](https://github.com/wazuh/wazuh/pull/7451))
  - Added xmltodict (0.12.0) library to Python dependencies. ([#7303](https://github.com/wazuh/wazuh/pull/7303))

- **API:**
  - Added new endpoints to manage rules files. ([#7178](https://github.com/wazuh/wazuh/issues/7178))
  - Added new endpoints to manage CDB lists files. ([#7180](https://github.com/wazuh/wazuh/issues/7180))
  - Added new endpoints to manage decoder files. ([#7179](https://github.com/wazuh/wazuh/issues/7179))
  - Added new manager and cluster endpoints to update Wazuh configuration (ossec.conf). ([#7181](https://github.com/wazuh/wazuh/issues/7181))

### Changed

- **External dependencies:**
  - Upgraded Python version from 3.8.2 to 3.8.6. ([#7451](https://github.com/wazuh/wazuh/pull/7451))
  - Upgraded Cryptography python library from 3.2.1 to 3.3.2. ([#7451](https://github.com/wazuh/wazuh/pull/7451))
  - Upgraded cffi python library from 1.14.0 to 1.14.4. ([#7451](https://github.com/wazuh/wazuh/pull/7451))

- **API:**
  - Added raw parameter to GET /manager/configuration and GET cluster/{node_id}/configuration to load ossec.conf in xml format. ([#7565](https://github.com/wazuh/wazuh/issues/7565))

### Fixed

- **API:**
  - Fixed an error with the RBAC permissions in the `GET /groups` endpoint. ([#7328](https://github.com/wazuh/wazuh/issues/7328))
  - Fixed a bug with Windows registries when parsing backslashes. ([#7309](https://github.com/wazuh/wazuh/pull/7309))
  - Fixed an error with the RBAC permissions when assigning multiple `agent:group` resources to a policy. ([#7393](https://github.com/wazuh/wazuh/pull/7393))
  - Fixed an error with search parameter when using special characters. ([#7301](https://github.com/wazuh/wazuh/pull/7301))
- **AWS Module:**
  - Fixed a bug that caused an error when attempting to use an IAM Role with **CloudWatchLogs** service. ([#7330](https://github.com/wazuh/wazuh/pull/7330))
- **Framework:**
  - Fixed a race condition bug when using RBAC expand_group function. ([#7353](https://github.com/wazuh/wazuh/pull/7353))
  - Fix migration process to overwrite default RBAC policies. ([#7594](https://github.com/wazuh/wazuh/pull/7594))
- **Core:**
  - Fixed a bug in Windows agent that did not honor the buffer's EPS limit. ([#7333](https://github.com/wazuh/wazuh/pull/7333))
  - Fixed a bug in Integratord that might lose alerts from Analysisd due to a race condition. ([#7338](https://github.com/wazuh/wazuh/pull/7338))
  - Silence the error message when the Syslog forwarder reads an alert with no rule object. ([#7539](https://github.com/wazuh/wazuh/pull/7539))
  - Fixed a memory leak in Vulnerability Detector when updating NVD feeds. ([#7559](https://github.com/wazuh/wazuh/pull/7559))
  - Prevent FIM from raising false positives about group name changes due to a thread unsafe function. ([#7589](https://github.com/wazuh/wazuh/pull/7589))

### Removed

- **API:**
  - Deprecated /manager/files and /cluster/{node_id}/files endpoints. ([#7209](https://github.com/wazuh/wazuh/issues/7209))


## [v4.1.0] - 2021-02-15

### Added

- **Core:**
  - Allow negation of expressions in rules. ([#6258](https://github.com/wazuh/wazuh/pull/6258))
  - Support for PCRE2 regular expressions in rules and decoders. ([#6480](https://github.com/wazuh/wazuh/pull/6480))
  - Added new **ruleset test module**. Allow testing and verification of rules and decoders using Wazuh User Interface. ([#5337](https://github.com/wazuh/wazuh/issues/5337))
  - Added new **upgrade module**. WPK upgrade feature has been moved to this module, which offers support for cluster architecture and simultaneous upgrades. ([#5387](https://github.com/wazuh/wazuh/issues/5387))
  - Added new **task module**. This module stores and manages all the tasks that are executed in the agents or managers. ([#5386](https://github.com/wazuh/wazuh/issues/5386))
  - Let the time interval to detect that an agent got disconnected configurable. Deprecate parameter `DISCON_TIME`. ([#6396](https://github.com/wazuh/wazuh/pull/6396))
  - Added support to macOS in Vulnerability Detector. ([#6532](https://github.com/wazuh/wazuh/pull/6532))
  - Added the capability to perform FIM on values in the Windows Registry. ([#6735](https://github.com/wazuh/wazuh/pull/6735))
- **API:**
  - Added endpoints to query and manage Rootcheck data. ([#6496](https://github.com/wazuh/wazuh/pull/6496))
  - Added new endpoint to check status of tasks. ([#6029](https://github.com/wazuh/wazuh/issues/6029))
  - Added new endpoints to run the logtest tool and delete a logtest session. ([#5984](https://github.com/wazuh/wazuh/pull/5984))
  - Added debug2 mode for API log and improved debug mode. ([#6822](https://github.com/wazuh/wazuh/pull/6822))
  - Added missing secure headers for API responses. ([#7024](https://github.com/wazuh/wazuh/issues/7024))
  - Added new config option to disable uploading configurations containing remote commands. ([#7016](https://github.com/wazuh/wazuh/issues/7016))
- **AWS Module:**
  - Added support for AWS load balancers (Application Load Balancer, Classic Load Balancer and Network Load Balancer). ([#6034](https://github.com/wazuh/wazuh/issues/6034))
- **Framework:**
  - Added new framework modules to use the logtest tool. ([#5870](https://github.com/wazuh/wazuh/pull/5870))
  - Improved `q` parameter on rules, decoders and cdb-lists modules to allow multiple nested fields. ([#6560](https://github.com/wazuh/wazuh/pull/6560))

### Changed

- **Core:**
  - Removed the limit of agents that a manager can support. ([#6097](https://github.com/wazuh/wazuh/issues/6097))
    - Migration of rootcheck results to Wazuh DB to remove the files with the results of each agent. ([#6096](https://github.com/wazuh/wazuh/issues/6096))
    - Designed new mechanism to close RIDS files when agents are disconnected. ([#6112](https://github.com/wazuh/wazuh/issues/6112))
  - Moved CA configuration section to verify WPK signatures from `active-response` section to `agent-upgrade` section. ([#5929](https://github.com/wazuh/wazuh/issues/5929))
  - The tool ossec-logtest has been renamed to wazuh-logtest, and it uses a new testing service integrated in Analysisd. ([#6103](https://github.com/wazuh/wazuh/pull/6103))
  - Changed error message to debug when multiple daemons attempt to remove an agent simultaneously ([#6185](https://github.com/wazuh/wazuh/pull/6185))
  - Changed error message to warning when the agent fails to reach a module. ([#5817](https://github.com/wazuh/wazuh/pull/5817))
- **API:**
  - Changed the `status` parameter behavior in the `DELETE /agents` endpoint to enhance security. ([#6829](https://github.com/wazuh/wazuh/pull/6829))
  - Changed upgrade endpoints to accept a list of agents, maximum 100 agents per request. ([#5336](https://github.com/wazuh/wazuh/issues/5536))
  - Improved input validation regexes for `names` and `array_names`. ([#7015](https://github.com/wazuh/wazuh/issues/7015))
- **Framework:**
  - Refactored framework to work with new upgrade module. ([#5537](https://github.com/wazuh/wazuh/issues/5537))
  - Refactored agent upgrade CLI to work with new ugprade module. It distributes petitions in a clustered environment. ([#5675](https://github.com/wazuh/wazuh/issues/5675))
  - Changed rule and decoder details structure to support PCRE2. ([#6318](https://github.com/wazuh/wazuh/issues/6318))
  - Changed access to agent's status. ([#6326](https://github.com/wazuh/wazuh/issues/6326))
  - Improved AWS Config integration to avoid performance issues by removing alert fields with variables such as Instance ID in its name. ([#6537](https://github.com/wazuh/wazuh/issues/6537))

### Fixed

- **Core:**
  - Fixed error in Analysisd when getting the ossec group ID. ([#6688](https://github.com/wazuh/wazuh/pull/6688))
  - Prevented FIM from reporting configuration error when setting patterns that match no files. ([#6187](https://github.com/wazuh/wazuh/pull/6187))
  - Fixed the array parsing when building JSON alerts. ([#6687](https://github.com/wazuh/wazuh/pull/6687))
  - Added Firefox ESR to the CPE helper to distinguish it from Firefox when looking for vulnerabilities. ([#6610](https://github.com/wazuh/wazuh/pull/6610))
  - Fixed the evaluation of packages from external sources with the official vendor feeds in Vulnerability Detector. ([#6611](https://github.com/wazuh/wazuh/pull/6611))
  - Fixed the handling of duplicated tags in the Vulnerability Detector configuration. ([#6683](https://github.com/wazuh/wazuh/pull/6683))
  - Fixed the validation of hotfixes gathered by Syscollector. ([#6706](https://github.com/wazuh/wazuh/pull/6706))
  - Fixed the reading of the Linux OS version when `/etc/os-release` doesn't provide it. ([#6674](https://github.com/wazuh/wazuh/pull/6674))
  - Fixed a false positive when comparing the minor target of CentOS packages in Vulnerability Detector. ([#6709](https://github.com/wazuh/wazuh/pull/6709))
  - Fixed a zombie process leak in Modulesd when using commands without a timeout. ([#6719](https://github.com/wazuh/wazuh/pull/6719))
  - Fixed a race condition in Remoted that might create agent-group files with wrong permissions. ([#6833](https://github.com/wazuh/wazuh/pull/6833))
  - Fixed a warning log in Wazuh DB when upgrading the global database. ([#6697](https://github.com/wazuh/wazuh/pull/6697))
  - Fixed a bug in FIM on Windows that caused false positive due to changes in the host timezone or the daylight saving time when monitoring files in a FAT32 filesystem. ([#6801](https://github.com/wazuh/wazuh/pull/6801))
  - Fixed the purge of the Redhat vulnerabilities database before updating it. ([#7050](https://github.com/wazuh/wazuh/pull/7050))
  - Fixed a condition race hazard in Authd that may prevent the daemon from updating client.keys after adding an agent. ([#7271](https://github.com/wazuh/wazuh/pull/7271))
- **API:**
  - Fixed an error with `/groups/{group_id}/config` endpoints (GET and PUT) when using complex `localfile` configurations. ([#6276](https://github.com/wazuh/wazuh/pull/6383))
- **Framework:**
  - Fixed a `cluster_control` bug that caused an error message when running `wazuh-clusterd` in foreground. ([#6724](https://github.com/wazuh/wazuh/pull/6724))
  - Fixed a bug with add_manual(agents) function when authd is disabled. ([#7062](https://github.com/wazuh/wazuh/pull/7062))


## [v4.0.4] - 2021-01-14

### Added

- **API:**
  - Added missing secure headers for API responses. ([#7138](https://github.com/wazuh/wazuh/issues/7138))
  - Added new config option to disable uploading configurations containing remote commands. ([#7134](https://github.com/wazuh/wazuh/issues/7134))
  - Added new config option to choose the SSL ciphers. Default value `TLSv1.2`. ([#7164](https://github.com/wazuh/wazuh/issues/7164))

### Changed

- **API:**
  - Deprecated endpoints to restore and update API configuration file. ([#7132](https://github.com/wazuh/wazuh/issues/7132))
  - Default expiration time of the JWT token set to 15 minutes. ([#7167](https://github.com/wazuh/wazuh/pull/7167))

### Fixed

- **API:**
  - Fixed a path traversal flaw ([CVE-2021-26814](https://nvd.nist.gov/vuln/detail/CVE-2021-26814)) affecting 4.0.0 to 4.0.3 at `/manager/files` and `/cluster/{node_id}/files` endpoints. ([#7131](https://github.com/wazuh/wazuh/issues/7131))
- **Framework:**
  - Fixed a bug with add_manual(agents) function when authd is disabled. ([#7135](https://github.com/wazuh/wazuh/issues/7135))
- **Core:**
  - Fixed the purge of the Redhat vulnerabilities database before updating it. ([#7133](https://github.com/wazuh/wazuh/pull/7133))

## [v4.0.3] - 2020-11-30

### Fixed

- **API:**
  - Fixed a problem with certain API calls exceeding timeout in highly loaded cluster environments. ([#6753](https://github.com/wazuh/wazuh/pull/6753))


## [v4.0.2] - 2020-11-24

### Added

- **Core:**
  - Added macOS Big Sur version detection in the agent. ([#6603](https://github.com/wazuh/wazuh/pull/6603))

### Changed

- **API:**
  - `GET /agents/summary/os`, `GET /agents/summary/status` and `GET /overview/agents` will no longer consider `000` as an agent. ([#6574](https://github.com/wazuh/wazuh/pull/6574))
  - Increased to 64 the maximum number of characters that can be used in security users, roles, rules, and policies names. ([#6657](https://github.com/wazuh/wazuh/issues/6657))

### Fixed

- **API:**
  - Fixed an error with `POST /security/roles/{role_id}/rules` when removing role-rule relationships with admin resources. ([#6594](https://github.com/wazuh/wazuh/issues/6594))
  - Fixed a timeout error with `GET /manager/configuration/validation` when using it in a slow environment. ([#6530](https://github.com/wazuh/wazuh/issues/6530))
- **Framework:**
  - Fixed an error with some distributed requests when the cluster configuration is empty. ([#6612](https://github.com/wazuh/wazuh/pull/6612))
  - Fixed special characters in default policies. ([#6575](https://github.com/wazuh/wazuh/pull/6575))
- **Core:**
  - Fixed a bug in Remoted that limited the maximum agent number to `MAX_AGENTS-3` instead of `MAX_AGENTS-2`. ([#4560](https://github.com/wazuh/wazuh/pull/4560))
  - Fixed an error in the network library when handling disconnected sockets. ([#6444](https://github.com/wazuh/wazuh/pull/6444))
  - Fixed an error in FIM when handling temporary files and registry keys exceeding the path size limit. ([#6538](https://github.com/wazuh/wazuh/pull/6538))
  - Fixed a bug in FIM that stopped monitoring folders pointed by a symbolic link. ([#6613](https://github.com/wazuh/wazuh/pull/6613))
  - Fixed a race condition in FIM that could cause Syscheckd to stop unexpectedly. ([#6696](https://github.com/wazuh/wazuh/pull/6696))


## [v4.0.1] - 2020-11-11

### Changed

- **Framework:**
  - Updated Python's cryptography library to version 3.2.1 ([#6442](https://github.com/wazuh/wazuh/issues/6442))

### Fixed

- **API:**
  - Added missing agent:group resource to RBAC's catalog. ([6427](https://github.com/wazuh/wazuh/issues/6427))
  - Changed `limit` parameter behaviour in `GET sca/{agent_id}/checks/{policy_id}` endpoint and fixed some loss of information when paginating `wdb`. ([#6464](https://github.com/wazuh/wazuh/pull/6464))
  - Fixed an error with `GET /security/users/me` when logged in with `run_as`. ([#6506](https://github.com/wazuh/wazuh/pull/6506))
- **Framework:**
  - Fixed zip files compression and handling in cluster integrity synchronization. ([#6367](https://github.com/wazuh/wazuh/issues/6367))
- **Core**
  - Fixed version matching when assigning feed in Vulnerability Detector. ([#6505](https://github.com/wazuh/wazuh/pull/6505))
  - Prevent unprivileged users from accessing the Wazuh Agent folder in Windows. ([#3593](https://github.com/wazuh/wazuh/pull/3593))
  - Fix a bug that may lead the agent to crash when reading an invalid Logcollector configuration. ([#6463](https://github.com/wazuh/wazuh/pull/6463))


## [v4.0.0] - 2020-10-23

### Added

- Added **enrollment capability**. Agents are now able to request a key from the manager if current key is missing or wrong. ([#5609](https://github.com/wazuh/wazuh/pull/5609))
- Migrated the agent-info data to Wazuh DB. ([#5541](https://github.com/wazuh/wazuh/pull/5541))
- **API:**
  - Embedded Wazuh API with Wazuh Manager, there is no need to install Wazuh API. ([9860823](https://github.com/wazuh/wazuh/commit/9860823d568f5e6d93550d9b139507c04d2c2eb9))
  - Migrated Wazuh API server from nodejs to python. ([#2640](https://github.com/wazuh/wazuh/pull/2640))
  - Added asynchronous aiohttp server for the Wazuh API. ([#4474](https://github.com/wazuh/wazuh/issues/4474))
  - New Wazuh API is approximately 5 times faster on average. ([#5834](https://github.com/wazuh/wazuh/issues/5834))
  - Added OpenAPI based Wazuh API specification. ([#2413](https://github.com/wazuh/wazuh/issues/2413))
  - Improved Wazuh API reference documentation based on OpenAPI spec using redoc. ([#4967](https://github.com/wazuh/wazuh/issues/4967))
  - Added new yaml Wazuh API configuration file. ([#2570](https://github.com/wazuh/wazuh/issues/2570))
  - Added new endpoints to manage API configuration and deprecated configure_api.sh. ([#2570](https://github.com/wazuh/wazuh/issues/4822))
  - Added RBAC support to Wazuh API. ([#3287](https://github.com/wazuh/wazuh/issues/3287))
  - Added new endpoints for Wazuh API security management. ([#3410](https://github.com/wazuh/wazuh/issues/3410))
  - Added SQLAlchemy ORM based database for RBAC. ([#3375](https://github.com/wazuh/wazuh/issues/3375))
  - Added new JWT authentication method. ([7080ac3](https://github.com/wazuh/wazuh/commit/7080ac352774bb0feaf07cab76df58ea5503ff4b))
  - Wazuh API up and running by default in all nodes for a clustered environment.
  - Added new and improved error handling. ([#2843](https://github.com/wazuh/wazuh/issues/2843) ([#5345](https://github.com/wazuh/wazuh/issues/5345))
  - Added tavern and docker based Wazuh API integration tests. ([#3612](https://github.com/wazuh/wazuh/issues/3612))
  - Added new and unified Wazuh API responses structure. ([3421015](https://github.com/wazuh/wazuh/commit/34210154016f0a63211a81707744dce0ec0a54f9))
  - Added new endpoints for Wazuh API users management. ([#3280](https://github.com/wazuh/wazuh/issues/3280))
  - Added new endpoint to restart agents which belong to a node. ([#5381](https://github.com/wazuh/wazuh/issues/5381))
  - Added and improved q filter in several endpoints. ([#5431](https://github.com/wazuh/wazuh/pull/5431))
  - Tested and improved Wazuh API security. ([#5318](https://github.com/wazuh/wazuh/issues/5318))
    - Added DDOS blocking system. ([#5318](https://github.com/wazuh/wazuh/issues/5318#issuecomment-654303933))
    - Added brute force attack blocking system. ([#5318](https://github.com/wazuh/wazuh/issues/5318#issuecomment-652892858))
    - Added content-type validation. ([#5318](https://github.com/wazuh/wazuh/issues/5318#issuecomment-654807980))
- **Vulnerability Detector:**
  - Redhat vulnerabilities are now fetched from OVAL benchmarks. ([#5352](https://github.com/wazuh/wazuh/pull/5352))
  - Debian vulnerable packages are now fetched from the Security Tracker. ([#5304](https://github.com/wazuh/wazuh/pull/5304))
  - The Debian Security Tracker feed can be loaded from a custom location. ([#5449](https://github.com/wazuh/wazuh/pull/5449))
  - The package vendor is used to discard vulnerabilities. ([#5330](https://github.com/wazuh/wazuh/pull/5330))
  - Allow compressed feeds for offline updates. ([#5745](https://github.com/wazuh/wazuh/pull/5745))
  - The manager now updates the MSU feed automatically. ([#5678](https://github.com/wazuh/wazuh/pull/5678))
  - CVEs with no affected version defined in all the feeds are now reported. ([#5284](https://github.com/wazuh/wazuh/pull/5284))
  - CVEs vulnerable for the vendor and missing in the NVD are now reported. ([#5305](https://github.com/wazuh/wazuh/pull/5305))
- **File Integrity Monitoring:**
  - Added options to limit disk usage using report changes option in the FIM module. ([#5157](https://github.com/wazuh/wazuh/pull/5157))
- Added and updated framework unit tests to increase coverage. ([#3287](https://github.com/wazuh/wazuh/issues/3287))
- Added improved support for monitoring paths from environment variables. ([#4961](https://github.com/wazuh/wazuh/pull/4961))
- Added `base64_log` format to the log builder for Logcollector. ([#5273](https://github.com/wazuh/wazuh/pull/5273))

### Changed

- Changed the default manager-agent connection protocol to **TCP**. ([#5696](https://github.com/wazuh/wazuh/pull/5696))
- Disable perpetual connection attempts to modules. ([#5622](https://github.com/wazuh/wazuh/pull/5622))
- Unified the behaviour of Wazuh daemons when reconnecting with unix sockets. ([#4510](https://github.com/wazuh/wazuh/pull/4510))
- Changed multiple Wazuh API endpoints. ([#2640](https://github.com/wazuh/wazuh/pull/2640)) ([#2413](https://github.com/wazuh/wazuh-documentation/issues/2413))
- Refactored framework module in SDK and core. ([#5263](https://github.com/wazuh/wazuh/issues/5263))
- Refactored FIM Windows events handling. ([#5144](https://github.com/wazuh/wazuh/pull/5144))
- Changed framework to access global.db using wazuh-db. ([#6095](https://github.com/wazuh/wazuh/pull/6095))
- Changed agent-info synchronization task in Wazuh cluster. ([#5585](https://github.com/wazuh/wazuh/issues/5585))
- Use the proper algorithm name for SHA-256 inside Prelude output. Thanks to François Poirotte (@fpoirotte). ([#5004](https://github.com/wazuh/wazuh/pull/5004))
- Elastic Stack configuration files have been adapted to Wazuh v4.x. ([#5796](https://github.com/wazuh/wazuh/pull/5796))
- Explicitly use Bash for the Pagerduty integration. Thanks to Chris Kruger (@montdidier). ([#4641](https://github.com/wazuh/wazuh/pull/4641))

### Fixed

- **Vulnerability Detector:**
  - Vulnerabilities of Windows Server 2019 which not affects to Windows 10 were not being reported. ([#5524](https://github.com/wazuh/wazuh/pull/5524))
  - Vulnerabilities patched by a Microsoft update with no supersedence were not being reported. ([#5524](https://github.com/wazuh/wazuh/pull/5524))
  - Vulnerabilities patched by more than one Microsoft update were not being evaluated agains all the patches. ([#5717](https://github.com/wazuh/wazuh/pull/5717))
  - Duplicated alerts in Windows 10. ([#5600](https://github.com/wazuh/wazuh/pull/5600))
  - Syscollector now discards hotfixes that are not fully installed. ([#5792](https://github.com/wazuh/wazuh/pull/5792))
  - Syscollector now collects hotfixes that were not being parsed. ([#5792](https://github.com/wazuh/wazuh/pull/5792))
  - Update Windows databases when `run_on_start` is disabled. ([#5335](https://github.com/wazuh/wazuh/pull/5335))
  - Fixed the NVD version comparator to remove undesired suffixes. ([#5362](https://github.com/wazuh/wazuh/pull/5362))
  - Fixed not escaped single quote in vuln detector SQL query. ([#5570](https://github.com/wazuh/wazuh/pull/5570))
  - Unified alerts title. ([#5826](https://github.com/wazuh/wazuh/pull/5826))
  - Fixed potential error in the GZlib when uncompressing NVD feeds. ([#5989](https://github.com/wazuh/wazuh/pull/5989))
- **File Integrity Monitoring:**
  - Fixed an error with last scan time in Syscheck API endpoints. ([a9acd3a](https://github.com/wazuh/wazuh/commit/a9acd3a216a7e0075a8efa5a91b2587659782fd8))
  - Fixed support for monitoring directories which contain commas. ([#4961](https://github.com/wazuh/wazuh/pull/4961))
  - Fixed a bug where configuring a directory to be monitored as real-time and whodata resulted in real-time prevailing. ([#4961](https://github.com/wazuh/wazuh/pull/4961))
  - Fixed using an incorrect mutex while deleting inotify watches. ([#5126](https://github.com/wazuh/wazuh/pull/5126))
  - Fixed a bug which could cause multiple FIM threads to request the same temporary file. ([#5213](https://github.com/wazuh/wazuh/issues/5213))
  - Fixed a bug where deleting a file permanently in Windows would not trigger an alert. ([#5144](https://github.com/wazuh/wazuh/pull/5144))
  - Fixed a typo in the file monitoring options log entry. ([#5591](https://github.com/wazuh/wazuh/pull/5591))
  - Fixed an error where monitoring a drive in Windows under scheduled or realtime mode would generate alerts from the recycle bin. ([#4771](https://github.com/wazuh/wazuh/pull/4771))
  - When monitoring a drive in Windows in the format `U:`, it will monitor `U:\` instead of the agent's working directory. ([#5259](https://github.com/wazuh/wazuh/pull/5259))
  - Fixed a bug where monitoring a drive in Windows with `recursion_level` set to 0 would trigger alerts from files inside its subdirectories. ([#5235](https://github.com/wazuh/wazuh/pull/5235))
- Fixed an Azure wodle dependency error. The package azure-storage-blob>12.0.0 does not include a component used. ([#6109](https://github.com/wazuh/wazuh/pull/6109))
- Fixed bugs reported by GCC 10.1.0. ([#5119](https://github.com/wazuh/wazuh/pull/5119))
- Fixed compilation errors with `USE_PRELUDE` enabled. Thanks to François Poirotte (@fpoirotte). ([#5003](https://github.com/wazuh/wazuh/pull/5003))
- Fixed default gateway data gathering in Syscollector on Linux 2.6. ([#5548](https://github.com/wazuh/wazuh/pull/5548))
- Fixed the Eventchannel collector to keep working when the Eventlog service is restarted. ([#5496](https://github.com/wazuh/wazuh/pull/5496))
- Fixed the OpenSCAP script to work over Python 3. ([#5317](https://github.com/wazuh/wazuh/pull/5317))
- Fixed the launcher.sh generation in macOS source installation. ([#5922](https://github.com/wazuh/wazuh/pull/5922))

### Removed

- Removed Wazuh API cache endpoints. ([#3042](https://github.com/wazuh/wazuh/pull/3042))
- Removed Wazuh API rootcheck endpoints. ([#5246](https://github.com/wazuh/wazuh/issues/5246))
- Deprecated Debian Jessie and Wheezy for Vulnerability Detector (EOL). ([#5660](https://github.com/wazuh/wazuh/pull/5660))
- Removed references to `manage_agents` in the installation process. ([#5840](https://github.com/wazuh/wazuh/pull/5840))
- Removed compatibility with deprecated configuration at Vulnerability Detector. ([#5879](https://github.com/wazuh/wazuh/pull/5879))


## [v3.13.6] - 2022-09-19

### Fixed

- Fixed a path traversal flaw in Active Response affecting agents from v3.6.1 (reported by @guragainroshan0). ([#14823](https://github.com/wazuh/wazuh/pull/14823))


## [v3.13.4] - 2022-05-30

### Fixed

- Fixed a crash in Vuln Detector when scanning agents running on Windows (backport from 4.3.2). ([#13624](https://github.com/wazuh/wazuh/pull/13624))


## [v3.13.3] - 2021-04-28

### Fixed

- Fixed a bug in Vulnerability Detector that made Modulesd crash while updating the NVD feed due to a missing CPE entry. ([#8346](https://github.com/wazuh/wazuh/pull/8346))


## [v3.13.2] - 2020-09-21

### Fixed

- Updated the default NVD feed URL from 1.0 to 1.1 in Vulnerability Detector. ([#6056](https://github.com/wazuh/wazuh/pull/6056))


## [v3.13.1] - 2020-07-14

### Added

- Added two new settings <max_retries> and <retry_interval> to adjust the agent failover interval. ([#5433](https://github.com/wazuh/wazuh/pull/5433))

### Fixed

- Fixed a crash in Modulesd caused by Vulnerability Detector when skipping a kernel package if the agent has OS info disabled. ([#5467](https://github.com/wazuh/wazuh/pull/5467))


## [v3.13.0] - 2020-06-29

### Added

- Vulnerability Detector improvements. ([#5097](https://github.com/wazuh/wazuh/pull/5097))
  - Include the NVD as feed for Linux agents in Vulnerability Detector.
  - Improve the Vulnerability Detector engine to correlate alerts between different feeds.
  - Add Vulnerability Detector module unit testing for Unix source code.
  - A timeout has been added to the updates of the vulnerability detector feeds to prevent them from getting hung up. ([#5153](https://github.com/wazuh/wazuh/pull/5153))
- New option for the JSON decoder to choose the treatment of Array structures. ([#4836](https://github.com/wazuh/wazuh/pull/4836))
- Added mode value (real-time, Who-data, or scheduled) as a dynamic field in FIM alerts. ([#5051](https://github.com/wazuh/wazuh/pull/5051))
- Set a configurable maximum limit of files to be monitored by FIM. ([#4717](https://github.com/wazuh/wazuh/pull/4717))
- New integration for pull logs from Google Cloud Pub/Sub. ([#4078](https://github.com/wazuh/wazuh/pull/4078))
- Added support for MITRE ATT&CK knowledge base. ([#3746](https://github.com/wazuh/wazuh/pull/3746))
- Microsoft Software Update Catalog used by vulnerability detector added as a dependency. ([#5101](https://github.com/wazuh/wazuh/pull/5101))
- Added support for `aarch64` and `armhf` architectures. ([#5030](https://github.com/wazuh/wazuh/pull/5030))

### Changed

- Internal variable rt_delay configuration changes to 5 milliseconds. ([#4760](https://github.com/wazuh/wazuh/pull/4760))
- Who-data includes new fields: process CWD, parent process id, and CWD of parent process. ([#4782](https://github.com/wazuh/wazuh/pull/4782))
- FIM opens files with shared deletion permission. ([#5018](https://github.com/wazuh/wazuh/pull/5018))
- Extended the statics fields comparison in the ruleset options. ([#4416](https://github.com/wazuh/wazuh/pull/4416))
- The state field was removed from vulnerability alerts. ([#5211](https://github.com/wazuh/wazuh/pull/5211))
- The NVD is now the primary feed for the vulnerability detector in Linux. ([#5097](https://github.com/wazuh/wazuh/pull/5097))
- Removed OpenSCAP policies installation and configuration block. ([#5061](https://github.com/wazuh/wazuh/pull/5061))
- Changed the internal configuration of Analysisd to be able to register by default a number of agents higher than 65536. ([#4332](https://github.com/wazuh/wazuh/pull/4332))
- Changed `same/different_systemname` for `same/different_system_name` in Analysisd static filters. ([#5131](https://github.com/wazuh/wazuh/pull/5131))
- Updated the internal Python interpreter from v3.7.2 to v3.8.2. ([#5030](https://github.com/wazuh/wazuh/pull/5030))

### Fixed

- Fixed a bug that, in some cases, kept the memory reserved when deleting monitored directories in FIM. ([#5115](https://github.com/wazuh/wazuh/issues/5115))
- Freed Inotify watches moving directories in the real-time mode of FIM. ([#4794](https://github.com/wazuh/wazuh/pull/4794))
- Fixed an error that caused deletion alerts with a wrong path in Who-data mode. ([#4831](https://github.com/wazuh/wazuh/pull/4831))
- Fixed generating alerts in Who-data mode when moving directories to the folder being monitored in Windows. ([#4762](https://github.com/wazuh/wazuh/pull/4762))
- Avoid truncating the full log field of the alert when the path is too long. ([#4792](https://github.com/wazuh/wazuh/pull/4792))
- Fixed the change of monitoring from Who-data to real-time when there is a failure to set policies in Windows. ([#4753](https://github.com/wazuh/wazuh/pull/4753))
- Fixed an error that prevents restarting Windows agents from the manager. ([#5212](https://github.com/wazuh/wazuh/pull/5212))
- Fixed an error that impedes the use of the tag URL by configuring the NVD in a vulnerability detector module. ([#5165](https://github.com/wazuh/wazuh/pull/5165))
- Fixed TOCTOU condition in Clusterd when merging agent-info files. ([#5159](https://github.com/wazuh/wazuh/pull/5159))
- Fixed race condition in Analysisd when handling accumulated events. ([#5091](https://github.com/wazuh/wazuh/pull/5091))
- Avoided to count links when generating alerts for ignored directories in Rootcheck. Thanks to Artur Molchanov (@Hexta). ([#4603](https://github.com/wazuh/wazuh/pull/4603))
- Fixed typo in the path used for logging when disabling an account. Thanks to Fontaine Pierre (@PierreFontaine). ([#4839](https://github.com/wazuh/wazuh/pull/4839))
- Fixed an error when receiving different Syslog events in the same TCP packet. ([#5087](https://github.com/wazuh/wazuh/pull/5087))
- Fixed a bug in Vulnerability Detector on Modulesd when comparing Windows software versions. ([#5168](https://github.com/wazuh/wazuh/pull/5168))
- Fixed a bug that caused an agent's disconnection time not to be displayed correctly. ([#5142](https://github.com/wazuh/wazuh/pull/5142))
- Optimized the function to obtain the default gateway. Thanks to @WojRep
- Fixed host verification when signing a certificate for the manager. ([#4963](https://github.com/wazuh/wazuh/pull/4963))
- Fixed possible duplicated ID on 'client.keys' adding new agent through the API with a specific ID. ([#4982](https://github.com/wazuh/wazuh/pull/4982))
- Avoid duplicate descriptors using wildcards in 'localfile' configuration. ([#4977](https://github.com/wazuh/wazuh/pull/4977))
- Added guarantee that all processes are killed when service stops. ([#4975](https://github.com/wazuh/wazuh/pull/4975))
- Fixed mismatch in integration scripts when the debug flag is set to active. ([#4800](https://github.com/wazuh/wazuh/pull/4800))


## [v3.12.3] - 2020-04-30

### Changed

- Disable WAL in databases handled by Wazuh DB to save disk space. ([#4949](https://github.com/wazuh/wazuh/pull/4949))

### Fixed

- Fixed a bug in Remoted that could prevent agents from connecting in UDP mode. ([#4897](https://github.com/wazuh/wazuh/pull/4897))
- Fixed a bug in the shared library that caused daemons to not find the ossec group. ([#4873](https://github.com/wazuh/wazuh/pull/4873))
- Prevent Syscollector from falling into an infinite loop when failed to collect the Windows hotfixes. ([#4878](https://github.com/wazuh/wazuh/pull/4878))
- Fixed a memory leak in the system scan by Rootcheck on Windows. ([#4948](https://github.com/wazuh/wazuh/pull/4948))
- Fixed a bug in Logcollector that caused the out_format option not to apply for the agent target. ([#4942](https://github.com/wazuh/wazuh/pull/4942))
- Fixed a bug that caused FIM to not handle large inode numbers correctly. ([#4914](https://github.com/wazuh/wazuh/pull/4914))
- Fixed a bug that made ossec-dbd crash due to a bad mutex initialization. ([#4552](https://github.com/wazuh/wazuh/pull/4552))


## [v3.12.2] - 2020-04-09

### Fixed

- Fixed a bug in Vulnerability Detector that made wazuh-modulesd crash when parsing the version of a package from a RHEL feed. ([#4885](https://github.com/wazuh/wazuh/pull/4885))


## [v3.12.1] - 2020-04-08

### Changed

- Updated MSU catalog on 31/03/2020. ([#4819](https://github.com/wazuh/wazuh/pull/4819))

### Fixed

- Fixed compatibility with the Vulnerability Detector feeds for Ubuntu from Canonical, that are available in a compressed format. ([#4834](https://github.com/wazuh/wazuh/pull/4834))
- Added missing field ‘database’ to the FIM on-demand configuration report. ([#4785](https://github.com/wazuh/wazuh/pull/4785))
- Fixed a bug in Logcollector that made it forward a log to an external socket infinite times. ([#4802](https://github.com/wazuh/wazuh/pull/4802))
- Fixed a buffer overflow when receiving large messages from Syslog over TCP connections. ([#4778](https://github.com/wazuh/wazuh/pull/4778))
- Fixed a malfunction in the Integrator module when analyzing events without a certain field. ([#4851](https://github.com/wazuh/wazuh/pull/4851))
- Fix XML validation with paths ending in `\`. ([#4783](https://github.com/wazuh/wazuh/pull/4783))

### Removed

- Removed support for Ubuntu 12.04 (Precise) in Vulneratiliby Detector as its feed is no longer available.


## [v3.12.0] - 2020-03-24

### Added

- Add synchronization capabilities for FIM. ([#3319](https://github.com/wazuh/wazuh/issues/3319))
- Add SQL database for the FIM module. Its storage can be switched between disk and memory. ([#3319](https://github.com/wazuh/wazuh/issues/3319))
- Add support for monitoring AWS S3 buckets in GovCloud regions. ([#3953](https://github.com/wazuh/wazuh/issues/3953))
- Add support for monitoring Cisco Umbrella S3 buckets. ([#3890](https://github.com/wazuh/wazuh/issues/3890))
- Add automatic reconnection with the Eventchannel service when it is restarted. ([#3836](https://github.com/wazuh/wazuh/pull/3836))
- Add a status validation when starting Wazuh. ([#4237](https://github.com/wazuh/wazuh/pull/4237))
- Add FIM module unit testing for Unix source code. ([#4688](https://github.com/wazuh/wazuh/pull/4688))
- Add multi-target support for unit testing. ([#4564](https://github.com/wazuh/wazuh/pull/4564))
- Add FIM module unit testing for Windows source code. ([#4633](https://github.com/wazuh/wazuh/pull/4633))

### Changed

- Move the FIM logic engine to the agent. ([#3319](https://github.com/wazuh/wazuh/issues/3319))
- Make Logcollector continuously attempt to reconnect with the agent daemon. ([#4435](https://github.com/wazuh/wazuh/pull/4435))
- Make Windows agents to send the keep-alive independently. ([#4077](https://github.com/wazuh/wazuh/pull/4077))
- Do not enforce source IP checking by default in the registration process. ([#4083](https://github.com/wazuh/wazuh/pull/4083))
- Updated API manager/configuration endpoint to also return the new synchronization and whodata syscheck fields ([#4241](https://github.com/wazuh/wazuh/pull/4241))
- Disabled the chroot jail in Agentd on UNIX.

### Fixed

- Avoid reopening the current socket when Logcollector fails to send a event. ([#4696](https://github.com/wazuh/wazuh/pull/4696))
- Prevent Logcollector from starving when has to reload files. ([#4730](https://github.com/wazuh/wazuh/pull/4730))
- Fix a small memory leak in clusterd. ([#4465](https://github.com/wazuh/wazuh/pull/4465))
- Fix a crash in the fluent forwarder when SSL is not enabled. ([#4675](https://github.com/wazuh/wazuh/pull/4675))
- Replace non-reentrant functions to avoid race condition hazards. ([#4081](https://github.com/wazuh/wazuh/pull/4081))
- Fixed the registration of more than one agent as `any` when forcing to use the source IP. ([#2533](https://github.com/wazuh/wazuh/pull/2533))
- Fix Windows upgrades in custom directories. ([#2534](https://github.com/wazuh/wazuh/pull/2534))
- Fix the format of the alert payload passed to the Slack integration. ([#3978](https://github.com/wazuh/wazuh/pull/3978))


## [v3.11.4] - 2020-02-25

### Changed

- Remove chroot in Agentd to allow it resolve DNS at any time. ([#4652](https://github.com/wazuh/wazuh/issues/4652))


## [v3.11.3] - 2020-01-28

### Fixed

- Fixed a bug in the Windows agent that made Rootcheck report false positives about file size mismatch. ([#4493](https://github.com/wazuh/wazuh/pull/4493))


## [v3.11.2] - 2020-01-22

### Changed

- Optimized memory usage in Vulnerability Detector when fetching the NVD feed. ([#4427](https://github.com/wazuh/wazuh/pull/4427))

### Fixed

- Rootcheck scan produced a 100% CPU peak in Syscheckd because it applied `<readall>` option even when disabled. ([#4415](https://github.com/wazuh/wazuh/pull/4415))
- Fixed a handler leak in Rootcheck and SCA on Windows agents. ([#4456](https://github.com/wazuh/wazuh/pull/4456))
- Prevent Remoted from exiting when a client closes a connection prematurely. ([#4390](https://github.com/wazuh/wazuh/pull/4390))
- Fixed crash in Slack integration when handling an alert with no description. ([#4426](https://github.com/wazuh/wazuh/pull/4426))
- Fixed Makefile to allow running scan-build for Windows agents. ([#4314](https://github.com/wazuh/wazuh/pull/4314))
- Fixed a memory leak in Clusterd. ([#4448](https://github.com/wazuh/wazuh/pull/4448))
- Disable TCP keepalive options at os_net library to allow building Wazuh on OpenBSD. ([#4462](https://github.com/wazuh/wazuh/pull/4462))


## [v3.11.1] - 2020-01-03

### Fixed

- The Windows Eventchannel log decoder in Analysisd maxed out CPU usage due to an infinite loop. ([#4412](https://github.com/wazuh/wazuh/pull/4412))


## [v3.11.0] - 2019-12-23

### Added

- Add support to Windows agents for vulnerability detector. ([#2787](https://github.com/wazuh/wazuh/pull/2787))
- Add support to Debian 10 Buster for vulnerability detector (by @aderumier). ([#4151](https://github.com/wazuh/wazuh/pull/4151))
- Make the Wazuh service to start after the network systemd unit (by @VAdamec). ([#1106](https://github.com/wazuh/wazuh/pull/1106))
- Add process inventory support for Mac OS X agents. ([#3322](https://github.com/wazuh/wazuh/pull/3322))
- Add port inventory support for MAC OS X agents. ([#3349](https://github.com/wazuh/wazuh/pull/3349))
- Make Analysisd compile the CDB list upon start. ([#3488](https://github.com/wazuh/wazuh/pull/3488))
- New rules option `global_frequency` to make frequency rules independent from the event source. ([#3931](https://github.com/wazuh/wazuh/pull/3931))
- Add a validation for avoiding agents to keep trying to connect to an invalid address indefinitely. ([#3951](https://github.com/wazuh/wazuh/pull/3951))
- Add the condition field of SCA checks to the agent databases. ([#3631](https://github.com/wazuh/wazuh/pull/3631))
- Display a warning message when registering to an unverified manager. ([#4207](https://github.com/wazuh/wazuh/pull/4207))
- Allow JSON escaping for logs on Logcollector's output format. ([#4273](https://github.com/wazuh/wazuh/pull/4273))
- Add TCP keepalive support for Fluent Forwarder. ([#4274](https://github.com/wazuh/wazuh/pull/4274))
- Add the host's primary IP to Logcollector's output format. ([#4380](https://github.com/wazuh/wazuh/pull/4380))

### Changed

- Now EventChannel alerts include the full message with the translation of coded fields. ([#3320](https://github.com/wazuh/wazuh/pull/3320))
- Changed `-G` agent-auth description in help message. ([#3856](https://github.com/wazuh/wazuh/pull/3856))
- Unified the Makefile flags allowed values. ([#4034](https://github.com/wazuh/wazuh/pull/4034))
- Let Logcollector queue file rotation and keepalive messages. ([#4222](https://github.com/wazuh/wazuh/pull/4222))
- Changed default paths for the OSQuery module in Windows agents. ([#4148](https://github.com/wazuh/wazuh/pull/4148))
- Fluent Forward now packs the content towards Fluentd into an object. ([#4334](https://github.com/wazuh/wazuh/pull/4334))

### Fixed

- Fix frequency rules to be increased for the same agent by default. ([#3931](https://github.com/wazuh/wazuh/pull/3931))
- Fix `protocol`, `system_name`, `data` and `extra_data` static fields detection. ([#3591](https://github.com/wazuh/wazuh/pull/3591))
- Fix overwriting agents by `Authd` when `force` option is less than 0. ([#3527](https://github.com/wazuh/wazuh/pull/3527))
- Fix Syscheck `nodiff` option for substring paths. ([#3015](https://github.com/wazuh/wazuh/pull/3015))
- Fix Logcollector wildcards to not detect directories as log files. ([#3788](https://github.com/wazuh/wazuh/pull/3788))
- Make Slack integration work with agentless alerts (by @dmitryax). ([#3971](https://github.com/wazuh/wazuh/pull/3971))
- Fix bugs reported by Clang analyzer. ([#3887](https://github.com/wazuh/wazuh/pull/3887))
- Fix compilation errors on OpenBSD platform. ([#3105](https://github.com/wazuh/wazuh/pull/3105))
- Fix on-demand configuration labels section to obtain labels attributes. ([#3490](https://github.com/wazuh/wazuh/pull/3490))
- Fixed race condition between `wazuh-clusterd` and `wazuh-modulesd` showing a 'No such file or directory' in `cluster.log` when synchronizing agent-info files in a cluster environment ([#4007](https://github.com/wazuh/wazuh/issues/4007))
- Fixed 'ConnectionError object has no attribute code' error when package repository is not available ([#3441](https://github.com/wazuh/wazuh/issues/3441))
- Fix the blocking of files monitored by Who-data in Windows agents. ([#3872](https://github.com/wazuh/wazuh/pull/3872))
- Fix the processing of EventChannel logs with unexpected characters. ([#3320](https://github.com/wazuh/wazuh/pull/3320))
- Active response Kaspersky script now logs the action request in _active-responses.log_ ([#2748](https://github.com/wazuh/wazuh/pull/2748))
- Fix service's installation path for CentOS 8. ([#4060](https://github.com/wazuh/wazuh/pull/4060))
- Add macOS Catalina to the list of detected versions. ([#4061](https://github.com/wazuh/wazuh/pull/4061))
- Prevent FIM from producing false negatives due to wrong checksum comparison. ([#4066](https://github.com/wazuh/wazuh/pull/4066))
- Fix `previous_output` count for alerts when matching by group. ([#4097](https://github.com/wazuh/wazuh/pull/4097))
- Fix event iteration when evaluating contextual rules. ([#4106](https://github.com/wazuh/wazuh/pull/4106))
- Fix the use of `prefilter_cmd` remotely by a new local option `allow_remote_prefilter_cmd`. ([#4178](https://github.com/wazuh/wazuh/pull/4178) & [4194](https://github.com/wazuh/wazuh/pull/4194))
- Fix restarting agents by group using the API when some of them are in a worker node. ([#4226](https://github.com/wazuh/wazuh/pull/4226))
- Fix error in Fluent Forwarder that requests an user and pass although the server does not need it. ([#3910](https://github.com/wazuh/wazuh/pull/3910))
- Fix FTS data length bound mishandling in Analysisd. ([#4278](https://github.com/wazuh/wazuh/pull/4278))
- Fix a memory leak in Modulesd and Agentd when Fluent Forward parses duplicate options. ([#4334](https://github.com/wazuh/wazuh/pull/4334))
- Fix an invalid memory read in Agentd when checking a remote configuration containing an invalid stanza inside `<labels>`. ([#4334](https://github.com/wazuh/wazuh/pull/4334))
- Fix error using force_reload and the eventchannel format in UNIX systems. ([#4294](https://github.com/wazuh/wazuh/pull/4294))


## [v3.10.2] - 2019-09-23

### Fixed

- Fix error in Logcollector when reloading localfiles with timestamp wildcards. ([#3995](https://github.com/wazuh/wazuh/pull/3995))


## [v3.10.1] - 2019-09-19

### Fixed

- Fix error after removing a high volume of agents from a group using the Wazuh API. ([#3907](https://github.com/wazuh/wazuh/issues/3907))
- Fix error in Remoted when reloading agent keys (busy resource). ([#3988](https://github.com/wazuh/wazuh/issues/3988))
- Fix invalid read in Remoted counters. ([#3989](https://github.com/wazuh/wazuh/issues/3989))


## [v3.10.0] - 2019-09-16

### Added

- Add framework function to obtain full summary of agents. ([#3842](https://github.com/wazuh/wazuh/pull/3842))
- SCA improvements. ([#3286](https://github.com/wazuh/wazuh/pull/3286))
  - Refactor de SCA internal logic and policy syntax. ([#3249](https://github.com/wazuh/wazuh/issues/3249))
  - Support to follow symbolic links. ([#3228](https://github.com/wazuh/wazuh/issues/3228))
  - Add numerical comparator for SCA rules. ([#3374](https://github.com/wazuh/wazuh/issues/3374))
  - Add SCA decoded events count to global stats. ([#3623](https://github.com/wazuh/wazuh/issues/3623))
- Extend duplicate file detection for LogCollector. ([#3867](https://github.com/wazuh/wazuh/pull/3867))
- Add HIPAA and NIST 800 53 compliance mapping as rule groups.([#3411](https://github.com/wazuh/wazuh/pull/3411) & [#3420](https://github.com/wazuh/wazuh/pull/3420))
- Add SCA compliance groups to rule groups in alerts. ([#3427](https://github.com/wazuh/wazuh/pull/3427))
- Add IPv6 loopback address to localhost list in DB output module (by @aquerubin). ([#3140](https://github.com/wazuh/wazuh/pull/3140))
- Accept `]` and `>` as terminal prompt characters for Agentless. ([#3209](https://github.com/wazuh/wazuh/pull/3209))

### Changed

- Modify logs for agent authentication issues by Remoted. ([#3662](https://github.com/wazuh/wazuh/pull/3662))
- Make Syscollector logging messages more user-friendly. ([#3397](https://github.com/wazuh/wazuh/pull/3397))
- Make SCA load by default all present policies at the default location. ([#3607](https://github.com/wazuh/wazuh/pull/3607))
- Increase IPSIZE definition for IPv6 compatibility (by @aquerubin). ([#3259](https://github.com/wazuh/wazuh/pull/3259))
- Replace local protocol definitions with Socket API definitions (by @aquerubin). ([#3260](https://github.com/wazuh/wazuh/pull/3260))
- Improved error message when some of required Wazuh daemons are down. Allow restarting cluster nodes except when `ossec-execd` is down. ([#3496](https://github.com/wazuh/wazuh/pull/3496))
- Allow existing aws_profile argument to work with vpcflowlogs in AWS wodle configuration. Thanks to Adam Williams (@awill1988). ([#3729](https://github.com/wazuh/wazuh/pull/3729))

### Fixed

- Fix exception handling when using an invalid bucket in AWS wodle ([#3652](https://github.com/wazuh/wazuh/pull/3652))
- Fix error message when an AWS bucket is empty ([#3743](https://github.com/wazuh/wazuh/pull/3743))
- Fix error when getting profiles in custom AWS buckets ([#3786](https://github.com/wazuh/wazuh/pull/3786))
- Fix SCA integrity check when switching between manager nodes. ([#3884](https://github.com/wazuh/wazuh/pull/3884))
- Fix alert email sending when no_full_log option is set in a rule. ([#3174](https://github.com/wazuh/wazuh/pull/3174))
- Fix error in Windows who-data when handling the directories list. ([#3883](https://github.com/wazuh/wazuh/pull/3883))
- Fix error in the hardware inventory collector for PowerPC architectures. ([#3624](https://github.com/wazuh/wazuh/pull/3624))
- Fix the use of mutexes in the `OS_Regex` library. ([#3533](https://github.com/wazuh/wazuh/pull/3533))
- Fix invalid read in the `OS_Regex` library. ([#3815](https://github.com/wazuh/wazuh/pull/3815))
- Fix compilation error on FreeBSD 13 and macOS 10.14. ([#3832](https://github.com/wazuh/wazuh/pull/3832))
- Fix typo in the license of the files. ([#3779](https://github.com/wazuh/wazuh/pull/3779))
- Fix error in `execd` when upgrading agents remotely while auto-restarting. ([#3437](https://github.com/wazuh/wazuh/pull/3437))
- Prevent integrations from inheriting descriptors. ([#3514](https://github.com/wazuh/wazuh/pull/3514))
- Overwrite rules label fix and rules features tests. ([#3414](https://github.com/wazuh/wazuh/pull/3414))
- Fix typo: replace `readed` with `read`. ([#3328](https://github.com/wazuh/wazuh/pull/3328))
- Introduce global mutex for Rootcheck decoder. ([#3530](https://github.com/wazuh/wazuh/pull/3530))
- Fix errors reported by scan-build. ([#3452](https://github.com/wazuh/wazuh/pull/3452) & [#3785](https://github.com/wazuh/wazuh/pull/3785))
- Fix the handling of `wm_exec()` output.([#3486](https://github.com/wazuh/wazuh/pull/3486))
- Fix FIM duplicated entries in Windows. ([#3504](https://github.com/wazuh/wazuh/pull/3504))
- Remove socket deletion from epoll. ([#3432](https://github.com/wazuh/wazuh/pull/3432))
- Let the sources installer support NetBSD. ([#3444](https://github.com/wazuh/wazuh/pull/3444))
- Fix error message from openssl v1.1.1. ([#3413](https://github.com/wazuh/wazuh/pull/3413))
- Fix compilation issue for local installation. ([#3339](https://github.com/wazuh/wazuh/pull/3339))
- Fix exception handling when /tmp have no permissions and tell the user the problem. ([#3401](https://github.com/wazuh/wazuh/pull/3401))
- Fix who-data alerts when audit logs contain hex fields. ([#3909](https://github.com/wazuh/wazuh/pull/3909))
- Remove useless `select()` calls in Analysisd decoders. ([#3964](https://github.com/wazuh/wazuh/pull/3964))


## [v3.9.5] - 2019-08-08

### Fixed

- Fixed a bug in the Framework that prevented Cluster and API from handling the file _client.keys_ if it's mounted as a volume on Docker.
- Fixed a bug in Analysisd that printed the millisecond part of the alerts' timestamp without zero-padding. That prevented Elasticsearch 7 from indexing those alerts. ([#3814](https://github.com/wazuh/wazuh/issues/3814))


## [v3.9.4] - 2019-08-07

### Changed

- Prevent agent on Windows from including who-data on FIM events for child directories without who-data enabled, even if it's available. ([#3601](https://github.com/wazuh/wazuh/issues/3601))
- Prevent Rootcheck configuration from including the `<ignore>` settings if they are empty. ([#3634](https://github.com/wazuh/wazuh/issues/3634))
- Wazuh DB will delete the agent DB-related files immediately when removing an agent. ([#3691](https://github.com/wazuh/wazuh/issues/3691))

### Fixed

- Fixed bug in Remoted when correlating agents and their sockets in TCP mode. ([#3602](https://github.com/wazuh/wazuh/issues/3602))
- Fix bug in the agent that truncated its IP address if it occupies 15 characters. ([#3615](https://github.com/wazuh/wazuh/issues/3615))
- Logcollector failed to overwrite duplicate `<localfile>` stanzas. ([#3616](https://github.com/wazuh/wazuh/issues/3616))
- Analysisd could produce a double free if an Eventchannel message contains an invalid XML member. ([#3626](https://github.com/wazuh/wazuh/issues/3626))
- Fixed defects in the code reported by Coverity. ([#3627](https://github.com/wazuh/wazuh/issues/3627))
- Fixed bug in Analysisd when handling invalid JSON input strings. ([#3648](https://github.com/wazuh/wazuh/issues/3648))
- Fix handling of SCA policies with duplicate ID in Wazuh DB. ([#3668](https://github.com/wazuh/wazuh/issues/3668))
- Cluster could fail synchronizing some files located in Docker volumes. ([#3669](https://github.com/wazuh/wazuh/issues/3669))
- Fix a handler leak in the FIM whodata engine for Windows. ([#3690](https://github.com/wazuh/wazuh/issues/3690))
- The Docker listener module was storing and ignoring the output of the integration. ([#3768](https://github.com/wazuh/wazuh/issues/3768))
- Fixed memory leaks in Syscollector for macOS agents. ([#3795](https://github.com/wazuh/wazuh/pull/3795))
- Fix dangerous mutex initialization in Windows hosts. ([#3805](https://github.com/wazuh/wazuh/issues/3805))


## [v3.9.3] - 2019-07-08

### Changed

- Windows Eventchannel log collector will no longer report bookmarked events by default (those that happened while the agent was stopped). ([#3485](https://github.com/wazuh/wazuh/pull/3485))
- Remoted will discard agent-info data not in UTF-8 format. ([#3581](https://github.com/wazuh/wazuh/pull/3581))

### Fixed

- Osquery integration did not follow the osquery results file (*osqueryd.results.log*) as of libc 2.28. ([#3494](https://github.com/wazuh/wazuh/pull/3494))
- Windows Eventchannnel log collector did not update the bookmarks so it reported old events repeatedly. ([#3485](https://github.com/wazuh/wazuh/pull/3485))
- The agent sent invalid info data in the heartbeat message if it failed to get the host IP address. ([#3555](https://github.com/wazuh/wazuh/pull/3555))
- Modulesd produced a memory leak when being queried for its running configuration. ([#3564](https://github.com/wazuh/wazuh/pull/3564))
- Analysisd and Logtest crashed when trying rules having `<different_geoip>` and no `<not_same_field>` stanza. ([#3587](https://github.com/wazuh/wazuh/pull/3587))
- Vulnerability Detector failed to parse the Canonical's OVAL feed due to a syntax change. ([#3563](https://github.com/wazuh/wazuh/pull/3563))
- AWS Macie events produced erros in Elasticsearch. ([#3608](https://github.com/wazuh/wazuh/pull/3608))
- Rules with `<list lookup="address_match_key" />` produced a false match if the CDB list file is missing. ([#3609](https://github.com/wazuh/wazuh/pull/3609))
- Remote configuration was missing the `<ignore>` stanzas for Syscheck and Rootcheck when defined as sregex. ([#3617](https://github.com/wazuh/wazuh/pull/3617))


## [v3.9.2] - 2019-06-10

### Added

- Added support for Ubuntu 12.04 to the SCA configuration template. ([#3361](https://github.com/wazuh/wazuh/pull/3361))

### Changed

- Prevent the agent from stopping if it fails to resolve the manager's hostname on startup. ([#3405](https://github.com/wazuh/wazuh/pull/3405))
- Prevent Remoted from logging agent connection timeout as an error, now it's a debugging log. ([#3426](https://github.com/wazuh/wazuh/pull/3426))

### Fixed

- A configuration request to Analysisd made it crash if the option `<white_list>` is empty. ([#3383](https://github.com/wazuh/wazuh/pull/3383))
- Fixed error when uploading some configuration files through API in wazuh-docker environments. ([#3335](https://github.com/wazuh/wazuh/issues/3335))
- Fixed error deleting temporary files during cluster synchronization. ([#3379](https://github.com/wazuh/wazuh/issues/3379))
- Fixed bad permissions on agent-groups files synchronized via wazuh-clusterd. ([#3438](https://github.com/wazuh/wazuh/issues/3438))
- Fixed bug in the database module that ignored agents registered with a network mask. ([#3351](https://github.com/wazuh/wazuh/pull/3351))
- Fixed a memory bug in the CIS-CAT module. ([#3406](https://github.com/wazuh/wazuh/pull/3406))
- Fixed a bug in the agent upgrade tool when checking the version number. ([#3391](https://github.com/wazuh/wazuh/pull/3391))
- Fixed error checking in the Windows Eventchannel log collector. ([#3393](https://github.com/wazuh/wazuh/pull/3393))
- Prevent Analysisd from crashing at SCA decoder due to a race condition calling a thread-unsafe function. ([#3466](https://github.com/wazuh/wazuh/pull/3466))
- Fix a file descriptor leak in Modulesd on timeout when running a subprocess. ([#3470](https://github.com/wazuh/wazuh/pull/3470))
  - OpenSCAP.
  - CIS-CAT.
  - Command.
  - Azure.
  - SCA.
  - AWS.
  - Docker.
- Prevent Modulesd from crashing at Vulnerability Detector when updating a RedHat feed. ([3458](https://github.com/wazuh/wazuh/pull/3458))


## [v3.9.1] - 2019-05-21

### Added

- Added directory existence checking for SCA rules. ([#3246](https://github.com/wazuh/wazuh/pull/3246))
- Added line number to error messages when parsing YAML files. ([#3325](https://github.com/wazuh/wazuh/pull/3325))
- Enhanced wildcard support for Windows Logcollector. ([#3236](https://github.com/wazuh/wazuh/pull/3236))

### Changed

- Changed the extraction point of the package name in the Vulnerability Detector OVALs. ([#3245](https://github.com/wazuh/wazuh/pull/3245))

### Fixed

- Fixed SCA request interval option limit. ([#3254](https://github.com/wazuh/wazuh/pull/3254))
- Fixed SCA directory checking. ([#3235](https://github.com/wazuh/wazuh/pull/3235))
- Fixed potential out of bounds memory access. ([#3285](https://github.com/wazuh/wazuh/pull/3285))
- Fixed CIS-CAT XML report parser. ([#3261](https://github.com/wazuh/wazuh/pull/3261))
- Fixed .ssh folder permissions for Agentless. ([#2660](https://github.com/wazuh/wazuh/pull/2660))
- Fixed repeated fields in SCA summary events. ([#3278](https://github.com/wazuh/wazuh/pull/3278))
- Fixed command output treatment for the SCA module. ([#3297](https://github.com/wazuh/wazuh/pull/3297))
- Fixed _agent_upgrade_ tool to set the manager version as the default one. ([#2721](https://github.com/wazuh/wazuh/pull/2721))
- Fixed execd crash when timeout list is not initialized. ([#3316](https://github.com/wazuh/wazuh/pull/3316))
- Fixed support for reading large files on Windows Logcollector. ([#3248](https://github.com/wazuh/wazuh/pull/3248))
- Fixed the manager restarting process via API on Docker. ([#3273](https://github.com/wazuh/wazuh/pull/3273))
- Fixed the _agent_info_ files synchronization between cluster nodes. ([#3272](https://github.com/wazuh/wazuh/pull/3272))

### Removed

- Removed 5-second reading timeout for File Integrity Monitoring scan. ([#3366](https://github.com/wazuh/wazuh/pull/3366))


## [v3.9.0] - 2019-05-02

### Added

- New module to perform **Security Configuration Assessment** scans. ([#2598](https://github.com/wazuh/wazuh/pull/2598))
- New **Logcollector** features. ([#2929](https://github.com/wazuh/wazuh/pull/2929))
  - Let Logcollector filter files by content. ([#2796](https://github.com/wazuh/wazuh/issues/2796))
  - Added a pattern exclusion option to Logcollector. ([#2797](https://github.com/wazuh/wazuh/issues/2797))
  - Let Logcollector filter files by date. ([#2799](https://github.com/wazuh/wazuh/issues/2799))
  - Let logcollector support wildcards on Windows. ([#2898](https://github.com/wazuh/wazuh/issues/2898))
- **Fluent forwarder** for agents. ([#2828](https://github.com/wazuh/wazuh/issues/2828))
- Collect network and port inventory for Windows XP/Server 2003. ([#2464](https://github.com/wazuh/wazuh/pull/2464))
- Included inventory fields as dynamic fields in events to use them in rules. ([#2441](https://github.com/wazuh/wazuh/pull/2441))
- Added an option _startup_healthcheck_ in FIM so that the the who-data health-check is optional. ([#2323](https://github.com/wazuh/wazuh/pull/2323))
- The real agent IP is reported by the agent and shown in alerts and the App interface. ([#2577](https://github.com/wazuh/wazuh/pull/2577))
- Added support for organizations in AWS wodle. ([#2627](https://github.com/wazuh/wazuh/pull/2627))
- Added support for hot added symbolic links in _Whodata_. ([#2466](https://github.com/wazuh/wazuh/pull/2466))
- Added `-t` option to `wazuh-clusterd` binary ([#2691](https://github.com/wazuh/wazuh/pull/2691)).
- Added options `same_field` and `not_same_field` in rules to correlate dynamic fields between events. ([#2689](https://github.com/wazuh/wazuh/pull/2689))
- Added optional daemons start by default. ([#2769](https://github.com/wazuh/wazuh/pull/2769))
- Make the Windows installer to choose the appropriate `ossec.conf` file based on the System version. ([#2773](https://github.com/wazuh/wazuh/pull/2773))
- Added writer thread preference for Logcollector. ([#2783](https://github.com/wazuh/wazuh/pull/2783))
- Added database deletion from Wazuh-DB for removed agents. ([#3123](https://github.com/wazuh/wazuh/pull/3123))

### Changed

- Introduced a network buffer in Remoted to cache incomplete messages from agents. This improves the performance by preventing Remoted from waiting for complete messages. ([#2528](https://github.com/wazuh/wazuh/pull/2528))
- Improved alerts about disconnected agents: they will contain the data about the disconnected agent, although the alert is actually produced by the manager. ([#2379](https://github.com/wazuh/wazuh/pull/2379))
- PagerDuty integration plain text alert support (by @spartantri). ([#2403](https://github.com/wazuh/wazuh/pull/2403))
- Improved Remoted start-up logging messages. ([#2460](https://github.com/wazuh/wazuh/pull/2460))
- Let _agent_auth_ warn when it receives extra input arguments. ([#2489](https://github.com/wazuh/wazuh/pull/2489))
- Update the who-data related SELinux rules for Audit 3.0. This lets who-data work on Fedora 29. ([#2419](https://github.com/wazuh/wazuh/pull/2419))
- Changed data source for network interface's MAC address in Syscollector so that it will be able to get bonded interfaces' MAC. ([#2550](https://github.com/wazuh/wazuh/pull/2550))
- Migrated unit tests from Check to TAP (Test Anything Protocol). ([#2572](https://github.com/wazuh/wazuh/pull/2572))
- Now labels starting with `_` are reserved for internal use. ([#2577](https://github.com/wazuh/wazuh/pull/2577))
- Now AWS wodle fetches aws.requestParameters.disableApiTermination with an unified format ([#2614](https://github.com/wazuh/wazuh/pull/2614))
- Improved overall performance in cluster ([#2575](https://github.com/wazuh/wazuh/pull/2575))
- Some improvements has been made in the _vulnerability-detector_ module. ([#2603](https://github.com/wazuh/wazuh/pull/2603))
- Refactor of decoded fields from the Windows eventchannel decoder. ([#2684](https://github.com/wazuh/wazuh/pull/2684))
- Deprecate global option `<queue_size>` for Analysisd. ([#2729](https://github.com/wazuh/wazuh/pull/2729))
- Excluded noisy events from Windows Eventchannel. ([#2763](https://github.com/wazuh/wazuh/pull/2763))
- Replaced `printf` functions in `agent-authd`. ([#2830](https://github.com/wazuh/wazuh/pull/2830))
- Replaced `strtoul()` using NULL arguments with `atol()` in wodles config files. ([#2801](https://github.com/wazuh/wazuh/pull/2801))
- Added a more descriptive message for SSL error when agent-auth fails. ([#2941](https://github.com/wazuh/wazuh/pull/2941))
- Changed the starting Analysisd messages about loaded rules from `info` to `debug` level. ([#2881](https://github.com/wazuh/wazuh/pull/2881))
- Re-structured messages for FIM module. ([#2926](https://github.com/wazuh/wazuh/pull/2926))
- Changed `diff` output in Syscheck for Windows. ([#2969](https://github.com/wazuh/wazuh/pull/2969))
- Replaced OSSEC e-mail subject with Wazuh in `ossec-maild`. ([#2975](https://github.com/wazuh/wazuh/pull/2975))
- Added keepalive in TCP to manage broken connections in `ossec-remoted`. ([#3069](https://github.com/wazuh/wazuh/pull/3069))
- Change default restart interval for Docker listener module to one minute. ([#2679](https://github.com/wazuh/wazuh/pull/2679))

### Fixed

- Fixed error in Syscollector for Windows older than Vista when gathering the hardware inventory. ([#2326](https://github.com/wazuh/wazuh/pull/2326))
- Fixed an error in the OSQuery configuration validation. ([#2446](https://github.com/wazuh/wazuh/pull/2446))
- Prevent Integrator, Syslog Client and Mail forwarded from getting stuck while reading _alerts.json_. ([#2498](https://github.com/wazuh/wazuh/pull/2498))
- Fixed a bug that could make an Agent running on Windows XP close unexpectedly while receiving a WPK file. ([#2486](https://github.com/wazuh/wazuh/pull/2486))
- Fixed _ossec-control_ script in Solaris. ([#2495](https://github.com/wazuh/wazuh/pull/2495))
- Fixed a compilation error when building Wazuh in static linking mode with the Audit library enabled. ([#2523](https://github.com/wazuh/wazuh/pull/2523))
- Fixed a memory hazard in Analysisd on log pre-decoding for short logs (less than 5 bytes). ([#2391](https://github.com/wazuh/wazuh/pull/2391))
- Fixed defects reported by Cppcheck. ([#2521](https://github.com/wazuh/wazuh/pull/2521))
  - Double free in GeoIP data handling with IPv6.
  - Buffer overlay when getting OS information.
  - Check for successful memory allocation in Syscollector.
- Fix out-of-memory error in Remoted when upgrading an agent with a big data chunk. ([#2594](https://github.com/wazuh/wazuh/pull/2594))
- Re-registered agent are reassigned to correct groups when the multigroup is empty. ([#2440](https://github.com/wazuh/wazuh/pull/2440))
- Wazuh manager starts regardless of the contents of _local_decoder.xml_. ([#2465](https://github.com/wazuh/wazuh/pull/2465))
- Let _Remoted_ wait for download module availability. ([#2517](https://github.com/wazuh/wazuh/pull/2517))
- Fix duplicate field names at some events for Windows eventchannel. ([#2500](https://github.com/wazuh/wazuh/pull/2500))
- Delete empty fields from Windows Eventchannel alerts. ([#2492](https://github.com/wazuh/wazuh/pull/2492))
- Fixed memory leak and crash in Vulnerability Detector. ([#2620](https://github.com/wazuh/wazuh/pull/2620))
- Prevent Analysisd from crashing when receiving an invalid Syscollector event. ([#2621](https://github.com/wazuh/wazuh/pull/2621))
- Fix a bug in the database synchronization module that left broken references of removed agents to groups. ([#2628](https://github.com/wazuh/wazuh/pull/2628))
- Fixed restart service in AIX. ([#2674](https://github.com/wazuh/wazuh/pull/2674))
- Prevent Execd from becoming defunct when Active Response disabled. ([#2692](https://github.com/wazuh/wazuh/pull/2692))
- Fix error in Syscollector when unable to read the CPU frequency on agents. ([#2740](https://github.com/wazuh/wazuh/pull/2740))
- Fix Windows escape format affecting non-format messages. ([#2725](https://github.com/wazuh/wazuh/pull/2725))
- Avoid a segfault in mail daemon due to the XML tags order in the `ossec.conf`. ([#2711](https://github.com/wazuh/wazuh/pull/2711))
- Prevent the key updating thread from starving in Remoted. ([#2761](https://github.com/wazuh/wazuh/pull/2761))
- Fixed error logging on Windows agent. ([#2791](https://github.com/wazuh/wazuh/pull/2791))
- Let CIS-CAT decoder reuse the Wazuh DB connection socket. ([#2800](https://github.com/wazuh/wazuh/pull/2800))
- Fixed issue with `agent-auth` options without argument. ([#2808](https://github.com/wazuh/wazuh/pull/2808))
- Fixed control of the frequency counter in alerts. ([#2854](https://github.com/wazuh/wazuh/pull/2854))
- Ignore invalid files for agent groups. ([#2895](https://github.com/wazuh/wazuh/pull/2895))
- Fixed invalid behaviour when moving files in Whodata mode. ([#2888](https://github.com/wazuh/wazuh/pull/2888))
- Fixed deadlock in Remoted when updating the `keyentries` structure. ([#2956](https://github.com/wazuh/wazuh/pull/2956))
- Fixed error in Whodata when one of the file permissions cannot be extracted. ([#2940](https://github.com/wazuh/wazuh/pull/2940))
- Fixed System32 and SysWOW64 event processing in Whodata. ([#2935](https://github.com/wazuh/wazuh/pull/2935))
- Fixed Syscheck hang when monitoring system directories. ([#3059](https://github.com/wazuh/wazuh/pull/3059))
- Fixed the package inventory for MAC OS X. ([#3035](https://github.com/wazuh/wazuh/pull/3035))
- Translated the Audit Policy fields from IDs for Windows events. ([#2950](https://github.com/wazuh/wazuh/pull/2950))
- Fixed broken pipe error when Wazuh-manager closes TCP connection. ([#2965](https://github.com/wazuh/wazuh/pull/2965))
- Fixed whodata mode on drives other than the main one. ([#2989](https://github.com/wazuh/wazuh/pull/2989))
- Fixed bug occurred in the database while removing an agent. ([#2997](https://github.com/wazuh/wazuh/pull/2997))
- Fixed duplicated alerts for Red Hat feed in `vulnerability-detector`. ([#3000](https://github.com/wazuh/wazuh/pull/3000))
- Fixed bug when processing symbolic links in Whodata. ([#3025](https://github.com/wazuh/wazuh/pull/3025))
- Fixed option for ignoring paths in rootcheck. ([#3058](https://github.com/wazuh/wazuh/pull/3058))
- Allow Wazuh service on MacOSX to be available without restart. ([#3119](https://github.com/wazuh/wazuh/pull/3119))
- Ensure `internal_options.conf` file is overwritten on Windows upgrades. ([#3153](https://github.com/wazuh/wazuh/pull/3153))
- Fixed the reading of the setting `attempts` of the Docker module. ([#3067](https://github.com/wazuh/wazuh/pull/3067))
- Fix a memory leak in Docker listener module. ([#2679](https://github.com/wazuh/wazuh/pull/2679))


## [v3.8.2] - 2019-01-30

### Fixed

- Analysisd crashed when parsing a log from OpenLDAP due to a bug in the option `<accumulate>`. ([#2456](https://github.com/wazuh/wazuh/pull/2456))
- Modulesd closed unexpectedly if a command was defined without a `<tag>` option. ([#2470](https://github.com/wazuh/wazuh/pull/2470))
- The Eventchannel decoder was not being escaping backslashes correctly. ([#2483](https://github.com/wazuh/wazuh/pull/2483))
- The Eventchannel decoder was leaving spurious trailing spaces in some fields. ([#2484](https://github.com/wazuh/wazuh/pull/2484))


## [v3.8.1] - 2019-01-25

### Fixed

- Fixed memory leak in Logcollector when reading Windows eventchannel. ([#2450](https://github.com/wazuh/wazuh/pull/2450))
- Fixed script parsing error in Solaris 10. ([#2449](https://github.com/wazuh/wazuh/pull/2449))
- Fixed version comparisons on Red Hat systems. (By @orlando-jamie) ([#2445](https://github.com/wazuh/wazuh/pull/2445))


## [v3.8.0] - 2019-01-19

### Added

- Logcollector **extension for Windows eventchannel logs in JSON format.** ([#2142](https://github.com/wazuh/wazuh/pull/2142))
- Add options to detect **attribute and file permission changes** for Windows. ([#1918](https://github.com/wazuh/wazuh/pull/1918))
- Added **Audit health-check** in the Whodata initialization. ([#2180](https://github.com/wazuh/wazuh/pull/2180))
- Added **Audit rules auto-reload** in Whodata. ([#2180](https://github.com/wazuh/wazuh/pull/2180))
- Support for **new AWS services** in the AWS wodle ([#2242](https://github.com/wazuh/wazuh/pull/2242)):
    - AWS Config
    - AWS Trusted Advisor
    - AWS KMS
    - AWS Inspector
    - Add support for IAM roles authentication in EC2 instances.
- New module "Agent Key Polling" to integrate agent key request to external data sources. ([#2127](https://github.com/wazuh/wazuh/pull/2127))
  - Look for missing or old agent keys when Remoted detects an authorization failure.
  - Request agent keys by calling a defined executable or connecting to a local socket.
- Get process inventory for Windows natively. ([#1760](https://github.com/wazuh/wazuh/pull/1760))
- Improved vulnerability detection in Red Hat systems. ([#2137](https://github.com/wazuh/wazuh/pull/2137))
- Add retries to download the OVAL files in vulnerability-detector. ([#1832](https://github.com/wazuh/wazuh/pull/1832))
- Auto-upgrade FIM databases in Wazuh-DB. ([#2147](https://github.com/wazuh/wazuh/pull/2147))
- New dedicated thread for AR command running on Windows agent. ([#1725](https://github.com/wazuh/wazuh/pull/1725))
  -  This will prevent the agent from delaying due to an AR execution.
- New internal option to clean residual files of agent groups. ([#1985](https://github.com/wazuh/wazuh/pull/1985))
- Add a manifest to run `agent-auth.exe` with elevated privileges. ([#1998](https://github.com/wazuh/wazuh/pull/1998))
- Compress `last-entry` files to check differences by FIM. ([#2034](https://github.com/wazuh/wazuh/pull/2034))
- Add error messages to integration scripts. ([#2143](https://github.com/wazuh/wazuh/pull/2143))
- Add CDB lists building on install. ([#2167](https://github.com/wazuh/wazuh/pull/2167))
- Update Wazuh copyright for internal files. ([#2343](https://github.com/wazuh/wazuh/pull/2343))
- Added option to allow maild select the log file to read from. ([#977](https://github.com/wazuh/wazuh/pull/977))
- Add table to control the metadata of the vuln-detector DB. ([#2402](https://github.com/wazuh/wazuh/pull/2402))

### Changed

- Now Wazuh manager can be started with an empty configuration in ossec.conf. ([#2086](https://github.com/wazuh/wazuh/pull/2086))
- The Authentication daemon is now enabled by default. ([#2129](https://github.com/wazuh/wazuh/pull/2129))
- Make FIM show alerts for new files by default. ([#2213](https://github.com/wazuh/wazuh/pull/2213))
- Reduce the length of the query results from Vulnerability Detector to Wazuh DB. ([#1798](https://github.com/wazuh/wazuh/pull/1798))
- Improved the build system to automatically detect a big-endian platform. ([#2031](https://github.com/wazuh/wazuh/pull/2031))
  - Building option `USE_BIG_ENDIAN` is not already needed on Solaris (SPARC) or HP-UX.
- Expanded the regex pattern maximum size from 2048 to 20480 bytes. ([#2036](https://github.com/wazuh/wazuh/pull/2036))
- Improved IP address validation in the option `<white_list>` (by @pillarsdotnet). ([#1497](https://github.com/wazuh/wazuh/pull/1497))
- Improved rule option `<info>` validation (by @pillarsdotnet). ([#1541](https://github.com/wazuh/wazuh/pull/1541))
- Deprecated the Syscheck option `<remove_old_diff>` by making it mandatory. ([#1915](https://github.com/wazuh/wazuh/pull/1915))
- Fix invalid error "Unable to verity server certificate" in _ossec-authd_ (server). ([#2045](https://github.com/wazuh/wazuh/pull/2045))
- Remove deprecated flag `REUSE_ID` from the Makefile options. ([#2107](https://github.com/wazuh/wazuh/pull/2107))
- Syscheck first queue error message changed into a warning. ([#2146](https://github.com/wazuh/wazuh/pull/2146))
- Do the DEB and RPM package scan regardless of Linux distribution. ([#2168](https://github.com/wazuh/wazuh/pull/2168))
- AWS VPC configuration in the AWS wodle ([#2242](https://github.com/wazuh/wazuh/pull/2242)).
- Hide warning log by FIM when cannot open a file that has just been removed. ([#2201](https://github.com/wazuh/wazuh/pull/2201))
- The default FIM configuration will ignore some temporary files. ([#2202](https://github.com/wazuh/wazuh/pull/2202))

### Fixed

- Fixed error description in the osquery configuration parser (by @pillarsdotnet). ([#1499](https://github.com/wazuh/wazuh/pull/1499))
- The FTS comment option `<ftscomment>` was not being read (by @pillarsdotnet). ([#1536](https://github.com/wazuh/wazuh/pull/1536))
- Fixed error when multigroup files are not found. ([#1792](https://github.com/wazuh/wazuh/pull/1792))
- Fix error when assigning multiple groups whose names add up to more than 4096 characters. ([#1792](https://github.com/wazuh/wazuh/pull/1792))
- Replaced "getline" function with "fgets" in vulnerability-detector to avoid compilation errors with older versions of libC. ([#1822](https://github.com/wazuh/wazuh/pull/1822))
- Fix bug in Wazuh DB when trying to store multiple network interfaces with the same IP from Syscollector. ([#1928](https://github.com/wazuh/wazuh/pull/1928))
- Improved consistency of multigroups. ([#1985](https://github.com/wazuh/wazuh/pull/1985))
- Fixed the reading of the OS name and version in HP-UX systems. ([#1990](https://github.com/wazuh/wazuh/pull/1990))
- Prevent the agent from producing an error on platforms that don't support network timeout. ([#2001](https://github.com/wazuh/wazuh/pull/2001))
- Logcollector could not set the maximum file limit on HP-UX platform. ([2030](https://github.com/wazuh/wazuh/pull/2030))
- Allow strings up to 64KB long for log difference analysis. ([#2032](https://github.com/wazuh/wazuh/pull/2032))
- Now agents keep their registration date when upgrading the manager. ([#2033](https://github.com/wazuh/wazuh/pull/2033))
- Create an empty `client.keys` file on a fresh installation of a Windows agent. ([2040](https://github.com/wazuh/wazuh/pull/2040))
- Allow CDB list keys and values to have double quotes surrounding. ([#2046](https://github.com/wazuh/wazuh/pull/2046))
- Remove file `queue/db/.template.db` on upgrade / restart. ([2073](https://github.com/wazuh/wazuh/pull/2073))
- Fix error on Analysisd when `check_value` doesn't exist. ([2080](https://github.com/wazuh/wazuh/pull/2080))
- Prevent Rootcheck from looking for invalid link count in agents running on Solaris (by @ecsc-georgew). ([2087](https://github.com/wazuh/wazuh/pull/2087))
- Fixed the warning messages when compiling the agent on AIX. ([2099](https://github.com/wazuh/wazuh/pull/2099))
- Fix missing library when building Wazuh with MySQL support. ([#2108](https://github.com/wazuh/wazuh/pull/2108))
- Fix compile warnings for the Solaris platform. ([#2121](https://github.com/wazuh/wazuh/pull/2121))
- Fixed regular expression for audit.key in audit decoder. ([#2134](https://github.com/wazuh/wazuh/pull/2134))
- Agent's ossec-control stop should wait a bit after killing a process. ([#2149](https://github.com/wazuh/wazuh/pull/2149))
- Fixed error ocurred while monitoring symbolic links in Linux. ([#2152](https://github.com/wazuh/wazuh/pull/2152))
- Fixed some bugs in Logcollector: ([#2154](https://github.com/wazuh/wazuh/pull/2154))
  - If Logcollector picks up a log exceeding 65279 bytes, that log may lose the null-termination.
  - Logcollector crashes if multiple wildcard stanzas resolve the same file.
  - An error getting the internal file position may lead to an undefined condition.
- Execd daemon now runs even if active response is disabled ([#2177](https://github.com/wazuh/wazuh/pull/2177))
- Fix high precision timestamp truncation in rsyslog messages. ([#2128](https://github.com/wazuh/wazuh/pull/2128))
- Fix missing Whodata section to the remote configuration query. ([#2173](https://github.com/wazuh/wazuh/pull/2173))
- Bugfixes in AWS wodle ([#2242](https://github.com/wazuh/wazuh/pull/2242)):
    - Fixed bug in AWS Guard Duty alerts when there were multiple remote IPs.
    - Fixed bug when using flag `remove_from_bucket`.
    - Fixed bug when reading buckets generating more than 1000 logs in the same day.
    - Increase `qty` of `aws.eventNames` and remove usage of `aws.eventSources`.
- Fix bug in cluster configuration when using Kubernetes ([#2227](https://github.com/wazuh/wazuh/pull/2227)).
- Fix network timeout setup in agent running on Windows. ([#2185](https://github.com/wazuh/wazuh/pull/2185))
- Fix default values for the `<auto_ignore>` option. ([#2210](https://github.com/wazuh/wazuh/pull/2210))
- Fix bug that made Modulesd and Remoted crash on ARM architecture. ([#2214](https://github.com/wazuh/wazuh/pull/2214))
- The regex parser included the next character after a group:
  - If the input string just ends after that character. ([#2216](https://github.com/wazuh/wazuh/pull/2216))
  - The regex parser did not accept a group terminated with an escaped byte or a class. ([#2224](https://github.com/wazuh/wazuh/pull/2224))
- Fixed buffer overflow hazard in FIM when performing change report on long paths on macOS platform. ([#2285](https://github.com/wazuh/wazuh/pull/2285))
- Fix sending of the owner attribute when a file is created in Windows. ([#2292](https://github.com/wazuh/wazuh/pull/2292))
- Fix audit reconnection to the Whodata socket ([#2305](https://github.com/wazu2305h/wazuh/pull/2305))
- Fixed agent connection in TCP mode on Windows XP. ([#2329](https://github.com/wazuh/wazuh/pull/2329))
- Fix log shown when a command reaches its timeout and `ignore_output` is enabled. ([#2316](https://github.com/wazuh/wazuh/pull/2316))
- Analysisd and Syscollector did not detect the number of cores on Raspberry Pi. ([#2304](https://github.com/wazuh/wazuh/pull/2304))
- Analysisd and Syscollector did not detect the number of cores on CentOS 5. ([#2340](https://github.com/wazuh/wazuh/pull/2340))


## [v3.7.2] - 2018-12-17

### Changed

- Logcollector will fully read a log file if it reappears after being deleted. ([#2041](https://github.com/wazuh/wazuh/pull/2041))

### Fixed

- Fix some bugs in Logcollector: ([#2041](https://github.com/wazuh/wazuh/pull/2041))
  - Logcollector ceases monitoring any log file containing a binary zero-byte.
  - If a local file defined with wildcards disappears, Logcollector incorrectly shows a negative number of remaining open attempts.
  - Fixed end-of-file detection for text-based file formats.
- Fixed a bug in Analysisd that made it crash when decoding a malformed FIM message. ([#2089](https://github.com/wazuh/wazuh/pull/2089))


## [v3.7.1] - 2018-12-05

### Added

- New internal option `remoted.guess_agent_group` allowing agent group guessing by Remoted to be optional. ([#1890](https://github.com/wazuh/wazuh/pull/1890))
- Added option to configure another audit keys to monitor. ([#1882](https://github.com/wazuh/wazuh/pull/1882))
- Added option to create the SSL certificate and key with the install.sh script. ([#1856](https://github.com/wazuh/wazuh/pull/1856))
- Add IPv6 support to `host-deny.sh` script. (by @iasdeoupxe). ([#1583](https://github.com/wazuh/wazuh/pull/1583))
- Added tracing information (PID, function, file and line number) to logs when debugging is enabled. ([#1866](https://github.com/wazuh/wazuh/pull/1866))

### Changed

- Change errors messages to descriptive warnings in Syscheck when a files is not reachable. ([#1730](https://github.com/wazuh/wazuh/pull/1730))
- Add default values to global options to let the manager start. ([#1894](https://github.com/wazuh/wazuh/pull/1894))
- Improve Remoted performance by reducing interaction between threads. ([#1902](https://github.com/wazuh/wazuh/pull/1902))

### Fixed

- Prevent duplicates entries for denied IP addresses by `host-deny.sh`. (by @iasdeoupxe). ([#1583](https://github.com/wazuh/wazuh/pull/1583))
- Fix issue in Logcollector when reaching the file end before getting a full line. ([#1744](https://github.com/wazuh/wazuh/pull/1744))
- Throw an error when a nonexistent CDB file is added in the ossec.conf file. ([#1783](https://github.com/wazuh/wazuh/pull/1783))
- Fix bug in Remoted that truncated control messages to 1024 bytes. ([#1847](https://github.com/wazuh/wazuh/pull/1847))
- Avoid that the attribute `ignore` of rules silence alerts. ([#1874](https://github.com/wazuh/wazuh/pull/1874))
- Fix race condition when decoding file permissions. ([#1879](https://github.com/wazuh/wazuh/pull/1879)
- Fix to overwrite FIM configuration when directories come in the same tag separated by commas. ([#1886](https://github.com/wazuh/wazuh/pull/1886))
- Fixed issue with hash table handling in FTS and label management. ([#1889](https://github.com/wazuh/wazuh/pull/1889))
- Fixed id's and description of FIM alerts. ([#1891](https://github.com/wazuh/wazuh/pull/1891))
- Fix log flooding by Logcollector when monitored files disappear. ([#1893](https://github.com/wazuh/wazuh/pull/1893))
- Fix bug configuring empty blocks in FIM. ([#1897](https://github.com/wazuh/wazuh/pull/1897))
- Let the Windows agent reset the random generator context if it's corrupt. ([#1898](https://github.com/wazuh/wazuh/pull/1898))
- Prevent Remoted from logging errors if the cluster configuration is missing or invalid. ([#1900](https://github.com/wazuh/wazuh/pull/1900))
- Fix race condition hazard in Remoted when handling control messages. ([#1902](https://github.com/wazuh/wazuh/pull/1902))
- Fix uncontrolled condition in the vulnerability-detector version checker. ([#1932](https://github.com/wazuh/wazuh/pull/1932))
- Restore support for Amazon Linux in vulnerability-detector. ([#1932](https://github.com/wazuh/wazuh/pull/1932))
- Fixed starting wodles after a delay specified in `interval` when `run_on_start` is set to `no`, on the first run of the agent. ([#1906](https://github.com/wazuh/wazuh/pull/1906))
- Prevent `agent-auth` tool from creating the file _client.keys_ outside the agent's installation folder. ([#1924](https://github.com/wazuh/wazuh/pull/1924))
- Fix symbolic links attributes reported by `syscheck` in the alerts. ([#1926](https://github.com/wazuh/wazuh/pull/1926))
- Added some improvements and fixes in Whodata. ([#1929](https://github.com/wazuh/wazuh/pull/1929))
- Fix FIM decoder to accept Windows user containing spaces. ([#1930](https://github.com/wazuh/wazuh/pull/1930))
- Add missing field `restrict` when querying the FIM configuration remotely. ([#1931](https://github.com/wazuh/wazuh/pull/1931))
- Fix values of FIM scan showed in agent_control info. ([#1940](https://github.com/wazuh/wazuh/pull/1940))
- Fix agent group updating in database module. ([#2004](https://github.com/wazuh/wazuh/pull/2004))
- Logcollector prevents vmhgfs from synchronizing the inode. ([#2022](https://github.com/wazuh/wazuh/pull/2022))
- File descriptor leak that may impact agents running on UNIX platforms. ([#2021](https://github.com/wazuh/wazuh/pull/2021))
- CIS-CAT events were being processed by a wrong decoder. ([#2014](https://github.com/wazuh/wazuh/pull/2014))


## [v3.7.0] - 2018-11-10

### Added

- Adding feature to **remotely query agent configuration on demand.** ([#548](https://github.com/wazuh/wazuh/pull/548))
- **Boost Analysisd performance with multithreading.** ([#1039](https://github.com/wazuh/wazuh/pull/1039))
- Adding feature to **let agents belong to multiple groups.** ([#1135](https://github.com/wazuh/wazuh/pull/1135))
  - API support for multiple groups. ([#1300](https://github.com/wazuh/wazuh/pull/1300) [#1135](https://github.com/wazuh/wazuh/pull/1135))
- **Boost FIM decoding performance** by storing data into Wazuh DB using SQLite databases. ([#1333](https://github.com/wazuh/wazuh/pull/1333))
  - FIM database is cleaned after restarting agent 3 times, deleting all entries that left being monitored.
  - Added script to migrate older Syscheck databases to WazuhDB. ([#1504](https://github.com/wazuh/wazuh/pull/1504)) ([#1333](https://github.com/wazuh/wazuh/pull/1333))
- Added rule testing output when restarting manager. ([#1196](https://github.com/wazuh/wazuh/pull/1196))
- New wodle for **Azure environment log and process collection.** ([#1306](https://github.com/wazuh/wazuh/pull/1306))
- New wodle for **Docker container monitoring.** ([#1368](https://github.com/wazuh/wazuh/pull/1368))
- Disconnect manager nodes in cluster if no keep alive is received or sent during two minutes. ([#1482](https://github.com/wazuh/wazuh/pull/1482))
- API requests are forwarded to the proper manager node in cluster. ([#885](https://github.com/wazuh/wazuh/pull/885))
- Centralized configuration pushed from manager overwrite the configuration of directories that exist with the same path in ossec.conf. ([#1740](https://github.com/wazuh/wazuh/pull/1740))

### Changed

- Refactor Python framework code to standardize database requests and support queries. ([#921](https://github.com/wazuh/wazuh/pull/921))
- Replaced the `execvpe` function by `execvp` for the Wazuh modules. ([#1207](https://github.com/wazuh/wazuh/pull/1207))
- Avoid the use of reference ID in Syscollector network tables. ([#1315](https://github.com/wazuh/wazuh/pull/1315))
- Make Syscheck case insensitive on Windows agent. ([#1349](https://github.com/wazuh/wazuh/pull/1349))
- Avoid conflicts with the size of time_t variable in wazuh-db. ([#1366](https://github.com/wazuh/wazuh/pull/1366))
- Osquery integration updated: ([#1369](https://github.com/wazuh/wazuh/pull/1369))
  - Nest the result data into a "osquery" object.
  - Extract the pack name into a new field.
  - Include the query name in the alert description.
  - Minor fixes.
- Increased AWS S3 database entry limit to 5000 to prevent reprocessing repeated events. ([#1391](https://github.com/wazuh/wazuh/pull/1391))
- Increased the limit of concurrent agent requests: 1024 by default, configurable up to 4096. ([#1473](https://github.com/wazuh/wazuh/pull/1473))
- Change the default vulnerability-detector interval from 1 to 5 minutes. ([#1729](https://github.com/wazuh/wazuh/pull/1729))
- Port the UNIX version of Auth client (_agent_auth_) to the Windows agent. ([#1790](https://github.com/wazuh/wazuh/pull/1790))
  - Support of TLSv1.2 through embedded OpenSSL library.
  - Support of SSL certificates for agent and manager validation.
  - Unify Auth client option set.

### Fixed

- Fixed email_alerts configuration for multiple recipients. ([#1193](https://github.com/wazuh/wazuh/pull/1193))
- Fixed manager stopping when no command timeout is allowed. ([#1194](https://github.com/wazuh/wazuh/pull/1194))
- Fixed getting RAM memory information from mac OS X and FreeBSD agents. ([#1203](https://github.com/wazuh/wazuh/pull/1203))
- Fixed mandatory configuration labels check. ([#1208](https://github.com/wazuh/wazuh/pull/1208))
- Fix 0 value at check options from Syscheck. ([1209](https://github.com/wazuh/wazuh/pull/1209))
- Fix bug in whodata field extraction for Windows. ([#1233](https://github.com/wazuh/wazuh/issues/1233))
- Fix stack overflow when monitoring deep files. ([#1239](https://github.com/wazuh/wazuh/pull/1239))
- Fix typo in whodata alerts. ([#1242](https://github.com/wazuh/wazuh/issues/1242))
- Fix bug when running quick commands with timeout of 1 second. ([#1259](https://github.com/wazuh/wazuh/pull/1259))
- Prevent offline agents from generating vulnerability-detector alerts. ([#1292](https://github.com/wazuh/wazuh/pull/1292))
- Fix empty SHA256 of rotated alerts and log files. ([#1308](https://github.com/wazuh/wazuh/pull/1308))
- Fixed service startup on error. ([#1324](https://github.com/wazuh/wazuh/pull/1324))
- Set connection timeout for Auth server ([#1336](https://github.com/wazuh/wazuh/pull/1336))
- Fix the cleaning of the temporary folder. ([#1361](https://github.com/wazuh/wazuh/pull/1361))
- Fix check_mtime and check_inode views in Syscheck alerts. ([#1364](https://github.com/wazuh/wazuh/pull/1364))
- Fixed the reading of the destination address and type for PPP interfaces. ([#1405](https://github.com/wazuh/wazuh/pull/1405))
- Fixed a memory bug in regex when getting empty strings. ([#1430](https://github.com/wazuh/wazuh/pull/1430))
- Fixed report_changes with a big ammount of files. ([#1465](https://github.com/wazuh/wazuh/pull/1465))
- Prevent Logcollector from null-terminating socket output messages. ([#1547](https://github.com/wazuh/wazuh/pull/1547))
- Fix timeout overtaken message using infinite timeout. ([#1604](https://github.com/wazuh/wazuh/pull/1604))
- Prevent service from crashing if _global.db_ is not created. ([#1485](https://github.com/wazuh/wazuh/pull/1485))
- Set new agent.conf template when creating new groups. ([#1647](https://github.com/wazuh/wazuh/pull/1647))
- Fix bug in Wazuh Modules that tried to delete PID folders if a subprocess call failed. ([#1836](https://github.com/wazuh/wazuh/pull/1836))


## [v3.6.1] - 2018-09-07

### Fixed

- Fixed ID field length limit in JSON alerts, by @gandalfn. ([#1052](https://github.com/wazuh/wazuh/pull/1052))
- Fix segmentation fault when the agent version is empty in Vulnerability Detector. ([#1191](https://github.com/wazuh/wazuh/pull/1191))
- Fix bug that removes file extensions in rootcheck. ([#1197](https://github.com/wazuh/wazuh/pull/1197))
- Fixed incoherence in Client Syslog between plain-text and JSON alert input in `<location>` filter option. ([#1204](https://github.com/wazuh/wazuh/pull/1204))
- Fixed missing agent name and invalid predecoded hostname in JSON alerts. ([#1213](https://github.com/wazuh/wazuh/pull/1213))
- Fixed invalid location string in plain-text alerts. ([#1213](https://github.com/wazuh/wazuh/pull/1213))
- Fixed default stack size in threads on AIX and HP-UX. ([#1215](https://github.com/wazuh/wazuh/pull/1215))
- Fix socket error during agent restart due to daemon start/stop order. ([#1221](https://github.com/wazuh/wazuh/issues/1221))
- Fix bug when checking agent configuration in logcollector. ([#1225](https://github.com/wazuh/wazuh/issues/1225))
- Fix bug in folder recursion limit count in FIM real-time mode. ([#1226](https://github.com/wazuh/wazuh/issues/1226))
- Fixed errors when parsing AWS events in Elasticsearch. ([#1229](https://github.com/wazuh/wazuh/issues/1229))
- Fix bug when launching osquery from Wazuh. ([#1230](https://github.com/wazuh/wazuh/issues/1230))


## [v3.6.0] - 2018-08-29

### Added

- Add rescanning of expanded files with wildcards in logcollector ([#332](https://github.com/wazuh/wazuh/pull/332))
- Parallelization of logcollector ([#627](https://github.com/wazuh/wazuh/pull/672))
  - Now the input of logcollector is multithreaded, reading logs in parallel.
  - A thread is created for each type of output socket.
  - Periodically rescan of new files.
  - New options have been added to internal_options.conf file.
- Added statistical functions to remoted. ([#682](https://github.com/wazuh/wazuh/pull/682))
- Rootcheck and Syscheck (FIM) will run independently. ([#991](https://github.com/wazuh/wazuh/pull/991))
- Add hash validation for binaries executed by the wodle `command`. ([#1027](https://github.com/wazuh/wazuh/pull/1027))
- Added a recursion level option to Syscheck to set the directory scanning depth. ([#1081](https://github.com/wazuh/wazuh/pull/1081))
- Added inactive agent filtering option to agent_control, syscheck_control and rootcheck control_tools. ([#1088](https://github.com/wazuh/wazuh/pull/1088))
- Added custom tags to FIM directories and registries. ([#1096](https://github.com/wazuh/wazuh/pull/1096))
- Improved AWS CloudTrail wodle by @UranusBytes ([#913](https://github.com/wazuh/wazuh/pull/913) & [#1105](https://github.com/wazuh/wazuh/pull/1105)).
- Added support to process logs from more AWS services: Guard Duty, IAM, Inspector, Macie and VPC. ([#1131](https://github.com/wazuh/wazuh/pull/1131)).
- Create script for blocking IP's using netsh-advfirewall. ([#1172](https://github.com/wazuh/wazuh/pull/1172)).

### Changed

- The maximum log length has been extended up to 64 KiB. ([#411](https://github.com/wazuh/wazuh/pull/411))
- Changed logcollector analysis message order. ([#675](https://github.com/wazuh/wazuh/pull/675))
- Let hostname field be the name of the agent, without the location part. ([#1080](https://github.com/wazuh/wazuh/pull/1080))
- The internal option `syscheck.max_depth` has been renamed to `syscheck.default_max_depth`. ([#1081](https://github.com/wazuh/wazuh/pull/1081))
- Show warning message when configuring vulnerability-detector for an agent. ([#1130](https://github.com/wazuh/wazuh/pull/1130))
- Increase the minimum waiting time from 0 to 1 seconds in Vulnerability-Detector. ([#1132](https://github.com/wazuh/wazuh/pull/1132))
- Prevent Windows agent from not loading the configuration if an AWS module block is found. ([#1143](https://github.com/wazuh/wazuh/pull/1143))
- Set the timeout to consider an agent disconnected to 1800 seconds in the framework. ([#1155](https://github.com/wazuh/wazuh/pull/1155))

### Fixed

- Fix agent ID zero-padding in alerts coming from Vulnerability Detector. ([#1083](https://github.com/wazuh/wazuh/pull/1083))
- Fix multiple warnings when agent is offline. ([#1086](https://github.com/wazuh/wazuh/pull/1086))
- Fixed minor issues in the Makefile and the sources installer on HP-UX, Solaris on SPARC and AIX systems. ([#1089](https://github.com/wazuh/wazuh/pull/1089))
- Fixed SHA256 changes messages in alerts when it is disabled. ([#1100](https://github.com/wazuh/wazuh/pull/1100))
- Fixed empty configuration blocks for Wazuh modules. ([#1101](https://github.com/wazuh/wazuh/pull/1101))
- Fix broken pipe error in Wazuh DB by Vulnerability Detector. ([#1111](https://github.com/wazuh/wazuh/pull/1111))
- Restored firewall-drop AR script for Linux. ([#1114](https://github.com/wazuh/wazuh/pull/1114))
- Fix unknown severity in Red Hat systems. ([#1118](https://github.com/wazuh/wazuh/pull/1118))
- Added a building flag to compile the SQLite library externally for the API. ([#1119](https://github.com/wazuh/wazuh/issues/1119))
- Fixed variables length when storing RAM information by Syscollector. ([#1124](https://github.com/wazuh/wazuh/pull/1124))
- Fix Red Hat vulnerability database update. ([#1127](https://github.com/wazuh/wazuh/pull/1127))
- Fix allowing more than one wodle command. ([#1128](https://github.com/wazuh/wazuh/pull/1128))
- Fixed `after_regex` offset for the decoding algorithm. ([#1129](https://github.com/wazuh/wazuh/pull/1129))
- Prevents some vulnerabilities from not being checked for Debian. ([#1166](https://github.com/wazuh/wazuh/pull/1166))
- Fixed legacy configuration for `vulnerability-detector`. ([#1174](https://github.com/wazuh/wazuh/pull/1174))
- Fix active-response scripts installation for Windows. ([#1182](https://github.com/wazuh/wazuh/pull/1182)).
- Fixed `open-scap` deadlock when opening large files. ([#1206](https://github.com/wazuh/wazuh/pull/1206)). Thanks to @juergenc for detecting this issue.


### Removed

- The 'T' multiplier has been removed from option `max_output_size`. ([#1089](https://github.com/wazuh/wazuh/pull/1089))


## [v3.5.0] - 2018-08-10

### Added

- Improved configuration of OVAL updates. ([#416](https://github.com/wazuh/wazuh/pull/416))
- Added selective agent software request in vulnerability-detector. ([#404](https://github.com/wazuh/wazuh/pull/404))
- Get Linux packages inventory natively. ([#441](https://github.com/wazuh/wazuh/pull/441))
- Get Windows packages inventory natively. ([#471](https://github.com/wazuh/wazuh/pull/471))
- Supporting AES encryption for manager and agent. ([#448](https://github.com/wazuh/wazuh/pull/448))
- Added Debian and Ubuntu 18 support in vulnerability-detector. ([#470](https://github.com/wazuh/wazuh/pull/470))
- Added Rids Synchronization. ([#459](https://github.com/wazuh/wazuh/pull/459))
- Added option for setting the group that the agent belongs to when registering it with authd ([#460](https://github.com/wazuh/wazuh/pull/460))
- Added option for setting the source IP when the agent registers with authd ([#460](https://github.com/wazuh/wazuh/pull/460))
- Added option to force the vulnerability detection in unsupported OS. ([#462](https://github.com/wazuh/wazuh/pull/462))
- Get network inventory natively. ([#546](https://github.com/wazuh/wazuh/pull/546))
- Add arch check for Red Hat's OVAL in vulnerability-detector. ([#625](https://github.com/wazuh/wazuh/pull/625))
- Integration with Osquery. ([#627](https://github.com/wazuh/wazuh/pull/627))
    - Enrich osquery configuration with pack files aggregation and agent labels as decorators.
    - Launch osquery daemon in background.
    - Monitor results file and send them to the manager.
    - New option in rules `<location>` to filter events by osquery.
    - Support folders in shared configuration. This makes easy to send pack folders to agents.
    - Basic ruleset for osquery events and daemon logs.
- Boost Remoted performance with multithreading. ([#649](https://github.com/wazuh/wazuh/pull/649))
    - Up to 16 parallel threads to decrypt messages from agents.
    - Limit the frequency of agent keys reloading.
    - Message input buffer in Analysisd to prevent control messages starvation in Remoted.
- Module to download shared files for agent groups dinamically. ([#519](https://github.com/wazuh/wazuh/pull/519))
    - Added group creation for files.yml if the group does not exist. ([#1010](https://github.com/wazuh/wazuh/pull/1010))
- Added scheduling options to CIS-CAT integration. ([#586](https://github.com/wazuh/wazuh/pull/586))
- Option to download the wpk using http in `agent_upgrade`. ([#798](https://github.com/wazuh/wazuh/pull/798))
- Add `172.0.0.1` as manager IP when creating `global.db`. ([#970](https://github.com/wazuh/wazuh/pull/970))
- New requests for Syscollector. ([#728](https://github.com/wazuh/wazuh/pull/728))
- `cluster_control` shows an error if the status does not exist. ([#1002](https://github.com/wazuh/wazuh/pull/1002))
- Get Windows hardware inventory natively. ([#831](https://github.com/wazuh/wazuh/pull/831))
- Get processes and ports inventory by the Syscollector module.
- Added an integration with Kaspersky Endpoint Security for Linux via Active Response. ([#1056](https://github.com/wazuh/wazuh/pull/1056))

### Changed

- Add default value for option -x in agent_control tool.
- External libraries moved to an external repository.
- Ignore OverlayFS directories on Rootcheck system scan.
- Extracts agent's OS from the database instead of the agent-info.
- Increases the maximum size of XML parser to 20KB.
- Extract CVE instead of RHSA codes into vulnerability-detector. ([#549](https://github.com/wazuh/wazuh/pull/549))
- Store CIS-CAT results into Wazuh DB. ([#568](https://github.com/wazuh/wazuh/pull/568))
- Add profile information to CIS-CAT reports. ([#658](https://github.com/wazuh/wazuh/pull/658))
- Merge external libraries into a unique shared library. ([#620](https://github.com/wazuh/wazuh/pull/620))
- Cluster log rotation: set correct permissions and store rotations in /logs/ossec. ([#667](https://github.com/wazuh/wazuh/pull/667))
- `Distinct` requests don't allow `limit=0` or `limit>maximun_limit`. ([#1007](https://github.com/wazuh/wazuh/pull/1007))
- Deprecated arguments -i, -F and -r for Authd. ([#1013](https://github.com/wazuh/wazuh/pull/1013))
- Increase the internal memory for real-time from 12 KiB to 64 KiB. ([#1062](https://github.com/wazuh/wazuh/pull/1062))

### Fixed

- Fixed invalid alerts reported by Syscollector when the event contains the word "error". ([#461](https://github.com/wazuh/wazuh/pull/461))
- Silenced Vuls integration starting and ending alerts. ([#541](https://github.com/wazuh/wazuh/pull/541))
- Fix problem comparing releases of ubuntu packages. ([#556](https://github.com/wazuh/wazuh/pull/556))
- Windows delete pending active-responses before reset agent. ([#563](https://github.com/wazuh/wazuh/pull/563))
- Fix bug in Rootcheck for Windows that searches for keys in 32-bit mode only. ([#566](https://github.com/wazuh/wazuh/pull/566))
- Alert when unmerge files fails on agent. ([#731](https://github.com/wazuh/wazuh/pull/731))
- Fixed bugs reading logs in framework. ([#856](https://github.com/wazuh/wazuh/pull/856))
- Ignore uppercase and lowercase sorting an array in framework. ([#814](https://github.com/wazuh/wazuh/pull/814))
- Cluster: reject connection if the client node has a different cluster name. ([#892](https://github.com/wazuh/wazuh/pull/892))
- Prevent `the JSON object must be str, not 'bytes'` error. ([#997](https://github.com/wazuh/wazuh/pull/997))
- Fix long sleep times in vulnerability detector.
- Fix inconsistency in the alerts format for the manager in vulnerability-detector.
- Fix bug when processing the packages in vulnerability-detector.
- Prevent to process Syscollector events by the JSON decoder. ([#674](https://github.com/wazuh/wazuh/pull/674))
- Stop Syscollector data storage into Wazuh DB when an error appears. ([#674](https://github.com/wazuh/wazuh/pull/674))
- Fix bug in Syscheck that reported false positive about removed files. ([#1044](https://github.com/wazuh/wazuh/pull/1044))
- Fix bug in Syscheck that misinterpreted no_diff option. ([#1046](https://github.com/wazuh/wazuh/pull/1046))
- Fixes in file integrity monitoring for Windows. ([#1062](https://github.com/wazuh/wazuh/pull/1062))
  - Fix Windows agent crash if FIM fails to extract the file owner.
  - Prevent FIM real-time mode on Windows from stopping if the internal buffer gets overflowed.
- Prevent large logs from flooding the log file by Logcollector. ([#1067](https://github.com/wazuh/wazuh/pull/1067))
- Fix allowing more than one wodle command and compute command timeout when ignore_output is enabled. ([#1102](https://github.com/wazuh/wazuh/pull/1102))

### Removed

- Deleted Lua language support.
- Deleted integration with Vuls. ([#879](https://github.com/wazuh/wazuh/issues/879))
- Deleted agent_list tool, replaced by agent_control. ([ba0265b](https://github.com/wazuh/wazuh/commit/ba0265b6e9e3fed133d60ef2df3450fdf26f7da4#diff-f57f2991a6aa25fe45d8036c51bf8b4d))

## [v3.4.0] - 2018-07-24

### Added

- Support for SHA256 checksum in Syscheck (by @arshad01). ([#410](https://github.com/wazuh/wazuh/pull/410))
- Added an internal option for Syscheck to tune the RT alerting delay. ([#434](https://github.com/wazuh/wazuh/pull/434))
- Added two options in the tag <auto_ignore> `frequency` and `timeframe` to hide alerts when they are played several times in a given period of time. ([#857](https://github.com/wazuh/wazuh/pull/857))
- Include who-data in Syscheck for file integrity monitoring. ([#756](https://github.com/wazuh/wazuh/pull/756))
  - Linux Audit setup and monitoring to watch directories configured with who-data.
  - Direct communication with Auditd on Linux to catch who-data related events.
  - Setup of SACL for monitored directories on Windows.
  - Windows Audit events monitoring through Windows Event Channel.
  - Auto setup of audit configuration and reset when the agent quits.
- Syscheck in frequency time show alerts from deleted files. ([#857](https://github.com/wazuh/wazuh/pull/857))
- Added an option `target` to customize output format per-target in Logcollector. ([#863](https://github.com/wazuh/wazuh/pull/863))
- New option for the JSON decoder to choose the treatment of NULL values. ([#677](https://github.com/wazuh/wazuh/pull/677))
- Remove old snapshot files for FIM. ([#872](https://github.com/wazuh/wazuh/pull/872))
- Distinct operation in agents. ([#920](https://github.com/wazuh/wazuh/pull/920))
- Added support for unified WPK. ([#865](https://github.com/wazuh/wazuh/pull/865))
- Added missing debug options for modules in the internal options file. ([#901](https://github.com/wazuh/wazuh/pull/901))
- Added recursion limits when reading directories. ([#947](https://github.com/wazuh/wazuh/pull/947))

### Changed

- Renamed cluster _client_ node type to ___worker___ ([#850](https://github.com/wazuh/wazuh/pull/850)).
- Changed a descriptive message in the alert showing what attributes changed. ([#857](https://github.com/wazuh/wazuh/pull/857))
- Change visualization of Syscheck alerts. ([#857](https://github.com/wazuh/wazuh/pull/857))
- Add all the available fields in the Syscheck messages from the Wazuh configuration files. ([#857](https://github.com/wazuh/wazuh/pull/857))
- Now the no_full_log option only affects JSON alerts. ([#881](https://github.com/wazuh/wazuh/pull/881))
- Delete temporary files when stopping Wazuh. ([#732](https://github.com/wazuh/wazuh/pull/732))
- Send OpenSCAP checks results to a FIFO queue instead of temporary files. ([#732](https://github.com/wazuh/wazuh/pull/732))
- Default behavior when starting Syscheck and Rootcheck components. ([#829](https://github.com/wazuh/wazuh/pull/829))
  - They are disabled if not appear in the configuration.
  - They can be set up as empty blocks in the configuration, applying their default values.
  - Improvements of error and information messages when they start.
- Improve output of `DELETE/agents` when no agents were removed. ([#868](https://github.com/wazuh/wazuh/pull/868))
- Include the file owner SID in Syscheck alerts.
- Change no previous checksum error message to information log. ([#897](https://github.com/wazuh/wazuh/pull/897))
- Changed default Syscheck scan speed: 100 files per second. ([#975](https://github.com/wazuh/wazuh/pull/975))
- Show network protocol used by the agent when connecting to the manager. ([#980](https://github.com/wazuh/wazuh/pull/980))

### Fixed

- Syscheck RT process granularized to make frequency option more accurate. ([#434](https://github.com/wazuh/wazuh/pull/434))
- Fixed registry_ignore problem on Syscheck for Windows when arch="both" was used. ([#525](https://github.com/wazuh/wazuh/pull/525))
- Allow more than 256 directories in real-time for Windows agent using recursive watchers. ([#540](https://github.com/wazuh/wazuh/pull/540))
- Fix weird behavior in Syscheck when a modified file returns back to its first state. ([#434](https://github.com/wazuh/wazuh/pull/434))
- Replace hash value xxx (not enabled) for n/a if the hash couldn't be calculated. ([#857](https://github.com/wazuh/wazuh/pull/857))
- Do not report uid, gid or gname on Windows (avoid user=0). ([#857](https://github.com/wazuh/wazuh/pull/857))
- Several fixes generating sha256 hash. ([#857](https://github.com/wazuh/wazuh/pull/857))
- Fixed the option report_changes configuration. ([#857](https://github.com/wazuh/wazuh/pull/857))
- Fixed the 'report_changes' configuration when 'sha1' option is not set. ([#857](https://github.com/wazuh/wazuh/pull/857))
- Fix memory leak reading logcollector config. ([#884](https://github.com/wazuh/wazuh/pull/884))
- Fixed crash in Slack integration for alerts that don't have full log. ([#880](https://github.com/wazuh/wazuh/pull/880))
- Fixed active-responses.log definition path on Windows configuration. ([#739](https://github.com/wazuh/wazuh/pull/739))
- Added warning message when updating Syscheck/Rootcheck database to restart the manager. ([#817](https://github.com/wazuh/wazuh/pull/817))
- Fix PID file creation checking. ([#822](https://github.com/wazuh/wazuh/pull/822))
  - Check that the PID file was created and written.
  - This would prevent service from running multiple processes of the same daemon.
- Fix reading of Windows platform for 64 bits systems. ([#832](https://github.com/wazuh/wazuh/pull/832))
- Fixed Syslog output parser when reading the timestamp from the alerts in JSON format. ([#843](https://github.com/wazuh/wazuh/pull/843))
- Fixed filter for `gpg-pubkey` packages in Syscollector. ([#847](https://github.com/wazuh/wazuh/pull/847))
- Fixed bug in configuration when reading the `repeated_offenders` option in Active Response. ([#873](https://github.com/wazuh/wazuh/pull/873))
- Fixed variables parser when loading rules. ([#855](https://github.com/wazuh/wazuh/pull/855))
- Fixed parser files names in the Rootcheck scan. ([#840](https://github.com/wazuh/wazuh/pull/840))
- Removed frequency offset in rules. ([#827](https://github.com/wazuh/wazuh/pull/827)).
- Fix memory leak reading logcollector config. ([#884](https://github.com/wazuh/wazuh/pull/884))
- Fixed sort agents by status in `GET/agents` API request. ([#810](https://github.com/wazuh/wazuh/pull/810))
- Added exception when no agents are selected to restart. ([#870](https://github.com/wazuh/wazuh/pull/870))
- Prevent files from remaining open in the cluster. ([#874](https://github.com/wazuh/wazuh/pull/874))
- Fix network unreachable error when cluster starts. ([#800](https://github.com/wazuh/wazuh/pull/800))
- Fix empty rules and decoders file check. ([#887](https://github.com/wazuh/wazuh/pull/887))
- Prevent to access an unexisting hash table from 'whodata' thread. ([#911](https://github.com/wazuh/wazuh/pull/911))
- Fix CA verification with more than one 'ca_store' definitions. ([#927](https://github.com/wazuh/wazuh/pull/927))
- Fix error in syscollector API calls when Wazuh is installed in a directory different than `/var/ossec`. ([#942](https://github.com/wazuh/wazuh/pull/942)).
- Fix error in CentOS 6 when `wazuh-cluster` is disabled. ([#944](https://github.com/wazuh/wazuh/pull/944)).
- Fix Remoted connection failed warning in TCP mode due to timeout. ([#958](https://github.com/wazuh/wazuh/pull/958))
- Fix option 'rule_id' in syslog client. ([#979](https://github.com/wazuh/wazuh/pull/979))
- Fixed bug in legacy agent's server options that prevented it from setting port and protocol.

## [v3.3.1] - 2018-06-18

### Added

- Added `total_affected_agents` and `total_failed_ids` to the `DELETE/agents` API request. ([#795](https://github.com/wazuh/wazuh/pull/795))

### Changed

- Management of empty blocks in the configuration files. ([#781](https://github.com/wazuh/wazuh/pull/781))
- Verify WPK with Wazuh CA by default. ([#799](https://github.com/wazuh/wazuh/pull/799))

### Fixed

- Windows prevents agent from renaming file. ([#773](https://github.com/wazuh/wazuh/pull/773))
- Fix manager-agent version comparison in remote upgrades. ([#765](https://github.com/wazuh/wazuh/pull/765))
- Fix log flooding when restarting agent while the merged file is being receiving. ([#788](https://github.com/wazuh/wazuh/pull/788))
- Fix issue when overwriting rotated logs in Windows agents. ([#776](https://github.com/wazuh/wazuh/pull/776))
- Prevent OpenSCAP module from running on Windows agents (incompatible). ([#777](https://github.com/wazuh/wazuh/pull/777))
- Fix issue in file changes report for FIM on Linux when a directory contains a backslash. ([#775](https://github.com/wazuh/wazuh/pull/775))
- Fixed missing `minor` field in agent data managed by the framework. ([#771](https://github.com/wazuh/wazuh/pull/771))
- Fixed missing `build` and `key` fields in agent data managed by the framework. ([#802](https://github.com/wazuh/wazuh/pull/802))
- Fixed several bugs in upgrade agents ([#784](https://github.com/wazuh/wazuh/pull/784)):
    - Error upgrading an agent with status `Never Connected`.
    - Fixed API support.
    - Sockets were not closing properly.
- Cluster exits showing an error when an error occurs. ([#790](https://github.com/wazuh/wazuh/pull/790))
- Fixed bug when cluster control or API cannot request the list of nodes to the master. ([#762](https://github.com/wazuh/wazuh/pull/762))
- Fixed bug when the `agent.conf` contains an unrecognized module. ([#796](https://github.com/wazuh/wazuh/pull/796))
- Alert when unmerge files fails on agent. ([#731](https://github.com/wazuh/wazuh/pull/731))
- Fix invalid memory access when parsing ruleset configuration. ([#787](https://github.com/wazuh/wazuh/pull/787))
- Check version of python in cluster control. ([#760](https://github.com/wazuh/wazuh/pull/760))
- Removed duplicated log message when Rootcheck is disabled. ([#783](https://github.com/wazuh/wazuh/pull/783))
- Avoid infinite attempts to download CVE databases when it fails. ([#792](https://github.com/wazuh/wazuh/pull/792))


## [v3.3.0] - 2018-06-06

### Added

- Supporting multiple socket output in Logcollector. ([#395](https://github.com/wazuh/wazuh/pull/395))
- Allow inserting static field parameters in rule comments. ([#397](https://github.com/wazuh/wazuh/pull/397))
- Added an output format option for Logcollector to build custom logs. ([#423](https://github.com/wazuh/wazuh/pull/423))
- Included millisecond timing in timestamp to JSON events. ([#467](https://github.com/wazuh/wazuh/pull/467))
- Added an option in Analysisd to set input event offset for plugin decoders. ([#512](https://github.com/wazuh/wazuh/pull/512))
- Allow decoders mix plugin and multiregex children. ([#602](https://github.com/wazuh/wazuh/pull/602))
- Added the option to filter by any field in `get_agents_overview`, `get_agent_group` and `get_agents_without_group` functions of the Python framework. ([#743](https://github.com/wazuh/wazuh/pull/743))

### Changed

- Add default value for option -x in agent_upgrade tool.
- Changed output of agents in cluster control. ([#741](https://github.com/wazuh/wazuh/pull/741))

### Fixed

- Fix bug in Logcollector when removing duplicate localfiles. ([#402](https://github.com/wazuh/wazuh/pull/402))
- Fix memory error in Logcollector when using wildcards.
- Prevent command injection in Agentless daemon. ([#600](https://github.com/wazuh/wazuh/pull/600))
- Fixed bug getting the agents in cluster control. ([#741](https://github.com/wazuh/wazuh/pull/741))
- Prevent Logcollector from reporting an error when a path with wildcards matches no files.
- Fixes the feature to group with the option multi-line. ([#754](https://github.com/wazuh/wazuh/pull/754))


## [v3.2.4] - 2018-06-01

### Fixed
- Fixed segmentation fault in maild when `<queue-size>` is included in the global configuration.
- Fixed bug in Framework when retrieving mangers logs. ([#644](https://github.com/wazuh/wazuh/pull/644))
- Fixed bug in clusterd to prevent the synchronization of `.swp` files. ([#694](https://github.com/wazuh/wazuh/pull/694))
- Fixed bug in Framework parsing agent configuration. ([#681](https://github.com/wazuh/wazuh/pull/681))
- Fixed several bugs using python3 with the Python framework. ([#701](https://github.com/wazuh/wazuh/pull/701))


## [v3.2.3] - 2018-05-28

### Added

- New internal option to enable merged file creation by Remoted. ([#603](https://github.com/wazuh/wazuh/pull/603))
- Created alert item for GDPR and GPG13. ([#608](https://github.com/wazuh/wazuh/pull/608))
- Add support for Amazon Linux in vulnerability-detector.
- Created an input queue for Analysisd to prevent Remoted starvation. ([#661](https://github.com/wazuh/wazuh/pull/661))

### Changed

- Set default agent limit to 14.000 and file descriptor limit to 65.536 per process. ([#624](https://github.com/wazuh/wazuh/pull/624))
- Cluster improvements.
    - New protocol for communications.
    - Inverted communication flow: clients start communications with the master.
    - Just the master address is required in the `<nodes>` list configuration.
    - Improved synchronization algorithm.
    - Reduced the number of processes to one: `wazuh-clusterd`.
- Cluster control tool improvements: outputs are the same regardless of node type.
- The default input queue for remote events has been increased to 131072 events. ([#660](https://github.com/wazuh/wazuh/pull/660))
- Disconnected agents will no longer report vulnerabilities. ([#666](https://github.com/wazuh/wazuh/pull/666))

### Fixed

- Fixed agent wait condition and improve logging messages. ([#550](https://github.com/wazuh/wazuh/pull/550))
- Fix race condition in settings load time by Windows agent. ([#551](https://github.com/wazuh/wazuh/pull/551))
- Fix bug in Authd that prevented it from deleting agent-info files when removing agents.
- Fix bug in ruleset that did not overwrite the `<info>` option. ([#584](https://github.com/wazuh/wazuh/issues/584))
- Fixed bad file descriptor error in Wazuh DB ([#588](https://github.com/wazuh/wazuh/issues/588))
- Fixed unpredictable file sorting when creating merged files. ([#599](https://github.com/wazuh/wazuh/issues/599))
- Fixed race condition in Remoted when closing connections.
- Fix epoch check in vulnerability-detector.
- Fixed hash sum in logs rotation. ([#636](https://github.com/wazuh/wazuh/issues/636))
- Fixed cluster CPU usage.
- Fixed invalid deletion of agent timestamp entries. ([#639](https://github.com/wazuh/wazuh/issues/639))
- Fixed segmentation fault in logcollector when multi-line is applied to a remote configuration. ([#641](https://github.com/wazuh/wazuh/pull/641))
- Fixed issue in Syscheck that may leave the process running if the agent is stopped quickly. ([#671](https://github.com/wazuh/wazuh/pull/671))

### Removed

- Removed cluster database and internal cluster daemon.


## [v3.2.2] - 2018-05-07

### Added

- Created an input queue for Remoted to prevent agent connection starvation. ([#509](https://github.com/wazuh/wazuh/pull/509))

### Changed

- Updated Slack integration. ([#443](https://github.com/wazuh/wazuh/pull/443))
- Increased connection timeout for remote upgrades. ([#480](https://github.com/wazuh/wazuh/pull/480))
- Vulnerability-detector does not stop agents detection if it fails to find the software for one of them.
- Improve the version comparator algorithm in vulnerability-detector. ([#508](https://github.com/wazuh/wazuh/pull/508))

### Fixed

- Fixed bug in labels settings parser that may make Agentd or Logcollector crash.
- Fixed issue when setting multiple `<server-ip>` stanzas in versions 3.0 - 3.2.1. ([#433](https://github.com/wazuh/wazuh/pull/433))
- Fixed bug when socket database messages are not sent correctly. ([#435](https://github.com/wazuh/wazuh/pull/435))
- Fixed unexpected stop in the sources installer when overwriting a previous corrupt installation.
- Added a synchronization timeout in the cluster to prevent it from blocking ([#447](https://github.com/wazuh/wazuh/pull/447))
- Fixed issue in CSyslogd when filtering by rule group. ([#446](https://github.com/wazuh/wazuh/pull/446))
- Fixed error on DB daemon when parsing rules with options introduced in version 3.0.0.
- Fixed unrecognizable characters error in Windows version name. ([#478](https://github.com/wazuh/wazuh/pull/478))
- Fix Authd client in old versions of Windows ([#479](https://github.com/wazuh/wazuh/pull/479))
- Cluster's socket management improved to use persistent connections ([#481](https://github.com/wazuh/wazuh/pull/481))
- Fix memory corruption in Syscollector decoder and memory leaks in Vulnerability Detector. ([#482](https://github.com/wazuh/wazuh/pull/482))
- Fixed memory corruption in Wazuh DB autoclosing procedure.
- Fixed dangling db files at DB Sync module folder. ([#489](https://github.com/wazuh/wazuh/pull/489))
- Fixed agent group file deletion when using Authd.
- Fix memory leak in Maild with JSON input. ([#498](https://github.com/wazuh/wazuh/pull/498))
- Fixed remote command switch option. ([#504](https://github.com/wazuh/wazuh/pull/504))

## [v3.2.1] - 2018-03-03

### Added

- Added option in Makefile to disable CIS-CAT module. ([#381](https://github.com/wazuh/wazuh/pull/381))
- Added field `totalItems` to `GET/agents/purgeable/:timeframe` API call. ([#385](https://github.com/wazuh/wazuh/pull/385))

### Changed

- Giving preference to use the selected Java over the default one in CIS-CAT wodle.
- Added delay between message delivery for every module. ([#389](https://github.com/wazuh/wazuh/pull/389))
- Verify all modules for the shared configuration. ([#408](https://github.com/wazuh/wazuh/pull/408))
- Updated OpenSSL library to 1.1.0g.
- Insert agent labels in JSON archives no matter the event matched a rule.
- Support for relative/full/network paths in the CIS-CAT configuration. ([#419](https://github.com/wazuh/wazuh/pull/419))
- Improved cluster control to give more information. ([#421](https://github.com/wazuh/wazuh/pull/421))
- Updated rules for CIS-CAT.
- Removed unnecessary compilation of vulnerability-detector in agents.
- Increased wazuh-modulesd's subprocess pool.
- Improved the agent software recollection by Syscollector.

### Fixed

- Fixed crash in Agentd when testing Syscollector configuration from agent.conf file.
- Fixed duplicate alerts in Vulnerability Detector.
- Fixed compiling issues in Solaris and HP-UX.
- Fixed bug in Framework when listing directories due to permissions issues.
- Fixed error handling in CIS-CAT module. ([#401](https://github.com/wazuh/wazuh/pull/401))
- Fixed some defects reported by Coverity. ([#406](https://github.com/wazuh/wazuh/pull/406))
- Fixed OS name detection in macOS and old Linux distros. ([#409](https://github.com/wazuh/wazuh/pull/409))
- Fixed linked in HP-UX.
- Fixed Red Hat detection in vulnerability-detector.
- Fixed segmentation fault in wazuh-cluster when files path is too long.
- Fixed a bug getting groups and searching by them in `GET/agents` API call. ([#390](https://github.com/wazuh/wazuh/pull/390))
- Several fixes and improvements in cluster.
- Fixed bug in wazuh-db when closing exceeded databases in transaction.
- Fixed bug in vulnerability-detector that discarded valid agents.
- Fixed segmentation fault in Windows agents when getting OS info.
- Fixed memory leaks in vulnerability-detector and CIS-CAT wodle.
- Fixed behavior when working directory is not found in CIS-CAT wodle.

## [v3.2.0] - 2018-02-13

### Added
- Added support to synchronize custom rules and decoders in the cluster.([#344](https://github.com/wazuh/wazuh/pull/344))
- Add field `status` to `GET/agents/groups/:group_id` API call.([#338](https://github.com/wazuh/wazuh/pull/338))
- Added support for Windows to CIS-CAT integration module ([#369](https://github.com/wazuh/wazuh/pull/369))
- New Wazuh Module "aws-cloudtrail" fetching logs from S3 bucket. ([#351](https://github.com/wazuh/wazuh/pull/351))
- New Wazuh Module "vulnerability-detector" to detect vulnerabilities in agents and managers.

### Fixed
- Fixed oscap.py to support new versions of OpenSCAP scanner.([#331](https://github.com/wazuh/wazuh/pull/331))
- Fixed timeout bug when the cluster port was closed. ([#343](https://github.com/wazuh/wazuh/pull/343))
- Improve exception handling in `cluster_control`. ([#343](https://github.com/wazuh/wazuh/pull/343))
- Fixed bug in cluster when receive an error response from client. ([#346](https://github.com/wazuh/wazuh/pull/346))
- Fixed bug in framework when the manager is installed in different path than /var/ossec. ([#335](https://github.com/wazuh/wazuh/pull/335))
- Fixed predecoder hostname field in JSON event output.
- Several fixes and improvements in cluster.

## [v3.1.0] - 2017-12-22

### Added

- New Wazuh Module "command" for asynchronous command execution.
- New field "predecoder.timestamp" for JSON alerts including timestamp from logs.
- Added reload action to ossec-control in local mode.
- Add duration control of a cluster database synchronization.
- New internal option for agents to switch applying shared configuration.
- Added GeoIP address finding for input logs in JSON format.
- Added alert and archive output files rotation capabilities.
- Added rule option to discard field "firedtimes".
- Added VULS integration for running vulnerability assessments.
- CIS-CAT Wazuh Module to scan CIS policies.

### Changed

- Keepping client.keys file permissions when modifying it.
- Improve Rootcheck formula to select outstanding defects.
- Stop related daemon when disabling components in ossec-control.
- Prevented cluster daemon from starting on RHEL 5 or older.
- Let Syscheck report file changes on first scan.
- Allow requests by node name in cluster_control binary.
- Improved help of cluster_control binary.
- Integrity control of files in the cluster.

### Fixed

- Fixed netstat command in localfile configuration.
- Fixed error when searching agents by ID.
- Fixed syslog format pre-decoder for logs with missing (optional) space after tag.
- Fixed alert ID when plain-text alert output disabled.
- Fixed Monitord freezing when a sendmail-like executable SMTP server is set.
- Fixed validation of Active Response used by agent_control.
- Allow non-ASCII characters in Windows version string.

## [v3.0.0] - 2017-12-12

### Added

- Added group property for agents to customize shared files set.
- Send shared files to multiple agents in parallel.
- New decoder plugin for logs in JSON format with dynamic fields definition.
- Brought framework from API to Wazuh project.
- Show merged files MD5 checksum by agent_control and framework.
- New reliable request protocol for manager-agent communication.
- Remote agent upgrades with signed WPK packages.
- Added option for Remoted to prevent it from writing shared merged file.
- Added state for Agentd and Windows agent to notify connection state and metrics.
- Added new JSON log format for local file monitoring.
- Added OpenSCAP SSG datastream content for Ubuntu Trusty Tahr.
- Field "alert_id" in JSON alerts (by Dan Parriott).
- Added support of "any" IP address to OSSEC batch manager (by Jozef Reisinger).
- Added ossec-agent SElinux module (by kreon).
- Added previous output to JSON output (by João Soares).
- Added option for Authd to specify the allowed cipher list (by James Le Cuirot).
- Added option for cipher suites in Authd settings.
- Added internal option for Remoted to set the shared configuration reloading time.
- Auto restart agents when new shared configuration is pushed from the manager.
- Added native support for Systemd.
- Added option to register unlimited agents in Authd.
- New internal option to limit the number of file descriptors in Analysisd and Remoted.
- Added new state "pending" for agents.
- Added internal option to disable real-time DB synchronization.
- Allow multiple manager stanzas in Agentd settings.
- New internal option to limit the receiving time in TCP mode.
- Added manager hostname data to agent information.
- New option for rotating internal logs by size.
- Added internal option to enable or disable daily rotation of internal logs.
- Added command option for Monitord to overwrite 'day_wait' parameter.
- Adding templates and sample alert for Elasticsearch 6.0.
- Added option to enable/disable Authd on install and auto-generate certificates.
- Pack secure TCP messages into a single packet.
- Added function to install SCAP policies depending on OS version.
- Added integration with Virustotal.
- Added timeout option for TCP sockets in Remoted and Agentd.
- Added option to start the manager after installing.
- Added a cluster of managers (`wazuh-clusterd`) and a script to control it (`cluster_control`).

### Changed

- Increased shared file delivery speed when using TCP.
- Increased TCP listening socket backlog.
- Changed Windows agent UI panel to show revision number instead of installation date.
- Group every decoded field (static and dynamic fields) into a data object for JSON alerts.
- Reload shared files by Remoted every 10 minutes.
- Increased string size limit for XML reader to 4096 bytes.
- Updated Logstash configuration and Elasticsearch mappings.
- Changed template fields structure for Kibana dashboards.
- Increased dynamic field limit to 1024, and default to 256.
- Changed agent buffer 'length' parameter to 'queue_size'.
- Changed some Rootcheck error messages to verbose logs.
- Removed unnecessary message by manage_agents advising to restart Wazuh manager.
- Update PF tables Active response (by d31m0).
- Create the users and groups as system users and groups in specs (by Dan Parriott).
- Show descriptive errors when an agent loses the connection using TCP.
- Prevent agents with the same name as the manager host from getting added.
- Changed 'message' field to 'data' for successful agent removing response in Authd API.
- Changed critical error to standard error in Syslog Remoted when no access list has been configured.
- Ignore hidden files in shared folder for merged file.
- Changed agent notification time values: notify time to 1 minute and reconnect time to 5 minutes.
- Prevent data field from being inserted into JSON alerts when it's empty.
- Spelling corrections (by Josh Soref).
- Moved debug messages when updating shared files to level 2.
- Do not create users ossecm or ossecr on agents.
- Upgrade netstat command in Logcollector.
- Prevent Monitord and DB sync module from dealing with agent files on local installations.
- Speed up DB syncing by keeping databases opened and an inotify event queue.
- Merge server's IP and hostname options to one setting.
- Enabled Active Response by default in both Windows and UNIX.
- Make Monitord 'day_wait' internal option affect log rotation.
- Extend Monitord 'day_wait' internal option range.
- Prevent Windows agent from log error when the manager disconnected.
- Improve Active Response filtering options.
- Use init system (Systemd/SysVinit) to restart Wazuh when upgrading.
- Added possibility of filtering agents by manager hostname in the Framework.
- Prevent installer from overwriting agent.conf file.
- Cancel file sending operation when agent socket is closed.
- Clean up agent shared folder before unmerging shared configuration.
- Print descriptive error when request socket refuses connection due to AR disabled.
- Extend Logcollector line burst limit range.
- Fix JSON alert file reloading when the file is rotated.
- Merge IP and Hostname server configuration into "Address" field.
- Improved TCP transmission performance by packing secure messages.

### Fixed

- Fixed wrong queries to get last Syscheck and Rootcheck date.
- Prevent Logcollector keep-alives from being stored on archives.json.
- Fixed length of random message within keep-alives.
- Fixed Windows version detection for Windows 8 and newer.
- Fixed incorrect CIDR writing on client.keys by Authd.
- Fixed missing buffer flush by Analysisd when updating Rootcheck database.
- Stop Wazuh service before removing folder to reinstall.
- Fixed Remoted service for Systemd (by Phil Porada).
- Fixed Administrator account mapping in Windows agent installation (by andrewm0374@gmail.com).
- Fixed MySQL support in dbd (by andrewm0374@gmail.com).
- Fixed incorrect warning when unencrypting messages (by Dan Parriott).
- Fixed Syslog mapping for alerts via Csyslogd (by Dan Parriott).
- Fixed syntax error in the creation of users in Solaris 11.2 (by Pedro Flor).
- Fixed some warnings that appeared when compiling on Fedora 26.
- Fixed permission issue in logs folder.
- Fixed issue in Remoted that prevented it from send shared configuration when it changed.
- Fixed Windows agent compilation compability with CentOS.
- Supporting different case from password prompt in Agentless (by Jesus Fidalgo).
- Fix bad detection of inotify queue overflowed.
- Fix repetitive error when a rule's diff file is empty.
- Fixed log group permission when created by a daemon running as root.
- Prevented Agentd from logging too many errors when restarted while receiving the merged file.
- Prevented Remoted from sending data to disconnected agents in TCP mode.
- Fixed alerts storage in PostgreSQL databases.
- Fixed invalid previous output data in JSON alerts.
- Fixed memory error in modulesd for invalid configurations.
- Fixed default Auth configuration to support custom install directory.
- Fixed directory transversal vulnerability in Active response commands.
- Fixed Active response timeout accuracy.
- Fixed race conditions in concurrent transmissions over TCP.

### Removed

- Removed Picviz support (by Dan Parriott).


## [v2.1.1] - 2017-09-21

### Changed

- Improved errors messages related to TCP connection queue.
- Changed info log about unsupported FS checking in Rootcheck scan to debug messages.
- Prevent Modules daemon from giving critical error when no wodles are enabled.

### Fixed

- Fix endianess incompatibility in agents on SPARC when connecting via TCP.
- Fix bug in Authd that made it crash when removing keys.
- Fix race condition in Remoted when writing logs.
- Avoid repeated errors by Remoted when sending data to a disconnected agent.
- Prevented Monitord from rotating non-existent logs.
- Some fixes to support HP-UX.
- Prevent processes from sending events when TCP connection is lost.
- Fixed output header by Syslog client when reading JSON alerts.
- Fixed bug in Integrator settings parser when reading rules list.

## [v2.1.0] - 2017-08-14

### Added

- Rotate and compress log feature.
- Labeling data for agents to be shown in alerts.
- New 'auth' configuration template.
- Make manage_agents capable of add and remove agents via Authd.
- Implemented XML configuration for Authd.
- Option -F for Authd to force insertion if it finds duplicated name.
- Local auth client to manage agent keys.
- Added OS name and version into global.db.
- Option for logging in JSON format.
- Allow maild to send through a sendmail-like executable (by James Le Cuirot).
- Leaky bucket-like buffer for agents to prevent network flooding.
- Allow Syslog client to read JSON alerts.
- Allow Mail reporter to read JSON alerts.
- Added internal option to tune Rootcheck sleep time.
- Added route-null Active Response script for Windows 2012 (by @CrazyLlama).

### Changed

- Updated SQLite library to 3.19.2.
- Updated zlib to 1.2.11.
- Updated cJSON library to 1.4.7.
- Change some manage_agents option parameters.
- Run Auth in background by default.
- Log classification as debug, info, warning, error and critical.
- Limit number of reads per cycle by Logcollector to prevent log starvation.
- Limit OpenSCAP module's event forwarding speed.
- Increased debug level of repeated Rootcheck messages.
- Send events when OpenSCAP starts and finishes scans.
- Delete PID files when a process exits not due to a signal.
- Change error messages due to SSL handshake failure to debug messages.
- Force group addition on installation for compatibility with LDAP (thanks to Gary Feltham).

### Fixed

- Fixed compiling error on systems with no OpenSSL.
- Fixed compiling warning at manage_agents.
- Fixed ossec-control enable/disable help message.
- Fixed unique aperture of random device on Unix.
- Fixed file sum comparison bug at Syscheck realtime engine. (Thanks to Arshad Khan)
- Close analysisd if alert outputs are disabled for all formats.
- Read Windows version name for versions newer than Windows 8 / Windows Server 2012.
- Fixed error in Analysisd that wrote Syscheck and Rootcheck databases of re-added agents on deleted files.
- Fixed internal option to configure the maximum labels' cache time.
- Fixed Auth password parsing on client side.
- Fix bad agent ID assignation in Authd on i686 architecture.
- Fixed Logcollector misconfiguration in Windows agents.

### Removed

- Remove unused message queue to send alerts from Authd.


## [v2.0.1] - 2017-07-19

### Changed

- Changed random data generator for a secure OS-provided generator.
- Changed Windows installer file name (depending on version).
- Linux distro detection using standard os-release file.
- Changed some URLs to documentation.
- Disable synchronization with SQLite databases for Syscheck by default.
- Minor changes at Rootcheck formatter for JSON alerts.
- Added debugging messages to Integrator logs.
- Show agent ID when possible on logs about incorrectly formatted messages.
- Use default maximum inotify event queue size.
- Show remote IP on encoding format errors when unencrypting messages.
- Remove temporary files created by Syscheck changes reports.
- Remove temporary Syscheck files for changes reporting by Windows installer when upgrading.

### Fixed

- Fixed resource leaks at rules configuration parsing.
- Fixed memory leaks at rules parser.
- Fixed memory leaks at XML decoders parser.
- Fixed TOCTOU condition when removing directories recursively.
- Fixed insecure temporary file creation for old POSIX specifications.
- Fixed missing agentless devices identification at JSON alerts.
- Fixed FIM timestamp and file name issue at SQLite database.
- Fixed cryptographic context acquirement on Windows agents.
- Fixed debug mode for Analysisd.
- Fixed bad exclusion of BTRFS filesystem by Rootcheck.
- Fixed compile errors on macOS.
- Fixed option -V for Integrator.
- Exclude symbolic links to directories when sending FIM diffs (by Stephan Joerrens).
- Fixed daemon list for service reloading at ossec-control.
- Fixed socket waiting issue on Windows agents.
- Fixed PCI_DSS definitions grouping issue at Rootcheck controls.
- Fixed segmentation fault bug when stopping on CentOS 5.
- Fixed compatibility with AIX.
- Fixed race conditions in ossec-control script.
- Fixed compiling issue on Windows.
- Fixed compatibility with Solaris.
- Fixed XML parsing error due to byte stashing issue.
- Fixed false error by Syscheck when creating diff snapshots of empty files.
- Fixed segmentation fault in Authd on i386 platform.
- Fixed agent-auth exit code for controlled server's errors.
- Fixed incorrect OVAL patch results classification.

## [v2.0.0] - 2017-03-14

### Added

- Wazuh modules manager.
- Wazuh module for OpenSCAP.
- Ruleset for OpenSCAP alerts.
- Kibana dashboards for OpenSCAP.
- Option at agent_control to restart all agents.
- Dynamic fields to rules and decoders.
- Dynamic fields to JSON in alerts/archives.
- CDB list lookup with dynamic fields.
- FTS for dynamic fields.
- Logcollector option to set the frequency of file checking.
- GeoIP support in Alerts (by Scott R Shinn).
- Internal option to output GeoIP data on JSON alerts.
- Matching pattern negation (by Daniel Cid).
- Syscheck and Rootcheck events on SQLite databases.
- Data migration tool to SQLite databases.
- Jenkins QA.
- 64-bit Windows registry keys support.
- Complete FIM data output to JSON and alerts.
- Username, date and inode attributes to FIM events on Unix.
- Username attribute to FIM events on Windows.
- Report changes (FIM file diffs) to Windows agent.
- File diffs to JSON output.
- Elastic mapping updated for new FIM events.
- Title and file fields extracted at Rootcheck alerts.
- Rule description formatting with dynamic field referencing.
- Multithreaded design for Authd server for fast and reliable client dispatching, with key caching and write scheduling.
- Auth registration client for Windows (by Gael Muller).
- Auth password authentication for Windows client.
- New local decoder file by default.
- Show server certificate and key paths at Authd help.
- New option for Authd to verify agent's address.
- Added support for new format at predecoder (by Brad Lhotsky).
- Agentless passlist encoding to Base64.
- New Auditd-specific log format for Logcollector.
- Option for Authd to auto-choose TLS/SSL method.
- Compile option for Authd to make it compatible with legacy OSs.
- Added new templates layout to auto-compose configuration file.
- New wodle for SQLite database syncing (agent information and fim/pm data).
- Added XML settings options to exclude some rules or decoders files.
- Option for agent_control to broadcast AR on all agents.
- Extended FIM event information forwarded by csyslogd (by Sivakumar Nellurandi).
- Report Syscheck's new file events on real time.

### Changed

- Isolated logtest directory from analysisd.
- Remoted informs Analysisd about agent ID.
- Updated Kibana dashboards.
- Syscheck FIM attributes to dynamic fields.
- Force services to exit if PID file creation fails.
- Atomic writing of client.keys through temporary files.
- Disabled remote message ID verification by default.
- Show actual IP on debug message when agents get connected.
- Enforce rules IDs to max 6 digits.
- OSSEC users and group as system (UI-hidden) users (by Dennis Golden).
- Increases Authd connection pool size.
- Use general-purpose version-flexible SSL/TLS methods for Authd registration.
- Enforce minimum 3-digit agent ID format.
- Exclude BTRFS from Rootcheck searching for hidden files inside directories (by Stephan Joerrens).
- Moved OSSEC and Wazuh decoders to one directory.
- Prevent manage_agents from doing invalid actions (such methods for manager at agent).
- Disabled capturing of security events 5145 and 5156 on Windows agent.
- Utilities to rename an agent or change the IP address (by Antonio Querubin).
- Added quiet option for Logtest (by Dan Parriott).
- Output decoder information onto JSON alerts.
- Enable mail notifications by default for server installation.
- Agent control option to restart all agents' Syscheck will also restart manager's Syscheck.
- Make ossec-control to check Authd PID.
- Enforce every rule to contain a description.
- JSON output won't contain field "agentip" if tis value is "any".
- Don't broadcast Active Response messages to disconnected agents.
- Don't print Syscheck logs if it's disabled.
- Set default Syscheck and Rootcheck frequency to 12 hours.
- Generate FIM new file alert by default.
- Added option for Integrator to set the maximum log length.
- JSON output nested objects modelling through dynamic fields.
- Disable TCP for unsupported OSs.
- Show previous log on JSON alert.
- Removed confirmation prompt when importing an agent key successfully.
- Made Syscheck not to ignore files that change more than 3 times by default.
- Enabled JSON output by default.
- Updated default syscheck configuration for Windows agents.
- Limited agent' maximum connection time for notification time.
- Improved client.keys changing detection method by remoted: use date and inode.
- Changed boot service name to Wazuh.
- Active response enabled on Windows agents by default.
- New folder structure for rules and decoders.
- More descriptive logs about syscheck real-time monitoring.
- Renamed XML tags related to rules and decoders inclusion.
- Set default maximum agents to 8000.
- Removed FTS numeric bitfield from JSON output.
- Fixed ID misassignment by manage_agents when the greatest ID exceeds 32512.
- Run Windows Registry Syscheck scan on first stage when scan_on_start enabled.
- Set all Syscheck delay stages to a multiple of internal_options.conf/syscheck.sleep value.
- Changed JSON timestamp format to ISO8601.
- Overwrite @timestamp field from Logstash with the alert timestamp.
- Moved timestamp JSON field to the beginning of the object.
- Changed random data generator for a secure OS-provided generator.

### Fixed

- Logcollector bug that inhibited alerts about file reduction.
- Memory issue on string manipulation at JSON.
- Memory bug at JSON alerts.
- Fixed some CLang warnings.
- Issue on marching OSSEC user on installing.
- Memory leaks at configuration.
- Memory leaks at Analysisd.
- Bugs and memory errors at agent management.
- Mistake with incorrect name for PID file (by Tickhon Clearscale).
- Agent-auth name at messages (it appeared to be the server).
- Avoid Monitord to log errors when the JSON alerts file doesn't exists.
- Agents numbering issue (minimum 3 digits).
- Avoid no-JSON message at agent_control when client.keys empty.
- Memory leaks at manage_agents.
- Authd error messages about connection to queue passed to warning.
- Issue with Authd password checking.
- Avoid ossec-control to use Dash.
- Fixed false error about disconnected agent when trying to send it the shared files.
- Avoid Authd to close when it reaches the maximum concurrency.
- Fixed memory bug at event diff execution.
- Fixed resource leak at file operations.
- Hide help message by useadd and groupadd on OpenBSD.
- Fixed error that made Analysisd to crash if it received a missing FIM file entry.
- Fixed compile warnings at cJSON library.
- Fixed bug that made Active Response to disable all commands if one of them was disabled (by Jason Thomas).
- Fixed segmentation fault at logtest (by Dan Parriott).
- Fixed SQL injection vulnerability at Database.
- Fixed Active Response scripts for Slack and Twitter.
- Fixed potential segmentation fault at file queue operation.
- Fixed file permissions.
- Fixed failing test for Apache 2.2 logs (by Brad Lhotsky).
- Fixed memory error at net test.
- Limit agent waiting time for retrying to connect.
- Fixed compile warnings on i386 architecture.
- Fixed Monitord crash when sending daily report email.
- Fixed script to null route an IP address on Windows Server 2012+ (by Theresa Meiksner).
- Fixed memory leak at Logtest.
- Fixed manager with TCP support on FreeBSD (by Dave Stoddard).
- Fixed Integrator launching at local-mode installation.
- Fixed issue on previous alerts counter (rules with if_matched_sid option).
- Fixed compile and installing error on Solaris.
- Fixed segmentation fault on syscheck when no configuration is defined.
- Fixed bug that prevented manage_agents from removing syscheck/rootcheck database.
- Fixed bug that made agents connected on TCP to hang if they are rejected by the manager.
- Fixed segmentation fault on remoted due to race condition on managing keystore.
- Fixed data lossing at remoted when reloading keystore.
- Fixed compile issue on MacOS.
- Fixed version reading at ruleset updater.
- Fixed detection of BSD.
- Fixed memory leak (by Byron Golden).
- Fixed misinterpretation of octal permissions given by Agentless (by Stephan Leemburg).
- Fixed mistake incorrect openssl flag at Makefile (by Stephan Leemburg).
- Silence Slack integration transmission messages (by Dan Parriott).
- Fixed OpenSUSE Systemd misconfiguration (By Stephan Joerrens).
- Fixed case issue on JSON output for Rootcheck alerts.
- Fixed potential issue on duplicated agent ID detection.
- Fixed issue when creating agent backups.
- Fixed hanging problem on Windows Auth client when negotiation issues.
- Fixed bug at ossec-remoted that mismatched agent-info files.
- Fixed resource leaks at rules configuration parsing.
- Fixed memory leaks at rules parser.
- Fixed memory leaks at XML decoders parser.
- Fixed TOCTOU condition when removing directories recursively.
- Fixed insecure temporary file creation for old POSIX specifications.
- Fixed missing agentless devices identification at JSON alerts.

### Removed

- Deleted link to LUA sources.
- Delete ZLib generated files on cleaning.
- Removed maximum lines limit from diff messages (that remain limited by length).

## [v1.1.1] - 2016-05-12

### Added

- agent_control: maximum number of agents can now be extracted using option "-m".
- maild: timeout limitation, preventing it from hang in some cases.
- Updated decoders, ruleset and rootchecks from Wazuh Ruleset v1.0.8.
- Updated changes from ossec-hids repository.

### Changed

- Avoid authd to rename agent if overplaced.
- Changed some log messages.
- Reordered directories for agent backups.
- Don't exit when client.keys is empty by default.
- Improved client.keys reloading capabilities.

### Fixed

- Fixed JSON output at rootcheck_control.
- Fixed agent compilation on OS X.
- Fixed memory issue on removing timestamps.
- Fixed segmentation fault at reported.
- Fixed segmentation fault at logcollector.

### Removed

- Removed old rootcheck options.

## [v1.1.0] - 2016-04-06

### Added

- Re-usage of agent ID in manage_agents and authd, with time limit.
- Added option to avoid manager from exiting when there are no keys.
- Backup of the information about an agent that's going to be deleted.
- Alerting if Authd can't add an agent because of a duplicated IP.
- Integrator with Slack and PagerDuty.
- Simplified keywords for the option "frequency".
- Added custom Reply-to e-mail header.
- Added option to syscheck to avoid showing diffs on some files.
- Created agents-timestamp file to save the agents' date of adding.

### Changed

- client.keys: No longer overwrite the name of an agent with "#-#-#-" to mark it as deleted. Instead, the name will appear with a starting "!".
- API: Distinction between duplicated and invalid name for agent.
- Stop the "ERROR: No such file or directory" for Apache.
- Changed defaults to analysisd event counter.
- Authd won't use password by default.
- Changed name of fields at JSON output from binaries.
- Upgraded rules to Wazuh Ruleset v1.07

### Fixed

- Fixed merged.mg push on Windows Agent
- Fixed Windows agent compilation issue
- Fixed glob broken implementation.
- Fixed memory corruption on the OSSEC alert decoder.
- Fixed command "useradd" on OpenBSD.
- Fixed some PostgreSQL issues.
- Allow to disable syscheck:check_perm after enable check_all.

## [v1.0.4] - 2016-02-24
​
### Added

- JSON output for manage_agents.
- Increased analysis daemon's memory size.
- Authd: Added password authorization.
- Authd: Boost speed performance at assignation of ID for agents
- Authd: New option -f *sec*. Force addding new agent (even with duplicated IP) if it was not active for the last *sec* seconds.
- manage_agents: new option -d. Force adding new agent (even with duplicated IP)
- manage_agents: Printing new agent ID on adding.

### Changed

- Authd and manage_agents won't add agents with duplicated IP.

### Fixed

- Solved duplicate IP conflicts on client.keys which prevented the new agent to connect.
- Hashing files in binary mode. Solved some problems related to integrity checksums on Windows.
- Fixed issue that made console programs not to work on Windows.

### Removed

- RESTful API no longer included in extensions/api folder. Available now at https://github.com/wazuh/wazuh-api


## [v1.0.3] - 2016-02-11

### Added

- JSON CLI outputs: ossec-control, rootcheck_control, syscheck_control, ossec-logtest and more.
- Preparing integration with RESTful API
- Upgrade version scripts
- Merge commits from ossec-hids
- Upgraded rules to Wazuh Ruleset v1.06

### Fixed

- Folders are no longer included on etc/shared
- Fixes typos on rootcheck files
- Kibana dashboards fixes

## [v1.0.2] - 2016-01-29

### Added

- Added Wazuh Ruleset updater
- Added extensions files to support ELK Stack latest versions (ES 2.x, LS 2.1, Kibana 4.3)

### Changed

- Upgraded rules to Wazuh Ruleset v1.05
- Fixed crash in reportd
- Fixed Windows EventChannel syntaxis issue
- Fixed manage_agents bulk option bug. No more "randombytes" errors.
- Windows deployment script improved

## [v1.0.1] - 2015-12-10

### Added

- Wazuh version info file
- ossec-init.conf now includes wazuh version
- Integrated with wazuh OSSEC ruleset updater
- Several new fields at JSON output (archives and alerts)
- Wazuh decoders folder

### Changed

- Decoders are now splitted in differents files.
- jsonout_out enable by default
- JSON groups improvements
- Wazuh ruleset updated to 1.0.2
- Extensions: Improved Kibana dashboards
- Extensions: Improved Windows deployment script

## [v1.0.0] - 2015-11-23
- Initial Wazuh version v1.0<|MERGE_RESOLUTION|>--- conflicted
+++ resolved
@@ -1,7 +1,6 @@
 # Change Log
 All notable changes to this project will be documented in this file.
 
-<<<<<<< HEAD
 ## [v4.11.0]
 
 ### Manager
@@ -28,7 +27,7 @@
 
 - Added the `security:revoke` action to the `PUT /security/user/revoke` endpoint. ([#26255](https://github.com/wazuh/wazuh/pull/26255))
 
-=======
+
 ## [v4.10.2]
 
 ### Manager
@@ -45,7 +44,7 @@
 #### Fixed
 
 - Fixed error in event processing on AWS Custom Logs Buckets module. ([#27739](https://github.com/wazuh/wazuh/pull/27739))
->>>>>>> e164c26e
+
 
 ## [v4.10.1]
 
