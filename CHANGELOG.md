# Change Log
All notable changes to this project will be documented in this file.

## [v3.3.0]

### Added

- Supporting multiple socket output in Logcollector. ([#395](https://github.com/wazuh/wazuh/pull/395))
- Allow inserting static field parameters in rule comments. ([#397](https://github.com/wazuh/wazuh/pull/397))
- Improved configuration of OVAL updates. ([#416](https://github.com/wazuh/wazuh/pull/416))
- Added selective agent software request in vulnerability-detector. ([#404](https://github.com/wazuh/wazuh/pull/404))
- Added an internal option for Syscheck to tune the RT alerting delay. ([#434](https://github.com/wazuh/wazuh/pull/434))
- Support for SHA256 checksum in Syscheck (by @arshad01). ([#410](https://github.com/wazuh/wazuh/pull/410))
- Get Linux packages inventory natively. ([#441](https://github.com/wazuh/wazuh/pull/441))
- Get Windows packages inventory natively. ([#471](https://github.com/wazuh/wazuh/pull/471))
- Supporting AES encryption for manager and agent. ([#448](https://github.com/wazuh/wazuh/pull/448))
- Added Debian and Ubuntu 18 support in vulnerability-detector. ([#470](https://github.com/wazuh/wazuh/pull/470))
- Added Rids Synchronization. ([#459](https://github.com/wazuh/wazuh/pull/459))
- Added option for setting the group that the agent belongs to when registering it with authd ([#460](https://github.com/wazuh/wazuh/pull/460))
- Added option for setting the source IP when the agent registers with authd ([#460](https://github.com/wazuh/wazuh/pull/460))
- Included millisecond timing in timestamp to JSON events. ([#467](https://github.com/wazuh/wazuh/pull/467))
- Added option to force the vulnerability detection in unsupported OS. ([#462](https://github.com/wazuh/wazuh/pull/462))
- Get network inventory natively. ([#546](https://github.com/wazuh/wazuh/pull/546))
- Added an option in Analysisd to set input event offset for plugin decoders. ([#512](https://github.com/wazuh/wazuh/pull/512))
- Allow decoders mix plugin and multiregex children. ([#602](https://github.com/wazuh/wazuh/pull/602))
<<<<<<< HEAD
- Integration with Osquery. ([#627](https://github.com/wazuh/wazuh/pull/627))
    - Enrich osquery configuration with pack files aggregation and agent labels as decorators.
    - Launch osquery daemon in background.
    - Monitor results file and send them to the manager.
    - New option in rules `<location>` to filter events by osquery.
    - Support folders in shared configuration. This makes easy to send pack folders to agents.
    - Basic ruleset for osquery events and daemon logs.
=======
- Boost Remoted performance with multithreading. ([#649](https://github.com/wazuh/wazuh/pull/649))
    - Up to 16 parallel threads to decrypt messages from agents.
    - Limit the frequency of agent keys reloading.
    - Message input buffer in Analysisd to prevent control messages starvation in Remoted.
>>>>>>> a72de47d

### Changed

- Add default value for option -x in agent_control tool.
- Syscheck RT process granularized to make frequency option more accurate.
- External libraries moved to an external repository.
- Allow more than 256 directories in real-time for Windows agent using recursive watchers. ([#540](https://github.com/wazuh/wazuh/pull/540))
- Ignore OverlayFS directories on Rootcheck system scan.
- Extracts agent's OS from the database instead of the agent-info.
- Increases the maximum size of XML parser to 20KB.
- Extract CVE instead of RHSA codes into vulnerability-detector. ([#549](https://github.com/wazuh/wazuh/pull/549))
- Merge external libraries into a unique shared library. ([#620](https://github.com/wazuh/wazuh/pull/620))

### Fixed

- Fix bug in Logcollector when removing duplicate localfiles. ([#402](https://github.com/wazuh/wazuh/pull/402))
- Fix weird behavior in Syscheck when a modified file returns back to its first state. ([#434](https://github.com/wazuh/wazuh/pull/434))
- Fixed invalid alerts reported by Syscollector when the event contains the word "error". ([#461](https://github.com/wazuh/wazuh/pull/461))
- Fixed registry_ignore problem on syscheck for Windows when arch="both" was used. ([#525](https://github.com/wazuh/wazuh/pull/525))
- Silenced Vuls integration starting and ending alerts. ([#541](https://github.com/wazuh/wazuh/pull/541))
- Fix problem comparing releases of ubuntu packages. ([#556](https://github.com/wazuh/wazuh/pull/556))
- Windows delete pending active-responses before reset agent. ([#563](https://github.com/wazuh/wazuh/pull/563))
- Fix bug in Rootcheck for Windows that searches for keys in 32-bit mode only. ([#566](https://github.com/wazuh/wazuh/pull/566))
- Prevent command injection in Agentless daemon. ([#600](https://github.com/wazuh/wazuh/pull/600))

### Removed

- Deleted Lua language support.

## [v3.2.3]

### Added

- New internal option to enable merged file creation by Remoted. ([#603](https://github.com/wazuh/wazuh/pull/603))
- Created alert item for GDPR and GPG13. ([#608](https://github.com/wazuh/wazuh/pull/608))
- Add support for Amazon Linux in vulnerability-detector.

### Changed

- Set default agent limit to 14.000 and file descriptor limit to 65.536 per process. ([#624](https://github.com/wazuh/wazuh/pull/624))
- Cluster improvements.
    - New protocol for communications.
    - Inverted communication flow: clients start communications with the master.
    - Just the master address is required in the `<nodes>` list configuration.
    - Improved synchronization algorithm.
    - Reduced the number of processes to one: `wazuh-clusterd`.
- Cluster control tool improvements: outputs are the same regardless of node type.

### Fixed

- Fixed agent wait condition and improve logging messages. ([#550](https://github.com/wazuh/wazuh/pull/550))
- Fix race condition in settings load time by Windows agent. ([#551](https://github.com/wazuh/wazuh/pull/551))
- Fix bug in Authd that prevented it from deleting agent-info files when removing agents.
- Fix bug in ruleset that did not overwrite the `<info>` option. ([#584](https://github.com/wazuh/wazuh/issues/584))
- Fixed bad file descriptor error in Wazuh DB ([#588](https://github.com/wazuh/wazuh/issues/588))
- Fixed unpredictable file sorting when creating merged files. ([#599](https://github.com/wazuh/wazuh/issues/599))
- Fixed race condition in Remoted when closing connections.
- Fix epoch check in vulnerability-detector.
- Fixed hash sum in logs rotation. ([#636](https://github.com/wazuh/wazuh/issues/636))
- Fixed cluster CPU usage.
- Fixed segmentation fault in logcollector when multi-line is applied to a remote configuration. ([#641](https://github.com/wazuh/wazuh/pull/641))

### Removed

- Removed cluster database and internal cluster daemon.


## [v3.2.2]

### Added

- Created an input queue for Remoted to prevent agent connection starvation. ([#509](https://github.com/wazuh/wazuh/pull/509))

### Changed

- Updated Slack integration. ([#443](https://github.com/wazuh/wazuh/pull/443))
- Increased connection timeout for remote upgrades. ([#480](https://github.com/wazuh/wazuh/pull/480))
- Vulnerability-detector does not stop agents detection if it fails to find the software for one of them.
- Improve the version comparator algorithm in vulnerability-detector. ([#508](https://github.com/wazuh/wazuh/pull/508/files))

### Fixed

- Fixed bug in labels settings parser that may make Agentd or Logcollector crash.
- Fixed issue when setting multiple `<server-ip>` stanzas in versions 3.0 - 3.2.1. ([#433](https://github.com/wazuh/wazuh/pull/433))
- Fixed bug when socket database messages are not sent correctly. ([#435](https://github.com/wazuh/wazuh/pull/435))
- Fixed unexpected stop in the sources installer when overwriting a previous corrupt installation.
- Added a synchronization timeout in the cluster to prevent it from blocking ([#447](https://github.com/wazuh/wazuh/pull/447))
- Fixed issue in CSyslogd when filtering by rule group. ([#446](https://github.com/wazuh/wazuh/pull/446))
- Fixed error on DB daemon when parsing rules with options introduced in version 3.0.0.
- Fixed unrecognizable characters error in Windows version name. ([#478](https://github.com/wazuh/wazuh/pull/478))
- Fix Authd client in old versions of Windows ([#479](https://github.com/wazuh/wazuh/pull/479))
- Cluster's socket management improved to use persistent connections ([#481](https://github.com/wazuh/wazuh/pull/481))
- Fix memory corruption in Syscollector decoder and memory leaks in Vulnerability Detector. ([#482](https://github.com/wazuh/wazuh/pull/482))
- Fixed memory corruption in Wazuh DB autoclosing procedure.
- Fixed dangling db files at DB Sync module folder. ([#489](https://github.com/wazuh/wazuh/pull/489))
- Fixed agent group file deletion when using Authd.
- Fix memory leak in Maild with JSON input. ([#498](https://github.com/wazuh/wazuh/pull/498))
- Fixed remote command switch option. ([#504](https://github.com/wazuh/wazuh/pull/504))

## [v3.2.1] 2018-03-03

### Added

- Added option in Makefile to disable CIS-CAT module. ([#381](https://github.com/wazuh/wazuh/pull/381))
- Added field `totalItems` to `GET/agents/purgeable/:timeframe` API call. ([#385](https://github.com/wazuh/wazuh/pull/385))

### Changed

- Giving preference to use the selected Java over the default one in CIS-CAT wodle.
- Added delay between message delivery for every module. ([#389](https://github.com/wazuh/wazuh/pull/389))
- Verify all modules for the shared configuration. ([#408](https://github.com/wazuh/wazuh/pull/408))
- Updated OpenSSL library to 1.1.0g.
- Insert agent labels in JSON archives no matter the event matched a rule.
- Support for relative/full/network paths in the CIS-CAT configuration. ([#419](https://github.com/wazuh/wazuh/pull/419))
- Improved cluster control to give more information. ([#421](https://github.com/wazuh/wazuh/pull/421))
- Updated rules for CIS-CAT.
- Removed unnecessary compilation of vulnerability-detector in agents.
- Increased wazuh-modulesd's subprocess pool.
- Improved the agent software recollection by Syscollector.

### Fixed

- Fixed crash in Agentd when testing Syscollector configuration from agent.conf file.
- Fixed duplicate alerts in Vulnerability Detector.
- Fixed compiling issues in Solaris and HP-UX.
- Fixed bug in Framework when listing directories due to permissions issues.
- Fixed error handling in CIS-CAT module. ([#401](https://github.com/wazuh/wazuh/pull/401))
- Fixed some defects reported by Coverity. ([#406](https://github.com/wazuh/wazuh/pull/406))
- Fixed OS name detection in macOS and old Linux distros. ([#409](https://github.com/wazuh/wazuh/pull/409))
- Fixed linked in HP-UX.
- Fixed Red Hat detection in vulnerability-detector.
- Fixed segmentation fault in wazuh-cluster when files path is too long.
- Fixed a bug getting groups and searching by them in `GET/agents` API call. ([#390](https://github.com/wazuh/wazuh/pull/390))
- Several fixes and improvements in cluster.
- Fixed bug in wazuh-db when closing exceeded databases in transaction.
- Fixed bug in vulnerability-detector that discarded valid agents.
- Fixed segmentation fault in Windows agents when getting OS info.
- Fixed memory leaks in vulnerability-detector and CIS-CAT wodle.
- Fixed behavior when working directory is not found in CIS-CAT wodle.

## [v3.2.0] 2018-02-13

### Added
- Added support to synchronize custom rules and decoders in the cluster.([#344](https://github.com/wazuh/wazuh/pull/344))
- Add field `status` to `GET/agents/groups/:group_id` API call.([#338](https://github.com/wazuh/wazuh/pull/338))
- Added support for Windows to CIS-CAT integration module ([#369](https://github.com/wazuh/wazuh/pull/369))
- New Wazuh Module "aws-cloudtrail" fetching logs from S3 bucket. ([#351](https://github.com/wazuh/wazuh/pull/351))
- New Wazuh Module "vulnerability-detector" to detect vulnerabilities in agents and managers.

### Fixed
- Fixed oscap.py to support new versions of OpenSCAP scanner.([#331](https://github.com/wazuh/wazuh/pull/331))
- Fixed timeout bug when the cluster port was closed. ([#343](https://github.com/wazuh/wazuh/pull/343))
- Improve exception handling in `cluster_control`. ([#343](https://github.com/wazuh/wazuh/pull/343))
- Fixed bug in cluster when receive an error response from client. ([#346](https://github.com/wazuh/wazuh/pull/346))
- Fixed bug in framework when the manager is installed in different path than /var/ossec. ([#335](https://github.com/wazuh/wazuh/pull/335))
- Fixed predecoder hostname field in JSON event output.
- Several fixes and improvements in cluster.

## [v3.1.0] 2017-12-22

### Added

- New Wazuh Module "command" for asynchronous command execution.
- New field "predecoder.timestamp" for JSON alerts including timestamp from logs.
- Added reload action to ossec-control in local mode.
- Add duration control of a cluster database synchronization.
- New internal option for agents to switch applying shared configuration.
- Added GeoIP address finding for input logs in JSON format.
- Added alert and archive output files rotation capabilities.
- Added rule option to discard field "firedtimes".
- Added VULS integration for running vulnerability assessments.
- CIS-CAT Wazuh Module to scan CIS policies.

### Changed

- Keepping client.keys file permissions when modifying it.
- Improve Rootcheck formula to select outstanding defects.
- Stop related daemon when disabling components in ossec-control.
- Prevented cluster daemon from starting on RHEL 5 or older.
- Let Syscheck report file changes on first scan.
- Allow requests by node name in cluster_control binary.
- Improved help of cluster_control binary.
- Integrity control of files in the cluster.

### Fixed

- Fixed netstat command in localfile configuration.
- Fixed error when searching agents by ID.
- Fixed syslog format pre-decoder for logs with missing (optional) space after tag.
- Fixed alert ID when plain-text alert output disabled.
- Fixed Monitord freezing when a sendmail-like executable SMTP server is set.
- Fixed validation of Active Response used by agent_control.
- Allow non-ASCII characters in Windows version string.

## [v3.0.0] 2017-12-12

### Added

- Added group property for agents to customize shared files set.
- Send shared files to multiple agents in parallel.
- New decoder plugin for logs in JSON format with dynamic fields definition.
- Brought framework from API to Wazuh project.
- Show merged files MD5 checksum by agent_control and framework.
- New reliable request protocol for manager-agent communication.
- Remote agent upgrades with signed WPK packages.
- Added option for Remoted to prevent it from writing shared merged file.
- Added state for Agentd and Windows agent to notify connection state and metrics.
- Added new JSON log format for local file monitoring.
- Added OpenSCAP SSG datastream content for Ubuntu Trusty Tahr.
- Field "alert_id" in JSON alerts (by Dan Parriott).
- Added support of "any" IP address to OSSEC batch manager (by Jozef Reisinger).
- Added ossec-agent SElinux module (by kreon).
- Added previous output to JSON output (by João Soares).
- Added option for Authd to specify the allowed cipher list (by James Le Cuirot).
- Added option for cipher suites in Authd settings.
- Added internal option for Remoted to set the shared configuration reloading time.
- Auto restart agents when new shared configuration is pushed from the manager.
- Added native support for Systemd.
- Added option to register unlimited agents in Authd.
- New internal option to limit the number of file descriptors in Analysisd and Remoted.
- Added new state "pending" for agents.
- Added internal option to disable real-time DB synchronization.
- Allow multiple manager stanzas in Agentd settings.
- New internal option to limit the receiving time in TCP mode.
- Added manager hostname data to agent information.
- New option for rotating internal logs by size.
- Added internal option to enable or disable daily rotation of internal logs.
- Added command option for Monitord to overwrite 'day_wait' parameter.
- Adding templates and sample alert for Elasticsearch 6.0.
- Added option to enable/disable Authd on install and auto-generate certificates.
- Pack secure TCP messages into a single packet.
- Added function to install SCAP policies depending on OS version.
- Added integration with Virustotal.
- Added timeout option for TCP sockets in Remoted and Agentd.
- Added option to start the manager after installing.
- Added a cluster of managers (`wazuh-clusterd`) and a script to control it (`cluster_control`).

### Changed

- Increased shared file delivery speed when using TCP.
- Increased TCP listening socket backlog.
- Changed Windows agent UI panel to show revision number instead of installation date.
- Group every decoded field (static and dynamic fields) into a data object for JSON alerts.
- Reload shared files by Remoted every 10 minutes.
- Increased string size limit for XML reader to 4096 bytes.
- Updated Logstash configuration and Elasticsearch mappings.
- Changed template fields structure for Kibana dashboards.
- Increased dynamic field limit to 1024, and default to 256.
- Changed agent buffer 'length' parameter to 'queue_size'.
- Changed some Rootcheck error messages to verbose logs.
- Removed unnecessary message by manage_agents advising to restart Wazuh manager.
- Update PF tables Active response (by d31m0).
- Create the users and groups as system users and groups in specs (by Dan Parriott).
- Show descriptive errors when an agent loses the connection using TCP.
- Prevent agents with the same name as the manager host from getting added.
- Changed 'message' field to 'data' for successful agent removing response in Authd API.
- Changed critical error to standard error in Syslog Remoted when no access list has been configured.
- Ignore hidden files in shared folder for merged file.
- Changed agent notification time values: notify time to 1 minute and reconnect time to 5 minutes.
- Prevent data field from being inserted into JSON alerts when it's empty.
- Spelling corrections (by Josh Soref).
- Moved debug messages when updating shared files to level 2.
- Do not create users ossecm or ossecr on agents.
- Upgrade netstat command in Logcollector.
- Prevent Monitord and DB sync module from dealing with agent files on local installations.
- Speed up DB syncing by keeping databases opened and an inotify event queue.
- Merge server's IP and hostname options to one setting.
- Enabled Active Response by default in both Windows and UNIX.
- Make Monitord 'day_wait' internal option affect log rotation.
- Extend Monitord 'day_wait' internal option range.
- Prevent Windows agent from log error when the manager disconnected.
- Improve Active Response filtering options.
- Use init system (Systemd/SysVinit) to restart Wazuh when upgrading.
- Added possibility of filtering agents by manager hostname in the Framework.
- Prevent installer from overwriting agent.conf file.
- Cancel file sending operation when agent socket is closed.
- Clean up agent shared folder before unmerging shared configuration.
- Print descriptive error when request socket refuses connection due to AR disabled.
- Extend Logcollector line burst limit range.
- Fix JSON alert file reloading when the file is rotated.
- Merge IP and Hostname server configuration into "Address" field.
- Improved TCP transmission performance by packing secure messages.

### Fixed

- Fixed wrong queries to get last Syscheck and Rootcheck date.
- Prevent Logcollector keep-alives from being stored on archives.json.
- Fixed length of random message within keep-alives.
- Fixed Windows version detection for Windows 8 and newer.
- Fixed incorrect CIDR writing on client.keys by Authd.
- Fixed missing buffer flush by Analysisd when updating Rootcheck database.
- Stop Wazuh service before removing folder to reinstall.
- Fixed Remoted service for Systemd (by Phil Porada).
- Fixed Administrator account mapping in Windows agent installation (by andrewm0374@gmail.com).
- Fixed MySQL support in dbd (by andrewm0374@gmail.com).
- Fixed incorrect warning when unencrypting messages (by Dan Parriott).
- Fixed Syslog mapping for alerts via Csyslogd (by Dan Parriott).
- Fixed syntax error in the creation of users in Solaris 11.2 (by Pedro Flor).
- Fixed some warnings that appeared when compiling on Fedora 26.
- Fixed permission issue in logs folder.
- Fixed issue in Remoted that prevented it from send shared configuration when it changed.
- Fixed Windows agent compilation compability with CentOS.
- Supporting different case from password prompt in Agentless (by Jesus Fidalgo).
- Fix bad detection of inotify queue overflowed.
- Fix repetitive error when a rule's diff file is empty.
- Fixed log group permission when created by a daemon running as root.
- Prevented Agentd from logging too many errors when restarted while receiving the merged file.
- Prevented Remoted from sending data to disconnected agents in TCP mode.
- Fixed alerts storage in PostgreSQL databases.
- Fixed invalid previous output data in JSON alerts.
- Fixed memory error in modulesd for invalid configurations.
- Fixed default Auth configuration to support custom install directory.
- Fixed directory transversal vulnerability in Active response commands.
- Fixed Active response timeout accuracy.
- Fixed race conditions in concurrent transmissions over TCP.

### Removed

- Removed Picviz support (by Dan Parriott).


## [v2.1.1] - 2017-09-21

### Changed

- Improved errors messages related to TCP connection queue.
- Changed info log about unsupported FS checking in Rootcheck scan to debug messages.
- Prevent Modules daemon from giving critical error when no wodles are enabled.

### Fixed

- Fix endianess incompatibility in agents on SPARC when connecting via TCP.
- Fix bug in Authd that made it crash when removing keys.
- Fix race condition in Remoted when writing logs.
- Avoid repeated errors by Remoted when sending data to a disconnected agent.
- Prevented Monitord from rotating non-existent logs.
- Some fixes to support HP-UX.
- Prevent processes from sending events when TCP connection is lost.
- Fixed output header by Syslog client when reading JSON alerts.
- Fixed bug in Integrator settings parser when reading rules list.

## [v2.1.0] - 2017-08-14

### Added

- Rotate and compress log feature.
- Labeling data for agents to be shown in alerts.
- New 'auth' configuration template.
- Make manage_agents capable of add and remove agents via Authd.
- Implemented XML configuration for Authd.
- Option -F for Authd to force insertion if it finds duplicated name.
- Local auth client to manage agent keys.
- Added OS name and version into global.db.
- Option for logging in JSON format.
- Allow maild to send through a sendmail-like executable (by James Le Cuirot).
- Leaky bucket-like buffer for agents to prevent network flooding.
- Allow Syslog client to read JSON alerts.
- Allow Mail reporter to read JSON alerts.
- Added internal option to tune Rootcheck sleep time.
- Added route-null Active Response script for Windows 2012 (by @CrazyLlama).

### Changed

- Updated SQLite library to 3.19.2.
- Updated zlib to 1.2.11.
- Updated cJSON library to 1.4.7.
- Change some manage_agents option parameters.
- Run Auth in background by default.
- Log classification as debug, info, warning, error and critical.
- Limit number of reads per cycle by Logcollector to prevent log starvation.
- Limit OpenSCAP module's event forwarding speed.
- Increased debug level of repeated Rootcheck messages.
- Send events when OpenSCAP starts and finishes scans.
- Delete PID files when a process exits not due to a signal.
- Change error messages due to SSL handshake failure to debug messages.
- Force group addition on installation for compatibility with LDAP (thanks to Gary Feltham).

### Fixed

- Fixed compiling error on systems with no OpenSSL.
- Fixed compiling warning at manage_agents.
- Fixed ossec-control enable/disable help message.
- Fixed unique aperture of random device on Unix.
- Fixed file sum comparison bug at Syscheck realtime engine. (Thanks to Arshad Khan)
- Close analysisd if alert outputs are disabled for all formats.
- Read Windows version name for versions newer than Windows 8 / Windows Server 2012.
- Fixed error in Analysisd that wrote Syscheck and Rootcheck databases of re-added agents on deleted files.
- Fixed internal option to configure the maximum labels' cache time.
- Fixed Auth password parsing on client side.
- Fix bad agent ID assignation in Authd on i686 architecture.
- Fixed Logcollector misconfiguration in Windows agents.

### Removed

- Remove unused message queue to send alerts from Authd.


## [v2.0.1] - 2017-07-19

### Changed

- Changed random data generator for a secure OS-provided generator.
- Changed Windows installer file name (depending on version).
- Linux distro detection using standard os-release file.
- Changed some URLs to documentation.
- Disable synchronization with SQLite databases for Syscheck by default.
- Minor changes at Rootcheck formatter for JSON alerts.
- Added debugging messages to Integrator logs.
- Show agent ID when possible on logs about incorrectly formatted messages.
- Use default maximum inotify event queue size.
- Show remote IP on encoding format errors when unencrypting messages.
- Remove temporary files created by Syscheck changes reports.
- Remove temporary Syscheck files for changes reporting by Windows installer when upgrading.

### Fixed

- Fixed resource leaks at rules configuration parsing.
- Fixed memory leaks at rules parser.
- Fixed memory leaks at XML decoders parser.
- Fixed TOCTOU condition when removing directories recursively.
- Fixed insecure temporary file creation for old POSIX specifications.
- Fixed missing agentless devices identification at JSON alerts.
- Fixed FIM timestamp and file name issue at SQLite database.
- Fixed cryptographic context acquirement on Windows agents.
- Fixed debug mode for Analysisd.
- Fixed bad exclusion of BTRFS filesystem by Rootcheck.
- Fixed compile errors on macOS.
- Fixed option -V for Integrator.
- Exclude symbolic links to directories when sending FIM diffs (by Stephan Joerrens).
- Fixed daemon list for service reloading at ossec-control.
- Fixed socket waiting issue on Windows agents.
- Fixed PCI_DSS definitions grouping issue at Rootcheck controls.
- Fixed segmentation fault bug when stopping on CentOS 5.
- Fixed compatibility with AIX.
- Fixed race conditions in ossec-control script.
- Fixed compiling issue on Windows.
- Fixed compatibility with Solaris.
- Fixed XML parsing error due to byte stashing issue.
- Fixed false error by Syscheck when creating diff snapshots of empty files.
- Fixed segmentation fault in Authd on i386 platform.
- Fixed agent-auth exit code for controlled server's errors.
- Fixed incorrect OVAL patch results classification.

## [v2.0] - 2017-03-14

### Added

- Wazuh modules manager.
- Wazuh module for OpenSCAP.
- Ruleset for OpenSCAP alerts.
- Kibana dashboards for OpenSCAP.
- Option at agent_control to restart all agents.
- Dynamic fields to rules and decoders.
- Dynamic fields to JSON in alerts/archives.
- CDB list lookup with dynamic fields.
- FTS for dynamic fields.
- Logcollector option to set the frequency of file checking.
- GeoIP support in Alerts (by Scott R Shinn).
- Internal option to output GeoIP data on JSON alerts.
- Matching pattern negation (by Daniel Cid).
- Syscheck and Rootcheck events on SQLite databases.
- Data migration tool to SQLite databases.
- Jenkins QA.
- 64-bit Windows registry keys support.
- Complete FIM data output to JSON and alerts.
- Username, date and inode attributes to FIM events on Unix.
- Username attribute to FIM events on Windows.
- Report changes (FIM file diffs) to Windows agent.
- File diffs to JSON output.
- Elastic mapping updated for new FIM events.
- Title and file fields extracted at Rootcheck alerts.
- Rule description formatting with dynamic field referencing.
- Multithreaded design for Authd server for fast and reliable client dispatching, with key caching and write scheduling.
- Auth registration client for Windows (by Gael Muller).
- Auth password authentication for Windows client.
- New local decoder file by default.
- Show server certificate and key paths at Authd help.
- New option for Authd to verify agent's address.
- Added support for new format at predecoder (by Brad Lhotsky).
- Agentless passlist encoding to Base64.
- New Auditd-specific log format for Logcollector.
- Option for Authd to auto-choose TLS/SSL method.
- Compile option for Authd to make it compatible with legacy OSs.
- Added new templates layout to auto-compose configuration file.
- New wodle for SQLite database syncing (agent information and fim/pm data).
- Added XML settings options to exclude some rules or decoders files.
- Option for agent_control to broadcast AR on all agents.
- Extended FIM event information forwarded by csyslogd (by Sivakumar Nellurandi).
- Report Syscheck's new file events on real time.

### Changed

- Isolated logtest directory from analysisd.
- Remoted informs Analysisd about agent ID.
- Updated Kibana dashboards.
- Syscheck FIM attributes to dynamic fields.
- Force services to exit if PID file creation fails.
- Atomic writing of client.keys through temporary files.
- Disabled remote message ID verification by default.
- Show actual IP on debug message when agents get connected.
- Enforce rules IDs to max 6 digits.
- OSSEC users and group as system (UI-hidden) users (by Dennis Golden).
- Increases Authd connection pool size.
- Use general-purpose version-flexible SSL/TLS methods for Authd registration.
- Enforce minimum 3-digit agent ID format.
- Exclude BTRFS from Rootcheck searching for hidden files inside directories (by Stephan Joerrens).
- Moved OSSEC and Wazuh decoders to one directory.
- Prevent manage_agents from doing invalid actions (such methods for manager at agent).
- Disabled capturing of security events 5145 and 5156 on Windows agent.
- Utilities to rename an agent or change the IP address (by Antonio Querubin).
- Added quiet option for Logtest (by Dan Parriott).
- Output decoder information onto JSON alerts.
- Enable mail notifications by default for server installation.
- Agent control option to restart all agents' Syscheck will also restart manager's Syscheck.
- Make ossec-control to check Authd PID.
- Enforce every rule to contain a description.
- JSON output won't contain field "agentip" if tis value is "any".
- Don't broadcast Active Response messages to disconnected agents.
- Don't print Syscheck logs if it's disabled.
- Set default Syscheck and Rootcheck frequency to 12 hours.
- Generate FIM new file alert by default.
- Added option for Integrator to set the maximum log length.
- JSON output nested objects modelling through dynamic fields.
- Disable TCP for unsupported OSs.
- Show previous log on JSON alert.
- Removed confirmation prompt when importing an agent key successfully.
- Made Syscheck not to ignore files that change more than 3 times by default.
- Enabled JSON output by default.
- Updated default syscheck configuration for Windows agents.
- Limited agent' maximum connection time for notification time.
- Improved client.keys changing detection method by remoted: use date and inode.
- Changed boot service name to Wazuh.
- Active response enabled on Windows agents by default.
- New folder structure for rules and decoders.
- More descriptive logs about syscheck real-time monitoring.
- Renamed XML tags related to rules and decoders inclusion.
- Set default maximum agents to 8000.
- Removed FTS numeric bitfield from JSON output.
- Fixed ID misassignment by manage_agents when the greatest ID exceeds 32512.
- Run Windows Registry Syscheck scan on first stage when scan_on_start enabled.
- Set all Syscheck delay stages to a multiple of internal_options.conf/syscheck.sleep value.
- Changed JSON timestamp format to ISO8601.
- Overwrite @timestamp field from Logstash with the alert timestamp.
- Moved timestamp JSON field to the beginning of the object.
- Changed random data generator for a secure OS-provided generator.

### Fixed

- Logcollector bug that inhibited alerts about file reduction.
- Memory issue on string manipulation at JSON.
- Memory bug at JSON alerts.
- Fixed some CLang warnings.
- Issue on marching OSSEC user on installing.
- Memory leaks at configuration.
- Memory leaks at Analysisd.
- Bugs and memory errors at agent management.
- Mistake with incorrect name for PID file (by Tickhon Clearscale).
- Agent-auth name at messages (it appeared to be the server).
- Avoid Monitord to log errors when the JSON alerts file doesn't exists.
- Agents numbering issue (minimum 3 digits).
- Avoid no-JSON message at agent_control when client.keys empty.
- Memory leaks at manage_agents.
- Authd error messages about connection to queue passed to warning.
- Issue with Authd password checking.
- Avoid ossec-control to use Dash.
- Fixed false error about disconnected agent when trying to send it the shared files.
- Avoid Authd to close when it reaches the maximum concurrency.
- Fixed memory bug at event diff execution.
- Fixed resource leak at file operations.
- Hide help message by useadd and groupadd on OpenBSD.
- Fixed error that made Analysisd to crash if it received a missing FIM file entry.
- Fixed compile warnings at cJSON library.
- Fixed bug that made Active Response to disable all commands if one of them was disabled (by Jason Thomas).
- Fixed segmentation fault at logtest (by Dan Parriott).
- Fixed SQL injection vulnerability at Database.
- Fixed Active Response scripts for Slack and Twitter.
- Fixed potential segmentation fault at file queue operation.
- Fixed file permissions.
- Fixed failing test for Apache 2.2 logs (by Brad Lhotsky).
- Fixed memory error at net test.
- Limit agent waiting time for retrying to connect.
- Fixed compile warnings on i386 architecture.
- Fixed Monitord crash when sending daily report email.
- Fixed script to null route an IP address on Windows Server 2012+ (by Theresa Meiksner).
- Fixed memory leak at Logtest.
- Fixed manager with TCP support on FreeBSD (by Dave Stoddard).
- Fixed Integrator launching at local-mode installation.
- Fixed issue on previous alerts counter (rules with if_matched_sid option).
- Fixed compile and installing error on Solaris.
- Fixed segmentation fault on syscheck when no configuration is defined.
- Fixed bug that prevented manage_agents from removing syscheck/rootcheck database.
- Fixed bug that made agents connected on TCP to hang if they are rejected by the manager.
- Fixed segmentation fault on remoted due to race condition on managing keystore.
- Fixed data lossing at remoted when reloading keystore.
- Fixed compile issue on MacOS.
- Fixed version reading at ruleset updater.
- Fixed detection of BSD.
- Fixed memory leak (by Byron Golden).
- Fixed misinterpretation of octal permissions given by Agentless (by Stephan Leemburg).
- Fixed mistake incorrect openssl flag at Makefile (by Stephan Leemburg).
- Silence Slack integration transmission messages (by Dan Parriott).
- Fixed OpenSUSE Systemd misconfiguration (By Stephan Joerrens).
- Fixed case issue on JSON output for Rootcheck alerts.
- Fixed potential issue on duplicated agent ID detection.
- Fixed issue when creating agent backups.
- Fixed hanging problem on Windows Auth client when negotiation issues.
- Fixed bug at ossec-remoted that mismatched agent-info files.
- Fixed resource leaks at rules configuration parsing.
- Fixed memory leaks at rules parser.
- Fixed memory leaks at XML decoders parser.
- Fixed TOCTOU condition when removing directories recursively.
- Fixed insecure temporary file creation for old POSIX specifications.
- Fixed missing agentless devices identification at JSON alerts.

### Removed

- Deleted link to LUA sources.
- Delete ZLib generated files on cleaning.
- Removed maximum lines limit from diff messages (that remain limited by length).

## [v1.1.1] - 2016-05-12

### Added

- agent_control: maximum number of agents can now be extracted using option "-m".
- maild: timeout limitation, preventing it from hang in some cases.
- Updated decoders, ruleset and rootchecks from Wazuh Ruleset v1.0.8.
- Updated changes from ossec-hids repository.

### Changed

- Avoid authd to rename agent if overplaced.
- Changed some log messages.
- Reordered directories for agent backups.
- Don't exit when client.keys is empty by default.
- Improved client.keys reloading capabilities.

### Fixed

- Fixed JSON output at rootcheck_control.
- Fixed agent compilation on OS X.
- Fixed memory issue on removing timestamps.
- Fixed segmentation fault at reported.
- Fixed segmentation fault at logcollector.

### Removed

- Removed old rootcheck options.

## [v1.1] - 2016-04-06

### Added

- Re-usage of agent ID in manage_agents and authd, with time limit.
- Added option to avoid manager from exiting when there are no keys.
- Backup of the information about an agent that's going to be deleted.
- Alerting if Authd can't add an agent because of a duplicated IP.
- Integrator with Slack and PagerDuty.
- Simplified keywords for the option "frequency".
- Added custom Reply-to e-mail header.
- Added option to syscheck to avoid showing diffs on some files.
- Created agents-timestamp file to save the agents' date of adding.

### Changed

- client.keys: No longer overwrite the name of an agent with "#-#-#-" to mark it as deleted. Instead, the name will appear with a starting "!".
- API: Distinction between duplicated and invalid name for agent.
- Stop the "ERROR: No such file or directory" for Apache.
- Changed defaults to analysisd event counter.
- Authd won't use password by default.
- Changed name of fields at JSON output from binaries.
- Upgraded rules to Wazuh Ruleset v1.07

### Fixed

- Fixed merged.mg push on Windows Agent
- Fixed Windows agent compilation issue
- Fixed glob broken implementation.
- Fixed memory corruption on the OSSEC alert decoder.
- Fixed command "useradd" on OpenBSD.
- Fixed some PostgreSQL issues.
- Allow to disable syscheck:check_perm after enable check_all.

## [v1.0.4] - 2016-02-24
​
### Added

- JSON output for manage_agents.
- Increased analysis daemon's memory size.
- Authd: Added password authorization.
- Authd: Boost speed performance at assignation of ID for agents
- Authd: New option -f *sec*. Force addding new agent (even with duplicated IP) if it was not active for the last *sec* seconds.
- manage_agents: new option -d. Force adding new agent (even with duplicated IP)
- manage_agents: Printing new agent ID on adding.

### Changed

- Authd and manage_agents won't add agents with duplicated IP.

### Fixed

- Solved duplicate IP conflicts on client.keys which prevented the new agent to connect.
- Hashing files in binary mode. Solved some problems related to integrity checksums on Windows.
- Fixed issue that made console programs not to work on Windows.

### Removed

- RESTful API no longer included in extensions/api folder. Available now at https://github.com/wazuh/wazuh-api


## [v1.0.3] - 2016-02-11

### Added

- JSON CLI outputs: ossec-control, rootcheck_control, syscheck_control, ossec-logtest and more.
- Preparing integration with RESTful API
- Upgrade version scripts
- Merge commits from ossec-hids
- Upgraded rules to Wazuh Ruleset v1.06

### Fixed

- Folders are no longer included on etc/shared
- Fixes typos on rootcheck files
- Kibana dashboards fixes

## [v1.0.2] - 2016-01-29

### Added

- Added Wazuh Ruleset updater
- Added extensions files to support ELK Stack latest versions (ES 2.x, LS 2.1, Kibana 4.3)

### Changed

- Upgraded rules to Wazuh Ruleset v1.05
- Fixed crash in reportd
- Fixed Windows EventChannel syntaxis issue
- Fixed manage_agents bulk option bug. No more "randombytes" errors.
- Windows deployment script improved

## [v1.0.1] - 2015-12-10

### Added

- Wazuh version info file
- ossec-init.conf now includes wazuh version
- Integrated with wazuh OSSEC ruleset updater
- Several new fields at JSON output (archives and alerts)
- Wazuh decoders folder

### Changed

- Decoders are now splitted in differents files.
- jsonout_out enable by default
- JSON groups improvements
- Wazuh ruleset updated to 1.0.2
- Extensions: Improved Kibana dashboards
- Extensions: Improved Windows deployment script

## [v1.0] - 2015-11-23
- Initial Wazuh version v1.0<|MERGE_RESOLUTION|>--- conflicted
+++ resolved
@@ -23,7 +23,6 @@
 - Get network inventory natively. ([#546](https://github.com/wazuh/wazuh/pull/546))
 - Added an option in Analysisd to set input event offset for plugin decoders. ([#512](https://github.com/wazuh/wazuh/pull/512))
 - Allow decoders mix plugin and multiregex children. ([#602](https://github.com/wazuh/wazuh/pull/602))
-<<<<<<< HEAD
 - Integration with Osquery. ([#627](https://github.com/wazuh/wazuh/pull/627))
     - Enrich osquery configuration with pack files aggregation and agent labels as decorators.
     - Launch osquery daemon in background.
@@ -31,12 +30,10 @@
     - New option in rules `<location>` to filter events by osquery.
     - Support folders in shared configuration. This makes easy to send pack folders to agents.
     - Basic ruleset for osquery events and daemon logs.
-=======
 - Boost Remoted performance with multithreading. ([#649](https://github.com/wazuh/wazuh/pull/649))
     - Up to 16 parallel threads to decrypt messages from agents.
     - Limit the frequency of agent keys reloading.
     - Message input buffer in Analysisd to prevent control messages starvation in Remoted.
->>>>>>> a72de47d
 
 ### Changed
 
