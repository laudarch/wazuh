# Change Log
All notable changes to this project will be documented in this file.

<<<<<<< HEAD
## [v4.3.1]
=======
## [v4.2.7]
>>>>>>> 2f40950e

### Manager

#### Fixed

<<<<<<< HEAD
- Fixed a crash when overwrite rules are triggered. ([#13439](https://github.com/wazuh/wazuh/pull/13439))
- Fixed a memory leak when loading overwrite rules. ([#13439](https://github.com/wazuh/wazuh/pull/13439))
- Fixed the use of relationship labels in overwrite rules. ([#13439](https://github.com/wazuh/wazuh/pull/13439))
- Fixed regex used to transform into datetime in the logtest framework function. ([#13430](https://github.com/wazuh/wazuh/pull/13430))

### RESTful API

#### Fixed

- Fixed API response when using sort in Agent upgrade related endpoints. ([#13178](https://github.com/wazuh/wazuh/pull/13178))

### Ruleset

#### Fixed

- Fixed rule 92656, added field condition win.eventdata.logonType equals 10 to avoid false positives. ([#13409](https://github.com/wazuh/wazuh/pull/13409))


## [v4.3.0] - 2022-05-05

### Manager

#### Added

- Added support for Arch Linux OS in Vulnerability Detector. Thanks to Aviel Warschawski (@avielw). ([#8178](https://github.com/wazuh/wazuh/pull/8178))
- Added a log message in the `cluster.log` file to notify that wazuh-clusterd has been stopped. ([#8749](https://github.com/wazuh/wazuh/pull/8749))
- Added message with the PID of `wazuh-clusterd` process when launched in foreground mode. ([#9077](https://github.com/wazuh/wazuh/pull/9077))
- Added time calculation when extra information is requested to the `cluster_control` binary. ([#10492](https://github.com/wazuh/wazuh/pull/10492))
- Added a context variable to indicate origin module in socket communication messages. ([#9209](https://github.com/wazuh/wazuh/pull/9209))
- Added unit tests for framework/core files to increase coverage. ([#9733](https://github.com/wazuh/wazuh/pull/9733))
- Added a verbose mode in the wazuh-logtest tool. ([#9204](https://github.com/wazuh/wazuh/pull/9204))
- Added Vulnerability Detector support for Amazon Linux. ([#8830](https://github.com/wazuh/wazuh/pull/8830))
- Introduced new option `<force>` to set the behavior when Authd finds conflicts on agent enrollment requests. ([#10693](https://github.com/wazuh/wazuh/pull/10693))
- Added saniziters to the unit tests execution. ([#9099](https://github.com/wazuh/wazuh/pull/9099))
- Vulnerability Detector introduces vulnerability inventory. ([#8237](https://github.com/wazuh/wazuh/pull/8237))
  - The manager will only deliver alerts when new vulnerabilities are detected in agents or when they stop applying.
- Added a mechanism to ensure the worker synchronization permissions is reset after a fixed period of time. ([#11031](https://github.com/wazuh/wazuh/pull/11031))
- Included mechanism to create and handle PID files for each child process of the API and cluster. ([#11799](https://github.com/wazuh/wazuh/pull/11799))
- Added support for Windows 11 in Vulnerability Detector. ([#12446](https://github.com/wazuh/wazuh/pull/12446))

#### Changed

- Changed the internal handling of agent keys in Remoted and Remoted to speed up key reloading. ([#8083](https://github.com/wazuh/wazuh/pull/8083))
- The option `<server>` of the Syslog output now supports hostname resolution. ([#7885](https://github.com/wazuh/wazuh/pull/7885))
- The product's UNIX user and group have been renamed to "wazuh". ([#7763](https://github.com/wazuh/wazuh/pull/7763))
- The MITRE database has been redesigned to provide full and searchable data. ([#7865](https://github.com/wazuh/wazuh/pull/7865))
- The static fields related to FIM have been ported to dynamic fields in Analysisd. ([7358](https://github.com/wazuh/wazuh/pull/7358))
- Changed all randomly generated IDs used for cluster tasks. Now, `uuid4` is used to ensure IDs are not repeated. ([8351](https://github.com/wazuh/wazuh/pull/8351))
- Improved sendsync error log to provide more details of the used parameters. ([#8873](https://github.com/wazuh/wazuh/pull/8873))
- Changed `walk_dir` function to be iterative instead of recursive. ([#9708](https://github.com/wazuh/wazuh/pull/9708))
- Refactored Integrity sync behavior so that new synchronizations do not start until extra-valid files are processed. ([#10183](https://github.com/wazuh/wazuh/issues/10038))
- Changed cluster synchronization, now the content of the `etc/shared` folder is synchronized. ([#10101](https://github.com/wazuh/wazuh/pull/10101))
- Changed all XML file loads. Now, `defusedxml` library is used to avoid possible XML-based attacks. ([8351](https://github.com/wazuh/wazuh/pull/8351))
- Changed configuration validation from execq socket to com socket. ([#8535](https://github.com/wazuh/wazuh/pull/8535))
- Updated utils unittest to improve process_array function coverage. ([#8392](https://github.com/wazuh/wazuh/pull/8392))
- Changed `request_slice` calculation to improve efficiency when accessing wazuh-db data. ([#8885](https://github.com/wazuh/wazuh/pull/8885))
- Improved the retrieval of information from `wazuh-db` so it reaches the optimum size in a single iteration. ([#9273](https://github.com/wazuh/wazuh/pull/9273))
- Optimized the way framework uses context cached functions and added a note on context_cached docstring. ([#9234](https://github.com/wazuh/wazuh/issues/9234))
- Improved framework regexes to be more specific and less vulnerable. ([#9332](https://github.com/wazuh/wazuh/pull/9332))
- Unified framework exceptions for non-active agents. ([#9423](https://github.com/wazuh/wazuh/pull/9423))
- Changed RBAC policies to case insensitive. ([#9433](https://github.com/wazuh/wazuh/pull/9433))
- Refactored framework stats module into SDK and core components to comply with Wazuh framework code standards. ([#9548](https://github.com/wazuh/wazuh/pull/9548))
- Changed the size of the agents chunks sent to the upgrade socket to make the upgrade endpoints faster. ([#10309](https://github.com/wazuh/wazuh/pull/10309))
- Refactored rootcheck and syscheck SDK code to make it clearer. ([#9408](https://github.com/wazuh/wazuh/pull/9408))
- Adapted Azure-logs module to use Microsoft Graph API instead of Active Directory Graph API. ([#9738](https://github.com/wazuh/wazuh/pull/9738))
- Analysisd now reconnects to Active Response if Remoted or Execd get restarted. ([#8060](https://github.com/wazuh/wazuh/pull/8060))
- Agent key polling now supports cluster environments. ([#10335](https://github.com/wazuh/wazuh/pull/10335))
- Extended support of Vulnerability Detector for Debian 11 (Bullseye). ([#10357](https://github.com/wazuh/wazuh/pull/10357))
- Improved Remoted performance with an agent TCP connection sending queue. ([#10326](https://github.com/wazuh/wazuh/pull/10326))
- Agent DB synchronization has been boosted by caching the last data checksum in Wazuh DB. ([#9093](https://github.com/wazuh/wazuh/pull/9093))
- Logtest now scans new ruleset files when loading a new session. ([#8892](https://github.com/wazuh/wazuh/pull/8892))
- CVE alerts by Vulnerability Detector now include the time of detection, severity, and score. ([#8237](https://github.com/wazuh/wazuh/pull/8237))
- Fixed manager startup when `<database_output>` is enabled. ([#10849](https://github.com/wazuh/wazuh/pull/10849))
- Improved cluster performance using multiprocessing.
  - Changed the cluster `local_integrity` task to run in a separate process to improve overall performance. ([#10767](https://github.com/wazuh/wazuh/pull/10767))
  - The cluster communication with the database for agent information synchronization runs in a parallel separate process. ([#10807](https://github.com/wazuh/wazuh/pull/10807))
  - The cluster processing of the extra-valid files in the master node is carried out in a parallel separate process. ([#10920](https://github.com/wazuh/wazuh/pull/10920))
  - The cluster's file compression task in the master node is carried out in a parallel separate process. ([#11328](https://github.com/wazuh/wazuh/pull/11328))
  - Now the processing of Integrity files in worker nodes is carried out in a parallel separate process ([#11364](https://github.com/wazuh/wazuh/pull/11364))
  - Use cluster and API single processing when the wazuh user doesn't have permissions to access `/dev/shm`. ([#11386](https://github.com/wazuh/wazuh/pull/11386))
- Changed the Ubuntu OVAL feed URL to security-metadata.canonical.com. ([#12491](https://github.com/wazuh/wazuh/pull/12491))
- Let Analysisd warn about missing rule dependencies instead of rejecting the ruleset. ([#12652](https://github.com/wazuh/wazuh/pull/12652))

#### Fixed

- Fixed a memory defect in Remoted when closing connection handles. ([#8223](https://github.com/wazuh/wazuh/pull/8223))
- Fixed a timing problem in the manager that might prevent Analysisd from sending Active responses to agents. ([#7625](https://github.com/wazuh/wazuh/pull/7625))
- Fixed a bug in Analysisd that did not apply field lookup in rules that overwrite other ones. ([#8210](https://github.com/wazuh/wazuh/pull/8210))
- Prevented the manager from leaving dangling agent database files. ([#8902](https://github.com/wazuh/wazuh/pull/8902))
- Corrected remediation message for error code 6004. ([#8254](https://github.com/wazuh/wazuh/pull/8254))
- Fixed a bug when deleting non-existing users or roles in the security SDK. ([#8157](https://github.com/wazuh/wazuh/pull/8157))
- Fixed a bug with `agent.conf` file permissions when creating an agent group. ([#8418](https://github.com/wazuh/wazuh/pull/8418))
- Fixed wrong exceptions with wdb pagination mechanism. ([#8422](https://github.com/wazuh/wazuh/pull/8422))
- Fixed error when loading some rules with the `\` character. ([#8747](https://github.com/wazuh/wazuh/pull/8747))
- Changed `WazuhDBQuery` class to properly close socket connections and prevent file descriptor leaks. ([#9216](https://github.com/wazuh/wazuh/pull/9216))
- Fixed error in the api configuration when using the `agent_upgrade` script. ([#10320](https://github.com/wazuh/wazuh/pull/10320))
- Handle `JSONDecodeError` in Distributed API class methods. ([#10341](https://github.com/wazuh/wazuh/pull/10341))
- Fixed an issue with duplicated logs in Azure-logs module and applied several improvements to it. ([#9738](https://github.com/wazuh/wazuh/pull/9738))
- Fixed the query parameter validation to allow usage of special chars in Azure module. ([#10680](https://github.com/wazuh/wazuh/pull/10680))
- Fix a bug running wazuh-clusterd process when it was already running. ([#8394](https://github.com/wazuh/wazuh/pull/8394))
- Allow cluster to send and receive messages with size higher than request_chunk. ([#8732](https://github.com/wazuh/wazuh/pull/8732))
- Fixed a bug that caused `wazuh-clusterd` process to not delete its pidfile when running in foreground mode and it is stopped. ([#9077](https://github.com/wazuh/wazuh/pull/9077))
- Fixed race condition due to lack of atomicity in the cluster synchronization mechanism. ([#10376](https://github.com/wazuh/wazuh/pull/10376))
- Fixed bug when displaying the dates of the cluster tasks that have not finished yet. Now `n/a` is displayed in these cases. ([#10492](https://github.com/wazuh/wazuh/pull/10492))
- Fixed missing field `value_type` in FIM alerts. ([#9196](https://github.com/wazuh/wazuh/pull/9196))
- Fixed a typo in the SSH Integrity Check script for Agentless. ([#9292](https://github.com/wazuh/wazuh/pull/9292))
- Fixed multiple race conditions in Remoted. ([#10421](https://github.com/wazuh/wazuh/pull/10421))
- The manager's agent database has been fixed to prevent dangling entries from removed agents. ([#10390](https://github.com/wazuh/wazuh/pull/10390))
- Fixed the alerts generated by FIM when a lookup operation on an SID fails. ([#9765](https://github.com/wazuh/wazuh/pull/9765))
- Fixed a bug that caused cluster agent-groups files to be synchronized multiple times unnecessarily. ([#10866](https://github.com/wazuh/wazuh/pull/10866))
- Fixed an issue in Wazuh DB that compiled the SQL statements multiple times unnecessarily. ([#10922](https://github.com/wazuh/wazuh/pull/10922))
- Fixed a crash in Analysisd when setting Active Response with agent_id = 0. ([#10948](https://github.com/wazuh/wazuh/pull/10948))
- Fixed an uninitialized Blowfish encryption structure warning. ([#11161](https://github.com/wazuh/wazuh/pull/11161))
- Fixed a memory overrun hazard in Vulnerability Detector. ([#11262](https://github.com/wazuh/wazuh/pull/11262))
- Fixed a bug when using a limit parameter higher than the total number of objects in the wazuh-db queries. ([#11282](https://github.com/wazuh/wazuh/pull/11282))
- Prevented a false positive for MySQL in Vulnerability Detector. ([#11440](https://github.com/wazuh/wazuh/pull/11440))
- Fixed segmentation fault in Analysisd when setting the number of queues to zero. ([#11448](https://github.com/wazuh/wazuh/pull/11448))
- Fixed false positives in Vulnerability Detector when scanning OVAl for Ubuntu Xenial and Bionic. ([#11440](https://github.com/wazuh/wazuh/pull/11440))
- Fixed an argument injection hazard in the Pagerduty integration script. Reported by Jose Maria Zaragoza (@JoseMariaZ). ([#11835](https://github.com/wazuh/wazuh/pull/11835))
- Fixed memory leaks in the feed parser at Vulnerability Detector. ([#11863](https://github.com/wazuh/wazuh/pull/11863))
  - Architecture data member from the RHEL 5 feed.
  - RHSA items containing no CVEs.
  - Unused RHSA data member when parsing Debian feeds.
- Prevented Authd from exiting due to a pipe signal if Wazuh DB gets closed. ([#12368](https://github.com/wazuh/wazuh/pull/12368))
- Fixed a buffer handling bug in Remoted that left the syslog TCP server stuck. ([#12415](https://github.com/wazuh/wazuh/pull/12415))
- Fixed a memory leak in Vulnerability Detector when discarding kernel packages. ([#12644](https://github.com/wazuh/wazuh/pull/12644))
- Fixed a memory leak at wazuh-logtest-legacy when matching a level-0 rule. ([#12655](https://github.com/wazuh/wazuh/pull/12655))
- Fixed a bug in the Vulnerability Detector CPE helper that may lead to produce false positives about Firefox ESR. ([#13067](https://github.com/wazuh/wazuh/pull/13067))

#### Removed

- The data reporting for Rootcheck scans in the agent_control tool has been deprecated. ([#8399](https://github.com/wazuh/wazuh/pull/8399))
- Removed old framework functions used to calculate agent status. ([#8846](https://github.com/wazuh/wazuh/pull/8846))

### Agent

#### Added

- Added an option to allow the agent to refresh the connection to the manager. ([#8016](https://github.com/wazuh/wazuh/pull/8016))
- Introduced a new module to collect audit logs from GitHub. ([#8532](https://github.com/wazuh/wazuh/pull/8532))
- FIM now expands wildcarded paths in the configuration on Windows agents. ([8461](https://github.com/wazuh/wazuh/pull/8461))
- FIM reloads wildcarded paths on full scans. ([8754](https://github.com/wazuh/wazuh/pull/8754))
- Added new `path_suffix` option to AWS module configuration. ([#8306](https://github.com/wazuh/wazuh/pull/8306))
- Added new `discard_regex` option to AWS module configuration. ([8331](https://github.com/wazuh/wazuh/pull/8331))
- Added support for the S3 Server Access bucket type in AWS module. ([#8482](https://github.com/wazuh/wazuh/pull/8442))
- Added support for Google Cloud Storage buckets using a new GCP module called `gcp-bucket`. ([#9119](https://github.com/wazuh/wazuh/pull/9119))
- Added support for VPC endpoints in AWS module. ([#9420](https://github.com/wazuh/wazuh/pull/9420))
- Added support for GCS access logs in the GCP module. ([#9279](https://github.com/wazuh/wazuh/pull/9279))
- Added an iam role session duration parameter to AWS module. ([#10198](https://github.com/wazuh/wazuh/pull/10198))
- Added support for variables in SCA policies. ([#8826](https://github.com/wazuh/wazuh/pull/8826))
- FIM now fills an audit rule file to support who-data although Audit is in immutable mode. ([#7721](https://github.com/wazuh/wazuh/pull/7721))
- Introduced an integration to collect audit logs from Office365. ([#8957](https://github.com/wazuh/wazuh/pull/8957))
- Added a new field `DisplayVersion` to Syscollector to help Vulnerability Detector match vulnerabilities for Windows. ([#10168](https://github.com/wazuh/wazuh/pull/10168))
- Added support for macOS agent upgrade via WPK. ([#10148](https://github.com/wazuh/wazuh/pull/10148))
- Added Logcollector support for macOS logs (Unified Logging System). ([#8632](https://github.com/wazuh/wazuh/pull/8632))

#### Changed

- The agent now reports the version of the running AIX operating system to the manager. ([#8381](https://github.com/wazuh/wazuh/pull/8381))
- Improved the reliability of the user ID parsing in FIM who-data mode on Linux. ([#8604](https://github.com/wazuh/wazuh/pull/8604))
- Extended support of Logcollector for MySQL 4.7 logs. Thanks to @YoyaYOSHIDA. ([#5047](https://github.com/wazuh/wazuh/pull/5047))
- Agents running on FreeBSD and OpenBSD now report their IP address. ([#9887](https://github.com/wazuh/wazuh/pull/9887))
- Reduced verbosity of FIM debugging logs. ([#8202](https://github.com/wazuh/wazuh/pull/8202))
- The agent's IP resolution frequency has been limited to prevent high CPU load. ([#9992](https://github.com/wazuh/wazuh/pull/9992))
- Syscollector has been optimized to use lees memory. ([#10236](https://github.com/wazuh/wazuh/pull/10236))
- Added support of ZscalerOS system information in the agent. ([#10337](https://github.com/wazuh/wazuh/pull/10337))
- Syscollector has been extended to collect missing Microsoft product hotfixes. ([#10259](https://github.com/wazuh/wazuh/pull/10259))
- Updated the osquery integration to find the new osqueryd location as of version 5.0. ([#10396](https://github.com/wazuh/wazuh/pull/10396))
- The internal FIM data handling has been simplified to find files by their path instead of their inode. ([#9123](https://github.com/wazuh/wazuh/pull/9123))
- Reimplemented the WPK installer rollback on Windows. ([#9764](https://github.com/wazuh/wazuh/pull/9764))
- Active responses for Windows agents now support native fields from Eventchannel. ([#10208](https://github.com/wazuh/wazuh/pull/10208))
- Error logs by Logcollector when a file is missing have been changed to info logs. ([#10651](https://github.com/wazuh/wazuh/pull/10651))
- The agent MSI installer for Windows now detects the platform version to install the default configuration. ([#8724](https://github.com/wazuh/wazuh/pull/8724))
- Agent logs for inability to resolve the manager hostname now have info level. ([#3659](https://github.com/wazuh/wazuh/pull/3659))
- Added ID number to connection enrollment logs. ([#11276](https://github.com/wazuh/wazuh/pull/11276))
- Standardized the use of the `only_logs_after` parameter in the external integration modules. ([#10838](https://github.com/wazuh/wazuh/pull/10838))
- Updated DockerListener integration shebang to python3 for Wazuh agents. ([#12150](https://github.com/wazuh/wazuh/pull/12150))
- Updated the Windows installer ico and png assets to the new logo. ([#12779](https://github.com/wazuh/wazuh/pull/12779))

#### Fixed

- Fixed a bug in FIM that did not allow monitoring new directories in real-time mode if the limit was reached at some point. ([#8784](https://github.com/wazuh/wazuh/pull/8784))
- Fixed a bug in FIM that threw an error when a query to the internal database returned no data. ([#8941](https://github.com/wazuh/wazuh/pull/8941))
- Fixed an error where the IP address was being returned along with the port for Amazon NLB service.([#8362](https://github.com/wazuh/wazuh/pull/8362))
- Fixed AWS module to properly handle the exception raised when processing a folder without logs. ([#8372](https://github.com/wazuh/wazuh/pull/8372)
- Fixed a bug with AWS module when pagination is needed in the bucket. ([#8433](https://github.com/wazuh/wazuh/pull/8433))
- Fixed an error with the ipGeoLocation field in AWS Macie logs. ([#8672](https://github.com/wazuh/wazuh/pull/8672))
- Changed an incorrect debug message in the GCloud integration module. ([#10333](https://github.com/wazuh/wazuh/pull/10333))
- Data race conditions have been fixed in FIM. ([#7848](https://github.com/wazuh/wazuh/pull/7848))
- Fixed wrong command line display in the Syscollector process report on Windows. ([#10011](https://github.com/wazuh/wazuh/pull/10011))
- Prevented Modulesd from freezing if Analysisd or Agentd get stopped before it. ([#10249](https://github.com/wazuh/wazuh/pull/10249))
- Fixed wrong keepalive message from the agent when file merged.mg is missing. ([#10405](https://github.com/wazuh/wazuh/pull/10405))
- Fixed missing logs from the Windows agent when it's getting stopped. ([#10381](https://github.com/wazuh/wazuh/pull/10381))
- Fixed missing packages reporting in Syscollector for macOS due to empty architecture data. ([#10524](https://github.com/wazuh/wazuh/pull/10524))
- Fixed FIM on Linux to parse audit rules with multiple keys for who-data. ([#7506](https://github.com/wazuh/wazuh/pull/7506))
- Fixed Windows 11 version collection in the agent. ([#10639](https://github.com/wazuh/wazuh/pull/10639))
- Fixed missing Eventchannel location in Logcollector configuration reporting. ([#10602](https://github.com/wazuh/wazuh/pull/10602))
- Updated CloudWatch Logs integration to avoid crashing when AWS raises Throttling errors. ([#10794](https://github.com/wazuh/wazuh/pull/10794))
- Fixed AWS modules' log file filtering when there are logs with and without a prefix mixed in a bucket. ([#10718](https://github.com/wazuh/wazuh/pull/10718))
- Fixed a bug on the installation script that made upgrades not to update the code of the external integration modules. ([#10884](https://github.com/wazuh/wazuh/pull/10884))
- Fixed issue with AWS integration module trying to parse manually created folders as if they were files. ([#10921](https://github.com/wazuh/wazuh/pull/10921))
- Fixed installation errors in OS with no subversion. ([#11086](https://github.com/wazuh/wazuh/pull/11086))
- Fixed a typo in an error log about enrollment SSL certificate. ([#11115](https://github.com/wazuh/wazuh/pull/11115))
- Fixed unit tests for Windows agent when built on MinGW 10. ([#11121](https://github.com/wazuh/wazuh/pull/11121))
- Fixed Windows agent compilation warnings. ([#10942](https://github.com/wazuh/wazuh/pull/10942))
- Fixed the OS version reported by the agent on OpenSUSE Tumbleweed. ([#11207](https://github.com/wazuh/wazuh/pull/11207))
- Prevented Syscollector from truncating the open port inode numbers on Linux. ([#11329](https://github.com/wazuh/wazuh/pull/11329))
- Fixed agent auto-restart on configuration changes when started via `wazuh-control` on a Systemd based Linux OS. ([#11365](https://github.com/wazuh/wazuh/pull/11365))
- Fixed a bug in the AWS module resulting in unnecessary API calls when trying to obtain the different Account IDs for the bucket. ([#10952](https://github.com/wazuh/wazuh/pull/10952))
- Fixed Azure integration's configuration parsing to allow omitting optional parameters. ([#11278](https://github.com/wazuh/wazuh/pull/11278))
- Fixed Azure Storage credentials validation bug. ([#11296](https://github.com/wazuh/wazuh/pull/11296))
- Fixed the read of the hostname in the installation process for openSUSE. ([#11455](https://github.com/wazuh/wazuh/pull/11455))
- Fixed the graceful shutdown when agent loses connection. ([#11425](https://github.com/wazuh/wazuh/pull/11425))
- Fixed error "Unable to set server IP address" on the Windows agent. ([#11736](https://github.com/wazuh/wazuh/pull/11736))
- Fixed reparse option in the AWS VPCFlow and Config integrations. ([#11608](https://github.com/wazuh/wazuh/pull/11608))
- Removed unnecessary calls to the AWS API made by the VPCFlow and Config integration modules. ([#11644](https://github.com/wazuh/wazuh/pull/11644))
- Fixed how the AWS Config module parses the dates used to request logs from AWS. ([#12324](https://github.com/wazuh/wazuh/pull/12324))
- Let Logcollector audit format parse logs with a custom name_format. ([#12676](https://github.com/wazuh/wazuh/pull/12676))
- Fixed Agent bootstrap issue that might lead to startup timeout when it cannot resolve a manager hostname. ([#12704](https://github.com/wazuh/wazuh/pull/12704))
- Fixed a bug in the agent's leaky bucket throughput regulator that could leave it stuck if the time is advanced on Windows. ([#13088](https://github.com/wazuh/wazuh/pull/13088))

#### Removed
- Removed oscap module files as it was already deprecated since v4.0.0. ([#10900](https://github.com/wazuh/wazuh/pull/10900))

### RESTful API

#### Added

- Added new `PUT /agents/reconnect` endpoint to force agents reconnection to the manager. ([#7988](https://github.com/wazuh/wazuh/pull/7988))
- Added `select` parameter to the `GET /security/users`, `GET /security/roles`, `GET /security/rules` and `GET /security/policies` endpoints. ([#6761](https://github.com/wazuh/wazuh/pull/6761))
- Added type and status filters to `GET /vulnerability/{agent_id}` endpoint. ([#8100](https://github.com/wazuh/wazuh/pull/8100))
- Added an option to configure SSL ciphers. ([#7490](https://github.com/wazuh/wazuh/pull/7490))
- Added an option to configure the maximum response time of the API. ([#8919](https://github.com/wazuh/wazuh/pull/8919))
- Added new `DELETE /rootcheck/{agent_id}` endpoint. ([#8945](https://github.com/wazuh/wazuh/pull/8945))
- Added new `GET /vulnerability/{agent_id}/last_scan` endpoint to check the latest vulnerability scan of an agent. ([#9028](https://github.com/wazuh/wazuh/pull/9028))
- Added new `cvss` and `severity` fields and filters to `GET /vulnerability/{agent_id}` endpoint. ([#9028](https://github.com/wazuh/wazuh/pull/9028))
- Added an option to configure the maximum allowed API upload size. ([#9100](https://github.com/wazuh/wazuh/pull/9100))
- Added new unit and integration tests for API models. ([#9142](https://github.com/wazuh/wazuh/pull/9142))
- Added message with the PID of `wazuh-apid` process when launched in foreground mode. ([#9077](https://github.com/wazuh/wazuh/pull/9077))
- Added `external id`, `source` and `url` to the MITRE endpoints responses. ([#9144](https://github.com/wazuh/wazuh/pull/9144))
- Added custom healthchecks for legacy agents in API integration tests, improving maintainability. ([#9297](https://github.com/wazuh/wazuh/pull/9297))
- Added new unit tests for the API python module to increase coverage. ([#9914](https://github.com/wazuh/wazuh/issues/9914))
- Added docker logs separately in API integration tests environment to get cleaner reports. ([#10238](https://github.com/wazuh/wazuh/pull/10238))
- Added new `disconnection_time` field to `GET /agents` response. ([#10437](https://github.com/wazuh/wazuh/pull/10437))
- Added new filters to agents upgrade endpoints. ([#10457](https://github.com/wazuh/wazuh/pull/10457))
- Added new API endpoints to access all the MITRE information. ([#8288](https://github.com/wazuh/wazuh/pull/8288))
- Show agent-info permissions flag when using cluster_control and in the `GET /cluster/healthcheck` API endpoint. ([#10947](https://github.com/wazuh/wazuh/pull/10947))
- Save agents' ossec.log if an API integration test fails. ([#11931](https://github.com/wazuh/wazuh/pull/11931))
- Added `POST /security/user/authenticate/run_as` endpoint to API bruteforce blocking system. ([#12085](https://github.com/wazuh/wazuh/pull/12085))
- Added new API endpoint to obtain summaries of agent vulnerabilities' inventory items. ([#12638](https://github.com/wazuh/wazuh/pull/12638))
- Added fields external_references, condition, title, published and updated to GET /vulnerability/{agent_id} API endpoint. ([#12727](https://github.com/wazuh/wazuh/pull/12727))
- Added the possibility to include strings in brackets in values of the `q` parameter. ([#13262](https://github.com/wazuh/wazuh/pull/13262]))

#### Changed

- Renamed SSL protocol configuration parameter. ([#7490](https://github.com/wazuh/wazuh/pull/7490))
- Reviewed and updated API spec examples and JSON body examples. ([#8827](https://github.com/wazuh/wazuh/pull/8827))
- Improved the performance of several API endpoints. This is specially appreciable in environments with a big number of agents.
  - Improved `PUT /agents/group` endpoint. ([#8937](https://github.com/wazuh/wazuh/pull/8937))
  - Improved `PUT /agents/restart` endpoint. ([#8938](https://github.com/wazuh/wazuh/pull/8938))
  - Improved `DELETE /agents` endpoint. ([#8950](https://github.com/wazuh/wazuh/pull/8950))
  - Improved `PUT /rootcheck` endpoint. ([#8959](https://github.com/wazuh/wazuh/pull/8959))
  - Improved `PUT /syscheck` endpoint. ([#8966](https://github.com/wazuh/wazuh/pull/8966))
  - Improved `DELETE /groups` endpoint and changed API response to be more consistent. ([#9046](https://github.com/wazuh/wazuh/pull/9046))
- Changed `DELETE /rootcheck` endpoint to `DELETE /experimental/rootcheck`. ([#8945](https://github.com/wazuh/wazuh/pull/8945))
- Reduced the time it takes for `wazuh-apid` process to check its configuration when using the `-t` parameter. ([#9012](https://github.com/wazuh/wazuh/pull/9012))
- Fixed malfunction in the `sort` parameter of syscollector endpoints. ([#9019](https://github.com/wazuh/wazuh/pull/9019))
- Improved API integration tests stability when failing in entrypoint. ([#9113](https://github.com/wazuh/wazuh/pull/9113))
- Made SCA API integration tests dynamic to validate responses coming from any agent version. ([#9228](https://github.com/wazuh/wazuh/pull/9228))
- Refactored and standardized all the date fields in the API responses to use ISO8601. ([#9227](https://github.com/wazuh/wazuh/pull/9227))
- Removed `Server` header from API HTTP responses. ([#9263](https://github.com/wazuh/wazuh/pull/9263))
- Improved JWT implementation by replacing HS256 signing algorithm with RS256. ([#9371](https://github.com/wazuh/wazuh/pull/9371))
- Removed limit of agents to upgrade using the API upgrade endpoints. ([#10009](https://github.com/wazuh/wazuh/pull/10009))
- Changed Windows agents FIM responses to return permissions as JSON. ([#10158](https://github.com/wazuh/wazuh/pull/10158))
- Adapted API endpoints to changes in `wazuh-authd` daemon `force` parameter. ([#10389](https://github.com/wazuh/wazuh/pull/10389))
- Deprecated `use_only_authd` API configuration option and related functionality. `wazuh-authd` will always be required for creating and removing agents. ([#10512](https://github.com/wazuh/wazuh/pull/10512))
- Improved API validators and related unit tests. ([#10745](https://github.com/wazuh/wazuh/pull/10745))
- Improved specific module healthchecks in API integration tests environment. ([#10905](https://github.com/wazuh/wazuh/pull/10905))
- Changed thread pool executors for process pool executors to improve API availability. ([#10916](https://github.com/wazuh/wazuh/pull/10916))
- Changed HTTPS options to use files instead of relative paths. ([#11410](https://github.com/wazuh/wazuh/pull/11410))

#### Fixed

- Fixed inconsistency in RBAC resources for `group:create`, `decoders:update`, and `rules:update` actions. ([#8196](https://github.com/wazuh/wazuh/pull/8196))
- Fixed the handling of an API error message occurring when Wazuh is started with a wrong `ossec.conf`. Now the execution continues and raises a warning. ([8378](https://github.com/wazuh/wazuh/pull/8378))
- Fixed a bug with `sort` parameter that caused a wrong response when sorting by several fields.([#8548](https://github.com/wazuh/wazuh/pull/8548))
- Fixed the description of `force_time` parameter in the API spec reference. ([#8597](https://github.com/wazuh/wazuh/issues/8597))
- Fixed API incorrect path in remediation message when maximum number of requests per minute is reached. ([#8537](https://github.com/wazuh/wazuh/pull/8537))
- Fixed agents' healthcheck error in the API integration test environment. ([#9071](https://github.com/wazuh/wazuh/pull/9071))
- Fixed a bug with `wazuh-apid` process handling of pidfiles when running in foreground mode. ([#9077](https://github.com/wazuh/wazuh/pull/9077))
- Fixed a bug with RBAC `group_id` matching. ([#9192](https://github.com/wazuh/wazuh/pull/9192))
- Removed temporal development keys and values from `GET /cluster/healthcheck` response. ([#9147](https://github.com/wazuh/wazuh/pull/9147))
- Fixed several errors when filtering by dates. ([#9227](https://github.com/wazuh/wazuh/pull/9227))
- Fixed limit in some endpoints like `PUT /agents/group/{group_id}/restart` and added a pagination method. ([#9262](https://github.com/wazuh/wazuh/pull/9262))
- Fixed bug with the `search` parameter resulting in invalid results. ([#9320](https://github.com/wazuh/wazuh/pull/9320))
- Fixed wrong values of `external_id` field in MITRE resources. ([#9368](https://github.com/wazuh/wazuh/pull/9368))
- Fixed how the API integration testing environment checks that `wazuh-apid` daemon is running before starting the tests. ([#9399](https://github.com/wazuh/wazuh/pull/9399))
- Add healthcheck to verify that `logcollector` stats are ready before starting the API integration test. ([#9777](https://github.com/wazuh/wazuh/pull/9777))
- Fixed API integration test healthcheck used in the `vulnerability` test cases. ([#10159](https://github.com/wazuh/wazuh/pull/10159))
- Fixed an error with `PUT /agents/node/{node_id}/restart` endpoint when no agents are present in selected node. ([#10179](https://github.com/wazuh/wazuh/pull/10179))
- Fixed RBAC experimental API integration tests expecting a 1760 code in implicit requests. ([#10322](https://github.com/wazuh/wazuh/pull/10322))
- Fixed cluster race condition that caused API integration test to randomly fail. ([#10289](https://github.com/wazuh/wazuh/pull/10289))
- Fixed `PUT /agents/node/{node_id}/restart` endpoint to exclude exception codes properly. ([#10619](https://github.com/wazuh/wazuh/pull/10619))
- Fixed `PUT /agents/group/{group_id}/restart` endpoint to exclude exception codes properly. ([#10666](https://github.com/wazuh/wazuh/pull/10666))
- Fixed agent endpoints `q` parameter to allow more operators when filtering by groups. ([#10656](https://github.com/wazuh/wazuh/pull/10656))
- Fixed API integration tests related to rule, decoder and task endpoints. ([#10830](https://github.com/wazuh/wazuh/pull/10830))
- Improved exceptions handling when starting the Wazuh API service. ([#11411](https://github.com/wazuh/wazuh/pull/11411))
- Fixed race condition while creating RBAC database. ([#11598](https://github.com/wazuh/wazuh/pull/11598))
- Fixed API integration tests failures caused by race conditions. ([#12102](https://github.com/wazuh/wazuh/pull/12102))

#### Removed

- Removed select parameter from GET /agents/stats/distinct endpoint. ([#8599](https://github.com/wazuh/wazuh/pull/8599))
- Removed `GET /mitre` endpoint. ([#8099](https://github.com/wazuh/wazuh/pull/8099))
- Deprecated the option to set log `path` in the configuration. ([#11410](https://github.com/wazuh/wazuh/pull/11410))

### Ruleset

#### Added

- Added Carbanak detection rules. ([#11306](https://github.com/wazuh/wazuh/pull/11306))
- Added Cisco FTD rules and decoders. ([#11309](https://github.com/wazuh/wazuh/pull/11309))
- Added decoders for AWS EKS service. ([#11284](https://github.com/wazuh/wazuh/pull/11284))
- Added F5 BIG IP ruleset. ([#11394](https://github.com/wazuh/wazuh/pull/11394))
- Added GCP VPC Storage, Firewall and Flow rules. ([#11191](https://github.com/wazuh/wazuh/pull/11191))
- Added Gitlab v12 ruleset. ([#11323](https://github.com/wazuh/wazuh/pull/11323))
- Added Microsoft Exchange Server rules and decoders. ([#11289](https://github.com/wazuh/wazuh/pull/11289))
- Added Microsoft Windows persistence by using registry keys detection. ([#11390](https://github.com/wazuh/wazuh/pull/11390))
- Added Oracle Database 12c rules and decoders. ([#11274](https://github.com/wazuh/wazuh/pull/11274))
- Added rules for Carbanak step 1.A - User Execution: Malicious File. ([#8476](https://github.com/wazuh/wazuh/pull/8476))
- Added rules for Carbanak step 2.A - Local Discovery. ([#11212](https://github.com/wazuh/wazuh/pull/11212))
- Added rules for Carbanak step 2.B - Screen Capture. ([#9075](https://github.com/wazuh/wazuh/pull/9075))
- Added rules for Carbanak step 5.B - Lateral Movement via SSH. ([#9097](https://github.com/wazuh/wazuh/pull/9097))
- Added rules for Carbanak step 9.A - User Monitoring. ([#11342](https://github.com/wazuh/wazuh/pull/11342))
- Added rules for Cloudflare WAF. ([#11373](https://github.com/wazuh/wazuh/pull/11373))
- Added ruleset for ESET Remote console. ([#11013](https://github.com/wazuh/wazuh/pull/11013))
- Added ruleset for GITHUB audit logs. ([#8532](https://github.com/wazuh/wazuh/pull/8532))
- Added ruleset for Palo Alto v8.X - v10.X. ([#11137](https://github.com/wazuh/wazuh/pull/11137))
- Added SCA policy for Amazon Linux 1. ([#11431](https://github.com/wazuh/wazuh/pull/11431))
- Added SCA policy for Amazon Linux 2. ([#11480](https://github.com/wazuh/wazuh/pull/11480))
- Added SCA policy for apple macOS 10.14 Mojave. ([#7035](https://github.com/wazuh/wazuh/pull/7035))
- Added SCA policy for apple macOS 10.15 Catalina. ([#7036](https://github.com/wazuh/wazuh/pull/7036))
- Added SCA policy for macOS Big Sur. ([#11454](https://github.com/wazuh/wazuh/pull/11454))
- Added SCA policy for Microsoft IIS 10. ([#11250](https://github.com/wazuh/wazuh/pull/11250))
- Added SCA policy for Microsoft SQL 2016. ([#11249](https://github.com/wazuh/wazuh/pull/11249))
- Added SCA policy for Mongo Database 3.6. ([#11247](https://github.com/wazuh/wazuh/pull/11247))
- Added SCA policy for NGINX. ([#11248](https://github.com/wazuh/wazuh/pull/11248))
- Added SCA policy for Oracle Database 19c. ([#11245](https://github.com/wazuh/wazuh/pull/11245))
- Added SCA policy for PostgreSQL 13. ([#11154](https://github.com/wazuh/wazuh/pull/11154))
- Added SCA policy for SUSE Linux Enterprise Server 15. ([#11223](https://github.com/wazuh/wazuh/pull/11223))
- Added SCA policy for Ubuntu 14. ([#11432](https://github.com/wazuh/wazuh/pull/11432))
- Added SCA policy for Ubuntu 16. ([#11452](https://github.com/wazuh/wazuh/pull/11452))
- Added SCA policy for Ubuntu 18. ([#11453](https://github.com/wazuh/wazuh/pull/11453))
- Added SCA policy for Ubuntu 20. ([#11430](https://github.com/wazuh/wazuh/pull/11430))
- Added SCA policy for. Solaris 11.4. ([#11286](https://github.com/wazuh/wazuh/pull/11286))
- Added Sophos UTM Firewall ruleset. ([#11122](https://github.com/wazuh/wazuh/pull/11122))
- Added Wazuh-api ruleset. ([#11357](https://github.com/wazuh/wazuh/pull/11357))

#### Changed

- Updated audit rules. ([#11016](https://github.com/wazuh/wazuh/pull/11016))
- Updated AWS s3 ruleset. ([#11177](https://github.com/wazuh/wazuh/pull/11177))
- Updated Exim 4 decoder and rules to latest format. ([#11344](https://github.com/wazuh/wazuh/pull/11344))
- Updated MITRE DB with latest MITRE JSON specification. ([#8738](https://github.com/wazuh/wazuh/pull/8738))
- Updated multiple rules to remove alert_by_email option. ([#11255](https://github.com/wazuh/wazuh/pull/11255))
- Updated NextCloud ruleset. ([#11795](https://github.com/wazuh/wazuh/pull/11795))
- Updated ProFTPD decoder. ([#11232](https://github.com/wazuh/wazuh/pull/11232))
- Updated RedHat Enterprise Linux 8 SCA up to version 1.0.1. ([#11242](https://github.com/wazuh/wazuh/pull/11242))
- Updated rules and decoders for FortiNet products. ([#11100](https://github.com/wazuh/wazuh/pull/11100))
- Updated SCA policy for CentOS 7. ([#11429](https://github.com/wazuh/wazuh/pull/11429))
- Updated SCA policy for CentOS 8. ([#8751](https://github.com/wazuh/wazuh/pull/8751))
- Updated SonicWall rules decoder. ([#11263](https://github.com/wazuh/wazuh/pull/11263))
- Updated SSHD ruleset. ([#11388](https://github.com/wazuh/wazuh/pull/11388))
- From file 0580-win-security_rules.xml, rules with id 60198 and 60199 are moved to file 0585-win-application_rules.xml, with rule ids 61071 and 61072 respectively. ([#8552](https://github.com/wazuh/wazuh/pull/8552))

#### Fixed

- Fixed bad character on rules 60908 and 60884 - win-application rules. ([#11117](https://github.com/wazuh/wazuh/pull/11117))
- Fixed Microsoft logs rules. ([#11369](https://github.com/wazuh/wazuh/pull/11369))
- Fixed PHP rules for MITRE and groups. ([#11405](https://github.com/wazuh/wazuh/pull/11405))
- Fixed rules id for Microsoft Windows Powershell. ([#11214](https://github.com/wazuh/wazuh/pull/11214))

### Other

#### Changed

- Upgraded external SQLite library dependency version to 3.36. ([#10247](https://github.com/wazuh/wazuh/pull/10247))
- Upgraded external BerkeleyDB library dependency version to 18.1.40. ([#10247](https://github.com/wazuh/wazuh/pull/10247))
- Upgraded external OpenSSL library dependency version to 1.1.1l. ([#10247](https://github.com/wazuh/wazuh/pull/10247))
- Upgraded external Google Test library dependency version to 1.11. ([#10927](https://github.com/wazuh/wazuh/pull/10927))
- Upgraded external Aiohttp library dependency version to 3.8.1. ([11436]([https://github.com/wazuh/wazuh/pull/11436))
- Upgraded external Werkzeug library dependency version to 2.0.2. ([11436]([https://github.com/wazuh/wazuh/pull/11436))
- Upgraded embedded Python version to 3.9.9. ([11436]([https://github.com/wazuh/wazuh/pull/11436))

#### Fixed

- Fixed error detection in the CURL helper library. ([#9168](https://github.com/wazuh/wazuh/pull/9168))
- Fixed external BerkeleyDB library support for GCC 11. ([#10899](https://github.com/wazuh/wazuh/pull/10899))
- Fixed an installation error due to missing OS minor version on CentOS Stream. ([#11086](https://github.com/wazuh/wazuh/pull/11086))
- Fixed an installation error due to missing command `hostname` on OpenSUSE Tumbleweed. ([#11455](https://github.com/wazuh/wazuh/pull/11455))


## [v4.2.6] - 2022-03-25
=======
- Fixed a crash in Vuln Detector when scanning agents running on Windows (backport from 4.3.2). ([#13617](https://github.com/wazuh/wazuh/pull/13617))


## [v4.2.6] - 2022-03-29
>>>>>>> 2f40950e

### Manager

#### Fixed

- Fixed an integer overflow hazard in `wazuh-remoted` that caused it to drop incoming data after receiving 2^31 messages. ([#11974](https://github.com/wazuh/wazuh/pull/11974))


## [v4.2.5] - 2021-11-15

### Manager

#### Changed

- Active response requests for agents between v4.2.0 and v4.2.4 is now sanitized to prevent unauthorized code execution. ([#10809](https://github.com/wazuh/wazuh/pull/10809))

### Agent

#### Fixed

- A bug in the Active response tools that may allow unauthorized code execution has been mitigated. Reported by @rk700. ([#10809](https://github.com/wazuh/wazuh/pull/10809))


## [v4.2.4] - 2021-10-20

### Manager

#### Fixed

- Prevented files belonging to deleted agents from remaining in the manager. ([#9158](https://github.com/wazuh/wazuh/pull/9158))
- Fixed inaccurate agent group file cleanup in the database sync module. ([#10432](https://github.com/wazuh/wazuh/pull/10432))
- Prevented the manager from corrupting the agent data integrity when the disk gets full. ([#10479](https://github.com/wazuh/wazuh/pull/10479))
- Fixed a resource leak in Vulnerability Detector when scanning Windows agents. ([#10559](https://github.com/wazuh/wazuh/pull/10559))
- Stop deleting agent related files in cluster process when an agent is removed from `client.keys`. ([#9061](https://github.com/wazuh/wazuh/pull/9061))

## [v4.2.3] - 2021-10-06

### Manager

#### Fixed

- Fixed a bug in Remoted that might lead it to crash when retrieving an agent's group. ([#10388](https://github.com/wazuh/wazuh/pull/10388))


## [v4.2.2] - 2021-09-28

### Manager

#### Changed

- Clean up the agent's inventory data on the manager if Syscollector is disabled. ([#9133](https://github.com/wazuh/wazuh/pull/9133))
- Authd now refuses enrollment attempts if the agent already holds a valid key. ([#9779](https://github.com/wazuh/wazuh/pull/9779))

#### Fixed

- Fixed a false positive in Vulnerability Detector when packages have multiple conditions in the OVAL feed. ([#9647](https://github.com/wazuh/wazuh/pull/9647))
- Prevented pending agents from keeping their state indefinitely in the manager. ([#9042](https://github.com/wazuh/wazuh/pull/9042))
- Fixed Remoted to avoid agents in connected state with no group assignation. ([#9088](https://github.com/wazuh/wazuh/pull/9088))
- Fixed a bug in Analysisd that ignored the value of the rule option `noalert`. ([#9278](https://github.com/wazuh/wazuh/pull/9278))
- Fixed Authd's startup to set up the PID file before loading keys. ([#9378](https://github.com/wazuh/wazuh/pull/9378))
- Fixed a bug in Authd that delayed the agent timestamp update when removing agents. ([#9295](https://github.com/wazuh/wazuh/pull/9295))
- Fixed a bug in Wazuh DB that held wrong agent timestamp data. ([#9705](https://github.com/wazuh/wazuh/pull/9705))
- Fixed a bug in Remoted that kept deleted shared files in the multi-groups' merged.mg file. ([#9942](https://github.com/wazuh/wazuh/pull/9942))
- Fixed a bug in Analysisd that overwrote its queue socket when launched in test mode. ([#9987](https://github.com/wazuh/wazuh/pull/9987))
- Fixed a condition in the Windows Vulnerability Detector to prevent false positives when evaluating DU patches. ([#10016](https://github.com/wazuh/wazuh/pull/10016))
- Fixed a memory leak when generating the Windows report in Vulnerability Detector. ([#10214](https://github.com/wazuh/wazuh/pull/10214))
- Fixed a file descriptor leak in Analysisd when delivering an AR request to an agent. ([#10194](https://github.com/wazuh/wazuh/pull/10194))
- Fixed error with Wazuh path in Azure module. ([#10250](https://github.com/wazuh/wazuh/pull/10250))

### Agent

#### Changed

- Optimized Syscollector scan performance. ([#9907](https://github.com/wazuh/wazuh/pull/9907))
- Reworked the Google Cloud Pub/Sub integration module to increase the number of processed events per second allowing multithreading. Added new `num_threads` option to module configuration. ([#9927](https://github.com/wazuh/wazuh/pull/9927))
- Upgraded google-cloud-pubsub dependency to the latest stable version (2.7.1). ([#9964](https://github.com/wazuh/wazuh/pull/9964))
- Reimplemented the WPK installer rollback on Linux. ([#9443](https://github.com/wazuh/wazuh/pull/9443))
- Updated AWS WAF implementation to change `httpRequest.headers` field format. ([#10217](https://github.com/wazuh/wazuh/pull/10217))

#### Fixed

- Prevented the manager from hashing the shared configuration too often. ([#9710](https://github.com/wazuh/wazuh/pull/9710))
- Fixed a memory leak in Logcollector when re-subscribing to Windows Eventchannel. ([#9310](https://github.com/wazuh/wazuh/pull/9310))
- Fixed a memory leak in the agent when enrolling for the first time if it had no previous key. ([#9967](https://github.com/wazuh/wazuh/pull/9967))
- Removed CloudWatchLogs log stream limit when there are more than 50 log streams. ([#9934](https://github.com/wazuh/wazuh/pull/9934))
- Fixed a problem in the Windows installer that causes the agent to be unable to get uninstalled or upgraded. ([#9897](https://github.com/wazuh/wazuh/pull/9897))
- Fixed AWS WAF log parsing when there are multiple dicts in one line. ([#9775](https://github.com/wazuh/wazuh/pull/9775))
- Fixed a bug in AWS CloudWatch Logs module that caused already processed logs to be collected and reprocessed. ([#10024](https://github.com/wazuh/wazuh/pull/10024))
- Avoid duplicate alerts from case-insensitive 32-bit registry values in FIM configuration for Windows agents. ([#8256](https://github.com/wazuh/wazuh/pull/8256))
- Fixed a bug in the sources and WPK installer that made upgrade unable to detect the previous installation on CentOS 7. ([#10210](https://github.com/wazuh/wazuh/pull/10210))

### RESTful API

#### Changed

- Made SSL ciphers configurable and renamed SSL protocol option. ([#10219](https://github.com/wazuh/wazuh/pull/10219))

#### Fixed

- Fixed a bug with distributed API calls when the cluster is disabled. ([#9984](https://github.com/wazuh/wazuh/pull/9984))


## [v4.2.1] - 2021-09-03

### Fixed

- **Installer:**
  - Fixed a bug in the upgrade to 4.2.0 that disabled Eventchannel support on Windows agent. ([#9973](https://github.com/wazuh/wazuh/issues/9973))

- **Modules:**
  - Fixed a bug with Python-based integration modules causing the integrations to stop working in agents for Wazuh v4.2.0. ([#9975](https://github.com/wazuh/wazuh/issues/9975))


## [v4.2.0] - 2021-08-25

### Added

- **Core:**
  - Added support for bookmarks in Logcollector, allowing to follow the log file at the point where the agent stopped. ([#3368](https://github.com/wazuh/wazuh/issues/3368))
  - Improved support for multi-line logs with a variable number of lines in Logcollector. ([#5652](https://github.com/wazuh/wazuh/issues/5652))
  - Added an option to limit the number of files per second in FIM. ([#6830](https://github.com/wazuh/wazuh/pull/6830))
  - Added a statistics file to Logcollector. Such data is also available via API queries. ([#7109](https://github.com/wazuh/wazuh/pull/7109))
  - Allow statistical data queries to the agent. ([#7239](https://github.com/wazuh/wazuh/pull/7239))
  - Allowed quoting in commands to group arguments in the command wodle and SCA checks. ([#7307](https://github.com/wazuh/wazuh/pull/7307))
  - Let agents running on Solaris send their IP to the manager. ([#7408](https://github.com/wazuh/wazuh/pull/7408))
  - New option `<ip_update_interval>` to set how often the agent refresh its IP address. ([#7444](https://github.com/wazuh/wazuh/pull/7444))
  - Added support for testing location information in Wazuh Logtest. ([#7661](https://github.com/wazuh/wazuh/issues/7661))
  - Added Vulnerability Detector reports to Wazuh DB to know which CVE’s affect an agent. ([#7731](https://github.com/wazuh/wazuh/issues/7731))
  - Introduced an option to enable or disable listening Authd TLS port. ([#8755](https://github.com/wazuh/wazuh/pull/8755))

- **API:**
  - Added new endpoint to get agent stats from different components. ([#7200](https://github.com/wazuh/wazuh/pull/7200))
  - Added new endpoint to modify users' allow_run_as flag. ([#7588](https://github.com/wazuh/wazuh/pull/7588))
  - Added new endpoint to get vulnerabilities that affect an agent. ([#7647](https://github.com/wazuh/wazuh/pull/7647))
  - Added API configuration validator. ([#7803](https://github.com/wazuh/wazuh/pull/7803))
  - Added the capability to disable the max_request_per_minute API configuration option using 0 as value. ([#8115](https://github.com/wazuh/wazuh/pull/8115))

- **Ruleset:**
  - Decoders
    - Added support for UFW firewall to decoders. ([#7100](https://github.com/wazuh/wazuh/pull/7100))
    - Added Sophos firewall Decoders ([#7289](https://github.com/wazuh/wazuh/pull/7289))
    - Added Wazuh API Decoders ([#7289](https://github.com/wazuh/wazuh/pull/7289))
    - Added F5 BigIP Decoders. ([#7289](https://github.com/wazuh/wazuh/pull/7289))
  - Rules
    - Added Sophos firewall Rules ([#7289](https://github.com/wazuh/wazuh/pull/7289))
    - Added Wazuh API Rules ([#7289](https://github.com/wazuh/wazuh/pull/7289))
    - Added Firewall Rules
    - Added F5 BigIp Rules. ([#7289](https://github.com/wazuh/wazuh/pull/7289))
  - SCA
    - Added CIS policy "Ensure XD/NX support is enabled" back for SCA. ([#7316](https://github.com/wazuh/wazuh/pull/7316))
    - Added Apple MacOS 10.14 SCA ([#7035](https://github.com/wazuh/wazuh/pull/7035))
    - Added Apple MacOS 10.15 SCA ([#7036](https://github.com/wazuh/wazuh/pull/7036))
    - Added Apple MacOS 11.11 SCA ([#7037](https://github.com/wazuh/wazuh/pull/7037))

### Changed

- **Cluster:**
  - Improved the cluster nodes integrity calculation process. It only calculates the MD5 of the files that have been modified since the last integrity check. ([#8175](https://github.com/wazuh/wazuh/pull/8175))
  - Changed the synchronization of agent information between cluster nodes to complete the synchronization in a single task for each worker. ([#8182](https://github.com/wazuh/wazuh/pull/8182))
  - Changed cluster logs to show more useful information. ([#8002](https://github.com/wazuh/wazuh/pull/8002))

- **Core:**
  - Wazuh daemons have been renamed to a unified standard. ([#6912](https://github.com/wazuh/wazuh/pull/6912))
  - Wazuh CLIs have been renamed to a unified standard. ([#6903](https://github.com/wazuh/wazuh/pull/6903))
  - Wazuh internal directories have been renamed to a unified standard. ([#6920](https://github.com/wazuh/wazuh/pull/6920))
  - Prevent a condition in FIM that may lead to a memory error. ([#6759](https://github.com/wazuh/wazuh/pull/6759))
  - Let FIM switch to real-time mode for directories where who-data is not available (Audit in immutable mode). ([#6828](https://github.com/wazuh/wazuh/pull/6828))
  - Changed the Active Response protocol to receive messages in JSON format that include the full alert. ([#7317](https://github.com/wazuh/wazuh/pull/7317))
  - Changed references to the product name in logs. ([#7264](https://github.com/wazuh/wazuh/pull/7264))
  - Syscollector now synchronizes its database with the manager, avoiding full data delivery on each scan. ([#7379](https://github.com/wazuh/wazuh/pull/7379))
  - Remoted now supports both TCP and UDP protocols simultaneously. ([#7541](https://github.com/wazuh/wazuh/pull/7541))
  - Improved the unit tests for the os_net library. ([#7595](https://github.com/wazuh/wazuh/pull/7595))
  - FIM now removes the audit rules when their corresponding symbolic links change their target. ([#6999](https://github.com/wazuh/wazuh/pull/6999))
  - Compilation from sources now downloads the external dependencies prebuilt. ([#7797](https://github.com/wazuh/wazuh/pull/7797))
  - Added the old implementation of Logtest as `wazuh-logtest-legacy`. ([#7807](https://github.com/wazuh/wazuh/pull/7807))
  - Improved the performance of Analysisd when running on multi-core hosts. ([#7974](https://github.com/wazuh/wazuh/pull/7974))
  - Agents now report the manager when they stop. That allows the manager to log an alert and immediately set their state to "disconnected". ([#8021](https://github.com/wazuh/wazuh/pull/8021))
  - Wazuh building is now independent from the installation directory. ([#7327](https://github.com/wazuh/wazuh/pull/7327))
  - The embedded python interpreter is provided in a preinstalled, portable package. ([#7327](https://github.com/wazuh/wazuh/pull/7327))
  - Wazuh resources are now accessed by a relative path to the installation directory. ([#7327](https://github.com/wazuh/wazuh/pull/7327))
  - The error log that appeared when the agent cannot connect to SCA has been switched to warning. ([#8201](https://github.com/wazuh/wazuh/pull/8201))
  - The agent now validates the Audit connection configuration when enabling whodata for FIM on Linux. ([#8921](https://github.com/wazuh/wazuh/pull/8921))

- **API:**
  - Removed ruleset version from `GET /cluster/{node_id}/info` and `GET /manager/info` as it was deprecated. ([#6904](https://github.com/wazuh/wazuh/issues/6904))
  - Changed the `POST /groups` endpoint to specify the group name in a JSON body instead of in a query parameter. ([#6909](https://github.com/wazuh/wazuh/pull/6909))
  - Changed the `PUT /active-response` endpoint function to create messages with the new JSON format. ([#7312](https://github.com/wazuh/wazuh/pull/7312))
  - New parameters added to `DELETE /agents` endpoint and `older_than` field removed from response. ([#6366](https://github.com/wazuh/wazuh/issues/6366))
  - Changed login security controller to avoid errors in Restful API reference links. ([#7909](https://github.com/wazuh/wazuh/pull/7909))
  - Changed the PUT /agents/group/{group_id}/restart response format when there are no agents assigned to the group. ([#8123](https://github.com/wazuh/wazuh/pull/8123))
  - Agent keys used when adding agents are now obscured in the API log. ([#8149](https://github.com/wazuh/wazuh/pull/8149))
  - Improved all agent restart endpoints by removing active-response check. ([#8457](https://github.com/wazuh/wazuh/pull/8457))
  - Improved API requests processing time by applying cache to token RBAC permissions extraction. It will be invalidated if any resource related to the token is modified. ([#8615](https://github.com/wazuh/wazuh/pull/8615))
  - Increased to 100000 the maximum value accepted for `limit` API parameter, default value remains at 500. ([#8841](https://github.com/wazuh/wazuh/pull/8841))

- **Framework:**
  - Improved agent insertion algorithm when Authd is not available. ([#8682](https://github.com/wazuh/wazuh/pull/8682))

- **Ruleset:**
  - The ruleset was normalized according to the Wazuh standard. ([#6867](https://github.com/wazuh/wazuh/pull/6867))
  - Rules
    - Changed Ossec Rules. ([#7260](https://github.com/wazuh/wazuh/pull/7260))
    - Changed Cisco IOS Rules. ([#7289](https://github.com/wazuh/wazuh/pull/7289))
    - Changed ID from 51000 to 51003 in Dropbear Rules. ([#7289](https://github.com/wazuh/wazuh/pull/7289))
    - Changed 6 new rules for Sophos Rules. ([#7289](https://github.com/wazuh/wazuh/pull/7289))
  - Decoders
    - Changed Active Response Decoders. ([#7317](https://github.com/wazuh/wazuh/pull/7317))
    - Changed Auditd Decoders. ([#7289](https://github.com/wazuh/wazuh/pull/7289))
    - Changed Checkpoint Smart1 Decoders. ([#8676](https://github.com/wazuh/wazuh/pull/8676))
    - Changed Cisco ASA Decoders. ([#7289](https://github.com/wazuh/wazuh/pull/7289))
    - Changed Cisco IOS Decoders. ([#7289](https://github.com/wazuh/wazuh/pull/7289))
    - Changed Kernel Decoders. ([#7837](https://github.com/wazuh/wazuh/pull/7837))
    - Changed OpenLDAP Decoders. ([#7289](https://github.com/wazuh/wazuh/pull/7289))
    - Changed Ossec Decoders. ([#7260](https://github.com/wazuh/wazuh/pull/7260))
    - Changed Sophos Decoders. ([#7289](https://github.com/wazuh/wazuh/pull/7289))
    - Changed PFsense Decoders. ([#7289](https://github.com/wazuh/wazuh/pull/7289))
    - Changed Panda PAPS Decoders. ([#8676](https://github.com/wazuh/wazuh/pull/8676))


- **External dependencies:**
  - Upgrade boto3, botocore, requests, s3transfer and urllib3 Python dependencies to latest stable versions. ([#8886](https://github.com/wazuh/wazuh/pull/8886))
  - Update Python to latest stable version (3.9.6). ([#9389](https://github.com/wazuh/wazuh/pull/9389))
  - Upgrade GCP dependencies and pip to latest stable version.
  - Upgrade python-jose to 3.1.0.
  - Add tabulate dependency.

### Fixed

- **Cluster:**
  - Fixed memory usage when creating cluster messages. ([#6736](https://github.com/wazuh/wazuh/pull/6736))
  - Fixed a bug when unpacking incomplete headers in cluster messages. ([#8142](https://github.com/wazuh/wazuh/pull/8142))
  - Changed error message to debug when iterating a file listed that is already deleted. ([#8499](https://github.com/wazuh/wazuh/pull/8499))
  - Fixed cluster timeout exceptions. ([#8901](https://github.com/wazuh/wazuh/pull/8901))
  - Fixed unhandled KeyError when an error command is received in any cluster node. ([#8872](https://github.com/wazuh/wazuh/pull/8872))
  - Fixed unhandled cluster error in send_string() communication protocol. ([#8943](https://github.com/wazuh/wazuh/pull/8943))

- **Core:**
  - Fixed a bug in FIM when setting scan_time to "12am" or "12pm". ([#6934](https://github.com/wazuh/wazuh/pull/6934))
  - Fixed a bug in FIM that produced wrong alerts when the file limit was reached. ([#6802](https://github.com/wazuh/wazuh/pull/6802))
  - Fixed a bug in Analysisd that reserved the static decoder field name "command" but never used it. ([#7105](https://github.com/wazuh/wazuh/pull/7105))
  - Fixed evaluation of fields in the tag `<description>` of rules. ([#7073](https://github.com/wazuh/wazuh/pull/7073))
  - Fixed bugs in FIM that caused symbolic links to not work correctly. ([#6789](https://github.com/wazuh/wazuh/pull/6789))
  - Fixed path validation in FIM configuration. ([#7018](https://github.com/wazuh/wazuh/pull/7018))
  - Fixed a bug in the "ignore" option on FIM where relative paths were not resolved. ([#7018](https://github.com/wazuh/wazuh/pull/7018))
  - Fixed a bug in FIM that wrongly detected that the file limit had been reached. ([#7268](https://github.com/wazuh/wazuh/pull/7268))
  - Fixed a bug in FIM that did not produce alerts when a domain user deleted a file. ([#7265](https://github.com/wazuh/wazuh/pull/7265))
  - Fixed Windows agent compilation with GCC 10. ([#7359](https://github.com/wazuh/wazuh/pull/7359))
  - Fixed a bug in FIM that caused to wrongly expand environment variables. ([#7332](https://github.com/wazuh/wazuh/pull/7332))
  - Fixed the inclusion of the rule description in archives when matched a rule that would not produce an alert. ([#7476](https://github.com/wazuh/wazuh/pull/7476))
  - Fixed a bug in the regex parser that did not accept empty strings. ([#7495](https://github.com/wazuh/wazuh/pull/7495))
  - Fixed a bug in FIM that did not report deleted files set with real-time in agents on Solaris. ([#7414](https://github.com/wazuh/wazuh/pull/7414))
  - Fixed a bug in Remoted that wrongly included the priority header in syslog when using TCP. ([#7633](https://github.com/wazuh/wazuh/pull/7633))
  - Fixed a stack overflow in the XML parser by limiting 1024 levels of recursion. ([#7782](https://github.com/wazuh/wazuh/pull/7782))
  - Prevented Vulnerability Detector from scanning all the agents in the master node that are connected to another worker. ([#7795](https://github.com/wazuh/wazuh/pull/7795))
  - Fixed an issue in the database sync module that left dangling agent group files. ([#7858](https://github.com/wazuh/wazuh/pull/7858))
  - Fixed memory leaks in the regex parser in Analysisd. ([#7919](https://github.com/wazuh/wazuh/pull/7919))
  - Fixed a typo in the initial value for the hotfix scan ID in the agents' database schema. ([#7905](https://github.com/wazuh/wazuh/pull/7905))
  - Fixed a segmentation fault in Vulnerability Detector when parsing an unsupported package version format. ([#8003](https://github.com/wazuh/wazuh/pull/8003))
  - Fixed false positives in FIM when the inode of multiple files change, due to file inode collisions in the engine database. ([#7990](https://github.com/wazuh/wazuh/pull/7990))
  - Fixed the error handling when wildcarded Redhat feeds are not found. ([#6932](https://github.com/wazuh/wazuh/pull/6932))
  - Fixed the `equals` comparator for OVAL feeds in Vulnerability Detector. ([#7862](https://github.com/wazuh/wazuh/pull/7862))
  - Fixed a bug in FIM that made the Windows agent crash when synchronizing a Windows Registry value that starts with a colon (`:`). ([#8098](https://github.com/wazuh/wazuh/pull/8098) [#8143](https://github.com/wazuh/wazuh/pull/8143))
  - Fixed a starving hazard in Wazuh DB that might stall incoming requests during the database commitment. ([#8151](https://github.com/wazuh/wazuh/pull/8151))
  - Fixed a race condition in Remoted that might make it crash when closing RID files. ([#8224](https://github.com/wazuh/wazuh/pull/8224))
  - Fixed a descriptor leak in the agent when failed to connect to Authd. ([#8789](https://github.com/wazuh/wazuh/pull/8789))
  - Fixed a potential error when starting the manager due to a delay in the creation of Analysisd PID file. ([#8828](https://github.com/wazuh/wazuh/pull/8828))
  - Fixed an invalid memory access hazard in Vulnerability Detector. ([#8551](https://github.com/wazuh/wazuh/pull/8551))
  - Fixed an error in the FIM decoder at the manager when the agent reports a file with an empty ACE list. ([#8571](https://github.com/wazuh/wazuh/pull/8571))
  - Prevented the agent on macOS from getting corrupted after an operating system upgrade. ([#8620](https://github.com/wazuh/wazuh/pull/8620))
  - Fixed an error in the manager that could not check its configuration after a change by the API when Active response is disabled. ([#8357](https://github.com/wazuh/wazuh/pull/8357))
  - Fixed a problem in the manager that left remote counter and agent group files when removing an agent. ([#8630](https://github.com/wazuh/wazuh/pull/8630))
  - Fixed an error in the agent on Windows that could corrupt the internal FIM databas due to disabling the disk sync. ([#8905](https://github.com/wazuh/wazuh/pull/8905))
  - Fixed a crash in Logcollector on Windows when handling the position of the file. ([#9364](https://github.com/wazuh/wazuh/pull/9364))
  - Fixed a buffer underflow hazard in Remoted when handling input messages. Thanks to Johannes Segitz (@jsegitz). ([#9285](https://github.com/wazuh/wazuh/pull/9285))
  - Fixed a bug in the agent that tried to verify the WPK CA certificate even when verification was disabled. ([#9547](https://github.com/wazuh/wazuh/pull/9547))

- **API:**
  - Fixed wrong API messages returned when getting agents' upgrade results. ([#7587](https://github.com/wazuh/wazuh/pull/7587))
  - Fixed wrong `user` string in API logs when receiving responses with status codes 308 or 404. ([#7709](https://github.com/wazuh/wazuh/pull/7709))
  - Fixed API errors when cluster is disabled and node_type is worker. ([#7867](https://github.com/wazuh/wazuh/pull/7867))
  - Fixed redundant paths and duplicated tests in API integration test mapping script. ([#7798](https://github.com/wazuh/wazuh/pull/7798))
  - Fixed an API integration test case failing in test_rbac_white_all and added a test case for the enable/disable run_as endpoint.([8014](https://github.com/wazuh/wazuh/pull/8014))
  - Fixed a thread race condition when adding or deleting agents without authd ([8148](https://github.com/wazuh/wazuh/pull/8148))
  - Fixed CORS in API configuration. ([#8496](https://github.com/wazuh/wazuh/pull/8496))
  - Fixed api.log to avoid unhandled exceptions on API timeouts. ([#8887](https://github.com/wazuh/wazuh/pull/8887))

- **Ruleset:**
  - Fixed usb-storage-attached regex pattern to support blank spaces. ([#7837](https://github.com/wazuh/wazuh/issues/7837))
  - Fixed SCA checks for RHEL7 and CentOS 7. Thanks to J. Daniel Medeiros (@jdmedeiros). ([#7645](https://github.com/wazuh/wazuh/pull/7645))
  - Fixed the match criteria of the AWS WAF rules. ([#8111](https://github.com/wazuh/wazuh/pull/8111))
  - Fixed sample log in sudo decoders.
  - Fixed Pix Decoders match regex. ([#7485](https://github.com/wazuh/wazuh/pull/7495))
  - Fixed regex in Syslog Rules. ([#7289](https://github.com/wazuh/wazuh/pull/7289))
  - Fixed category in PIX Rules. ([#7289](https://github.com/wazuh/wazuh/pull/7289))
  - Fixed authentication tag in group for MSauth Rules. ([#7289](https://github.com/wazuh/wazuh/pull/7289))
  - Fixed match on Nginx Rules. ([#7122](https://github.com/wazuh/wazuh/pull/7122))
  - Fixed sample log on Netscaler Rules. ([#7783](https://github.com/wazuh/wazuh/pull/7783))
  - Fixed match field for rules 80441 and 80442 in Amazon Rules. ([#8111](https://github.com/wazuh/wazuh/pull/8111))
  - Fixed sample logs in Owncloud Rules. ([#7122](https://github.com/wazuh/wazuh/pull/7122))
  - Fixed authentication tag in group for Win Security Rules. ([#7289](https://github.com/wazuh/wazuh/pull/7289))
  - Fixed sample log in Win Security Rules. ([#7783](https://github.com/wazuh/wazuh/pull/7783))
  - Fixed sample log in Win Application Rules. ([#7783](https://github.com/wazuh/wazuh/pull/7783))
  - Fixed mitre block in Paloalto Rules. ([#7783](https://github.com/wazuh/wazuh/pull/7783))

- **Modules:**
  - Fixed an error when trying to use a non-default aws profile with CloudWatchLogs ([#9331](https://github.com/wazuh/wazuh/pull/9331))

### Removed

- **Core:**
  - File /etc/ossec-init.conf does not exist anymore. ([#7175](https://github.com/wazuh/wazuh/pull/7175))
  - Unused files have been removed from the repository, including TAP tests. ([#7398](https://github.com/wazuh/wazuh/issues/7398))

- **API:**
  - Removed the `allow_run_as` parameter from endpoints `POST /security/users` and `PUT /security/users/{user_id}`. ([#7588](https://github.com/wazuh/wazuh/pull/7588))
  - Removed `behind_proxy_server` option from configuration. ([#7006](https://github.com/wazuh/wazuh/issues/7006))

- **Framework:**
  - Deprecated `update_ruleset` script. ([#6904](https://github.com/wazuh/wazuh/issues/6904))

- **Ruleset**
  - Removed rule 51004 from Dropbear Rules. ([#7289](https://github.com/wazuh/wazuh/pull/7289))
  - Remuved rules 23508, 23509 and 23510 from Vulnerability Detector Rules.

## [v4.1.5] - 2021-04-22

### Fixed

- **Core:**
  - Fixed a bug in Vulnerability Detector that made Modulesd crash while updating the NVD feed due to a missing CPE entry. ([4cbd1e8](https://github.com/wazuh/wazuh/commit/4cbd1e85eeee0eb0d8247fa7228f590a9dd24153))


## [v4.1.4] - 2021-03-25

### Fixed

- **Cluster:**
  - Fixed workers reconnection after restarting master node. Updated `asyncio.Task.all_tasks` method removed in Python 3.9. ([#8017](https://github.com/wazuh/wazuh/pull/8017))


## [v4.1.3] - 2021-03-23

### Changed

- **External dependencies:**
  - Upgraded Python version from 3.8.6 to 3.9.2 and several Python dependencies. ([#7943](https://github.com/wazuh/wazuh/pull/7943))

### Fixed

- **Core:**
  - Fixed an error in FIM when getting the files' modification time on Windows due to wrong permission flags. ([#7870](https://github.com/wazuh/wazuh/pull/7870))
  - Fixed a bug in Wazuh DB that truncated the output of the agents' status query towards the cluster. ([#7873](https://github.com/wazuh/wazuh/pull/7873))

- **API:**
  - Fixed validation for absolute and relative paths. ([#7906](https://github.com/wazuh/wazuh/pull/7906))


## [v4.1.2] - 2021-03-08

### Changed

- **Core:**
  - The default value of the agent disconnection time option has been increased to 10 minutes. ([#7744](https://github.com/wazuh/wazuh/pull/7744))
  - The warning log from Remoted about sending messages to disconnected agents has been changed to level-1 debug log. ([#7755](https://github.com/wazuh/wazuh/pull/7755))

- **API:**
  - API logs showing request parameters and body will be generated with API log level `info` instead of `debug`. ([#7735](https://github.com/wazuh/wazuh/issues/7735))

- **External dependencies:**
  - Upgraded aiohttp version from 3.6.2 to 3.7.4. ([#7734](https://github.com/wazuh/wazuh/pull/7734))

### Fixed

- **Core:**
  - Fix a bug in the unit tests that randomly caused false failures. ([#7723](https://github.com/wazuh/wazuh/pull/7723))
  - Fixed a bug in the Analysisd configuration that did not apply the setting `json_null_fields`. ([#7711](https://github.com/wazuh/wazuh/pull/7711))
  - Fixed the checking of the option `ipv6` in Remoted. ([#7737](https://github.com/wazuh/wazuh/pull/7737))
  - Fixed the checking of the option `rids_closing_time` in Remoted. ([#7746](https://github.com/wazuh/wazuh/pull/7746))


## [v4.1.1] - 2021-02-25

### Added

- **External dependencies:**
  - Added cython (0.29.21) library to Python dependencies. ([#7451](https://github.com/wazuh/wazuh/pull/7451))
  - Added xmltodict (0.12.0) library to Python dependencies. ([#7303](https://github.com/wazuh/wazuh/pull/7303))

- **API:**
  - Added new endpoints to manage rules files. ([#7178](https://github.com/wazuh/wazuh/issues/7178))
  - Added new endpoints to manage CDB lists files. ([#7180](https://github.com/wazuh/wazuh/issues/7180))
  - Added new endpoints to manage decoder files. ([#7179](https://github.com/wazuh/wazuh/issues/7179))
  - Added new manager and cluster endpoints to update Wazuh configuration (ossec.conf). ([#7181](https://github.com/wazuh/wazuh/issues/7181))

### Changed

- **External dependencies:**
  - Upgraded Python version from 3.8.2 to 3.8.6. ([#7451](https://github.com/wazuh/wazuh/pull/7451))
  - Upgraded Cryptography python library from 3.2.1 to 3.3.2. ([#7451](https://github.com/wazuh/wazuh/pull/7451))
  - Upgraded cffi python library from 1.14.0 to 1.14.4. ([#7451](https://github.com/wazuh/wazuh/pull/7451))

- **API:**
  - Added raw parameter to GET /manager/configuration and GET cluster/{node_id}/configuration to load ossec.conf in xml format. ([#7565](https://github.com/wazuh/wazuh/issues/7565))

### Fixed

- **API:**
  - Fixed an error with the RBAC permissions in the `GET /groups` endpoint. ([#7328](https://github.com/wazuh/wazuh/issues/7328))
  - Fixed a bug with Windows registries when parsing backslashes. ([#7309](https://github.com/wazuh/wazuh/pull/7309))
  - Fixed an error with the RBAC permissions when assigning multiple `agent:group` resources to a policy. ([#7393](https://github.com/wazuh/wazuh/pull/7393))
  - Fixed an error with search parameter when using special characters. ([#7301](https://github.com/wazuh/wazuh/pull/7301))
- **AWS Module:**
  - Fixed a bug that caused an error when attempting to use an IAM Role with **CloudWatchLogs** service. ([#7330](https://github.com/wazuh/wazuh/pull/7330))
- **Framework:**
  - Fixed a race condition bug when using RBAC expand_group function. ([#7353](https://github.com/wazuh/wazuh/pull/7353))
  - Fix migration process to overwrite default RBAC policies. ([#7594](https://github.com/wazuh/wazuh/pull/7594))
- **Core:**
  - Fixed a bug in Windows agent that did not honor the buffer's EPS limit. ([#7333](https://github.com/wazuh/wazuh/pull/7333))
  - Fixed a bug in Integratord that might lose alerts from Analysisd due to a race condition. ([#7338](https://github.com/wazuh/wazuh/pull/7338))
  - Silence the error message when the Syslog forwarder reads an alert with no rule object. ([#7539](https://github.com/wazuh/wazuh/pull/7539))
  - Fixed a memory leak in Vulnerability Detector when updating NVD feeds. ([#7559](https://github.com/wazuh/wazuh/pull/7559))
  - Prevent FIM from raising false positives about group name changes due to a thread unsafe function. ([#7589](https://github.com/wazuh/wazuh/pull/7589))

### Removed

- **API:**
  - Deprecated /manager/files and /cluster/{node_id}/files endpoints. ([#7209](https://github.com/wazuh/wazuh/issues/7209))


## [v4.1.0] - 2021-02-15

### Added

- **Core:**
  - Allow negation of expressions in rules. ([#6258](https://github.com/wazuh/wazuh/pull/6258))
  - Support for PCRE2 regular expressions in rules and decoders. ([#6480](https://github.com/wazuh/wazuh/pull/6480))
  - Added new **ruleset test module**. Allow testing and verification of rules and decoders using Wazuh User Interface. ([#5337](https://github.com/wazuh/wazuh/issues/5337))
  - Added new **upgrade module**. WPK upgrade feature has been moved to this module, which offers support for cluster architecture and simultaneous upgrades. ([#5387](https://github.com/wazuh/wazuh/issues/5387))
  - Added new **task module**. This module stores and manages all the tasks that are executed in the agents or managers. ([#5386](https://github.com/wazuh/wazuh/issues/5386))
  - Let the time interval to detect that an agent got disconnected configurable. Deprecate parameter `DISCON_TIME`. ([#6396](https://github.com/wazuh/wazuh/pull/6396))
  - Added support to macOS in Vulnerability Detector. ([#6532](https://github.com/wazuh/wazuh/pull/6532))
  - Added the capability to perform FIM on values in the Windows Registry. ([#6735](https://github.com/wazuh/wazuh/pull/6735))
- **API:**
  - Added endpoints to query and manage Rootcheck data. ([#6496](https://github.com/wazuh/wazuh/pull/6496))
  - Added new endpoint to check status of tasks. ([#6029](https://github.com/wazuh/wazuh/issues/6029))
  - Added new endpoints to run the logtest tool and delete a logtest session. ([#5984](https://github.com/wazuh/wazuh/pull/5984))
  - Added debug2 mode for API log and improved debug mode. ([#6822](https://github.com/wazuh/wazuh/pull/6822))
  - Added missing secure headers for API responses. ([#7024](https://github.com/wazuh/wazuh/issues/7024))
  - Added new config option to disable uploading configurations containing remote commands. ([#7016](https://github.com/wazuh/wazuh/issues/7016))
- **AWS Module:**
  - Added support for AWS load balancers (Application Load Balancer, Classic Load Balancer and Network Load Balancer). ([#6034](https://github.com/wazuh/wazuh/issues/6034))
- **Framework:**
  - Added new framework modules to use the logtest tool. ([#5870](https://github.com/wazuh/wazuh/pull/5870))
  - Improved `q` parameter on rules, decoders and cdb-lists modules to allow multiple nested fields. ([#6560](https://github.com/wazuh/wazuh/pull/6560))

### Changed

- **Core:**
  - Removed the limit of agents that a manager can support. ([#6097](https://github.com/wazuh/wazuh/issues/6097))
    - Migration of rootcheck results to Wazuh DB to remove the files with the results of each agent. ([#6096](https://github.com/wazuh/wazuh/issues/6096))
    - Designed new mechanism to close RIDS files when agents are disconnected. ([#6112](https://github.com/wazuh/wazuh/issues/6112))
  - Moved CA configuration section to verify WPK signatures from `active-response` section to `agent-upgrade` section. ([#5929](https://github.com/wazuh/wazuh/issues/5929))
  - The tool ossec-logtest has been renamed to wazuh-logtest, and it uses a new testing service integrated in Analysisd. ([#6103](https://github.com/wazuh/wazuh/pull/6103))
  - Changed error message to debug when multiple daemons attempt to remove an agent simultaneously ([#6185](https://github.com/wazuh/wazuh/pull/6185))
  - Changed error message to warning when the agent fails to reach a module. ([#5817](https://github.com/wazuh/wazuh/pull/5817))
- **API:**
  - Changed the `status` parameter behavior in the `DELETE /agents` endpoint to enhance security. ([#6829](https://github.com/wazuh/wazuh/pull/6829))
  - Changed upgrade endpoints to accept a list of agents, maximum 100 agents per request. ([#5336](https://github.com/wazuh/wazuh/issues/5536))
  - Improved input validation regexes for `names` and `array_names`. ([#7015](https://github.com/wazuh/wazuh/issues/7015))
- **Framework:**
  - Refactored framework to work with new upgrade module. ([#5537](https://github.com/wazuh/wazuh/issues/5537))
  - Refactored agent upgrade CLI to work with new ugprade module. It distributes petitions in a clustered environment. ([#5675](https://github.com/wazuh/wazuh/issues/5675))
  - Changed rule and decoder details structure to support PCRE2. ([#6318](https://github.com/wazuh/wazuh/issues/6318))
  - Changed access to agent's status. ([#6326](https://github.com/wazuh/wazuh/issues/6326))
  - Improved AWS Config integration to avoid performance issues by removing alert fields with variables such as Instance ID in its name. ([#6537](https://github.com/wazuh/wazuh/issues/6537))

### Fixed

- **Core:**
  - Fixed error in Analysisd when getting the ossec group ID. ([#6688](https://github.com/wazuh/wazuh/pull/6688))
  - Prevented FIM from reporting configuration error when setting patterns that match no files. ([#6187](https://github.com/wazuh/wazuh/pull/6187))
  - Fixed the array parsing when building JSON alerts. ([#6687](https://github.com/wazuh/wazuh/pull/6687))
  - Added Firefox ESR to the CPE helper to distinguish it from Firefox when looking for vulnerabilities. ([#6610](https://github.com/wazuh/wazuh/pull/6610))
  - Fixed the evaluation of packages from external sources with the official vendor feeds in Vulnerability Detector. ([#6611](https://github.com/wazuh/wazuh/pull/6611))
  - Fixed the handling of duplicated tags in the Vulnerability Detector configuration. ([#6683](https://github.com/wazuh/wazuh/pull/6683))
  - Fixed the validation of hotfixes gathered by Syscollector. ([#6706](https://github.com/wazuh/wazuh/pull/6706))
  - Fixed the reading of the Linux OS version when `/etc/os-release` doesn't provide it. ([#6674](https://github.com/wazuh/wazuh/pull/6674))
  - Fixed a false positive when comparing the minor target of CentOS packages in Vulnerability Detector. ([#6709](https://github.com/wazuh/wazuh/pull/6709))
  - Fixed a zombie process leak in Modulesd when using commands without a timeout. ([#6719](https://github.com/wazuh/wazuh/pull/6719))
  - Fixed a race condition in Remoted that might create agent-group files with wrong permissions. ([#6833](https://github.com/wazuh/wazuh/pull/6833))
  - Fixed a warning log in Wazuh DB when upgrading the global database. ([#6697](https://github.com/wazuh/wazuh/pull/6697))
  - Fixed a bug in FIM on Windows that caused false positive due to changes in the host timezone or the daylight saving time when monitoring files in a FAT32 filesystem. ([#6801](https://github.com/wazuh/wazuh/pull/6801))
  - Fixed the purge of the Redhat vulnerabilities database before updating it. ([#7050](https://github.com/wazuh/wazuh/pull/7050))
  - Fixed a condition race hazard in Authd that may prevent the daemon from updating client.keys after adding an agent. ([#7271](https://github.com/wazuh/wazuh/pull/7271))
- **API:**
  - Fixed an error with `/groups/{group_id}/config` endpoints (GET and PUT) when using complex `localfile` configurations. ([#6276](https://github.com/wazuh/wazuh/pull/6383))
- **Framework:**
  - Fixed a `cluster_control` bug that caused an error message when running `wazuh-clusterd` in foreground. ([#6724](https://github.com/wazuh/wazuh/pull/6724))
  - Fixed a bug with add_manual(agents) function when authd is disabled. ([#7062](https://github.com/wazuh/wazuh/pull/7062))


## [v4.0.4] - 2021-01-14

### Added

- **API:**
  - Added missing secure headers for API responses. ([#7138](https://github.com/wazuh/wazuh/issues/7138))
  - Added new config option to disable uploading configurations containing remote commands. ([#7134](https://github.com/wazuh/wazuh/issues/7134))
  - Added new config option to choose the SSL ciphers. Default value `TLSv1.2`. ([#7164](https://github.com/wazuh/wazuh/issues/7164))

### Changed

- **API:**
  - Deprecated endpoints to restore and update API configuration file. ([#7132](https://github.com/wazuh/wazuh/issues/7132))
  - Default expiration time of the JWT token set to 15 minutes. ([#7167](https://github.com/wazuh/wazuh/pull/7167))

### Fixed

- **API:**
  - Fixed a path traversal flaw ([CVE-2021-26814](https://nvd.nist.gov/vuln/detail/CVE-2021-26814)) affecting 4.0.0 to 4.0.3 at `/manager/files` and `/cluster/{node_id}/files` endpoints. ([#7131](https://github.com/wazuh/wazuh/issues/7131))
- **Framework:**
  - Fixed a bug with add_manual(agents) function when authd is disabled. ([#7135](https://github.com/wazuh/wazuh/issues/7135))
- **Core:**
  - Fixed the purge of the Redhat vulnerabilities database before updating it. ([#7133](https://github.com/wazuh/wazuh/pull/7133))

## [v4.0.3] - 2020-11-30

### Fixed

- **API:**
  - Fixed a problem with certain API calls exceeding timeout in highly loaded cluster environments. ([#6753](https://github.com/wazuh/wazuh/pull/6753))


## [v4.0.2] - 2020-11-24

### Added

- **Core:**
  - Added macOS Big Sur version detection in the agent. ([#6603](https://github.com/wazuh/wazuh/pull/6603))

### Changed

- **API:**
  - `GET /agents/summary/os`, `GET /agents/summary/status` and `GET /overview/agents` will no longer consider `000` as an agent. ([#6574](https://github.com/wazuh/wazuh/pull/6574))
  - Increased to 64 the maximum number of characters that can be used in security users, roles, rules, and policies names. ([#6657](https://github.com/wazuh/wazuh/issues/6657))

### Fixed

- **API:**
  - Fixed an error with `POST /security/roles/{role_id}/rules` when removing role-rule relationships with admin resources. ([#6594](https://github.com/wazuh/wazuh/issues/6594))
  - Fixed a timeout error with `GET /manager/configuration/validation` when using it in a slow environment. ([#6530](https://github.com/wazuh/wazuh/issues/6530))
- **Framework:**
  - Fixed an error with some distributed requests when the cluster configuration is empty. ([#6612](https://github.com/wazuh/wazuh/pull/6612))
  - Fixed special characters in default policies. ([#6575](https://github.com/wazuh/wazuh/pull/6575))
- **Core:**
  - Fixed a bug in Remoted that limited the maximum agent number to `MAX_AGENTS-3` instead of `MAX_AGENTS-2`. ([#4560](https://github.com/wazuh/wazuh/pull/4560))
  - Fixed an error in the network library when handling disconnected sockets. ([#6444](https://github.com/wazuh/wazuh/pull/6444))
  - Fixed an error in FIM when handling temporary files and registry keys exceeding the path size limit. ([#6538](https://github.com/wazuh/wazuh/pull/6538))
  - Fixed a bug in FIM that stopped monitoring folders pointed by a symbolic link. ([#6613](https://github.com/wazuh/wazuh/pull/6613))
  - Fixed a race condition in FIM that could cause Syscheckd to stop unexpectedly. ([#6696](https://github.com/wazuh/wazuh/pull/6696))


## [v4.0.1] - 2020-11-11

### Changed

- **Framework:**
  - Updated Python's cryptography library to version 3.2.1 ([#6442](https://github.com/wazuh/wazuh/issues/6442))

### Fixed

- **API:**
  - Added missing agent:group resource to RBAC's catalog. ([6427](https://github.com/wazuh/wazuh/issues/6427))
  - Changed `limit` parameter behaviour in `GET sca/{agent_id}/checks/{policy_id}` endpoint and fixed some loss of information when paginating `wdb`. ([#6464](https://github.com/wazuh/wazuh/pull/6464))
  - Fixed an error with `GET /security/users/me` when logged in with `run_as`. ([#6506](https://github.com/wazuh/wazuh/pull/6506))
- **Framework:**
  - Fixed zip files compression and handling in cluster integrity synchronization. ([#6367](https://github.com/wazuh/wazuh/issues/6367))
- **Core**
  - Fixed version matching when assigning feed in Vulnerability Detector. ([#6505](https://github.com/wazuh/wazuh/pull/6505))
  - Prevent unprivileged users from accessing the Wazuh Agent folder in Windows. ([#3593](https://github.com/wazuh/wazuh/pull/3593))
  - Fix a bug that may lead the agent to crash when reading an invalid Logcollector configuration. ([#6463](https://github.com/wazuh/wazuh/pull/6463))


## [v4.0.0] - 2020-10-23

### Added

- Added **enrollment capability**. Agents are now able to request a key from the manager if current key is missing or wrong. ([#5609](https://github.com/wazuh/wazuh/pull/5609))
- Migrated the agent-info data to Wazuh DB. ([#5541](https://github.com/wazuh/wazuh/pull/5541))
- **API:**
  - Embedded Wazuh API with Wazuh Manager, there is no need to install Wazuh API. ([9860823](https://github.com/wazuh/wazuh/commit/9860823d568f5e6d93550d9b139507c04d2c2eb9))
  - Migrated Wazuh API server from nodejs to python. ([#2640](https://github.com/wazuh/wazuh/pull/2640))
  - Added asynchronous aiohttp server for the Wazuh API. ([#4474](https://github.com/wazuh/wazuh/issues/4474))
  - New Wazuh API is approximately 5 times faster on average. ([#5834](https://github.com/wazuh/wazuh/issues/5834))
  - Added OpenAPI based Wazuh API specification. ([#2413](https://github.com/wazuh/wazuh/issues/2413))
  - Improved Wazuh API reference documentation based on OpenAPI spec using redoc. ([#4967](https://github.com/wazuh/wazuh/issues/4967))
  - Added new yaml Wazuh API configuration file. ([#2570](https://github.com/wazuh/wazuh/issues/2570))
  - Added new endpoints to manage API configuration and deprecated configure_api.sh. ([#2570](https://github.com/wazuh/wazuh/issues/4822))
  - Added RBAC support to Wazuh API. ([#3287](https://github.com/wazuh/wazuh/issues/3287))
  - Added new endpoints for Wazuh API security management. ([#3410](https://github.com/wazuh/wazuh/issues/3410))
  - Added SQLAlchemy ORM based database for RBAC. ([#3375](https://github.com/wazuh/wazuh/issues/3375))
  - Added new JWT authentication method. ([7080ac3](https://github.com/wazuh/wazuh/commit/7080ac352774bb0feaf07cab76df58ea5503ff4b))
  - Wazuh API up and running by default in all nodes for a clustered environment.
  - Added new and improved error handling. ([#2843](https://github.com/wazuh/wazuh/issues/2843) ([#5345](https://github.com/wazuh/wazuh/issues/5345))
  - Added tavern and docker based Wazuh API integration tests. ([#3612](https://github.com/wazuh/wazuh/issues/3612))
  - Added new and unified Wazuh API responses structure. ([3421015](https://github.com/wazuh/wazuh/commit/34210154016f0a63211a81707744dce0ec0a54f9))
  - Added new endpoints for Wazuh API users management. ([#3280](https://github.com/wazuh/wazuh/issues/3280))
  - Added new endpoint to restart agents which belong to a node. ([#5381](https://github.com/wazuh/wazuh/issues/5381))
  - Added and improved q filter in several endpoints. ([#5431](https://github.com/wazuh/wazuh/pull/5431))
  - Tested and improved Wazuh API security. ([#5318](https://github.com/wazuh/wazuh/issues/5318))
    - Added DDOS blocking system. ([#5318](https://github.com/wazuh/wazuh/issues/5318#issuecomment-654303933))
    - Added brute force attack blocking system. ([#5318](https://github.com/wazuh/wazuh/issues/5318#issuecomment-652892858))
    - Added content-type validation. ([#5318](https://github.com/wazuh/wazuh/issues/5318#issuecomment-654807980))
- **Vulnerability Detector:**
  - Redhat vulnerabilities are now fetched from OVAL benchmarks. ([#5352](https://github.com/wazuh/wazuh/pull/5352))
  - Debian vulnerable packages are now fetched from the Security Tracker. ([#5304](https://github.com/wazuh/wazuh/pull/5304))
  - The Debian Security Tracker feed can be loaded from a custom location. ([#5449](https://github.com/wazuh/wazuh/pull/5449))
  - The package vendor is used to discard vulnerabilities. ([#5330](https://github.com/wazuh/wazuh/pull/5330))
  - Allow compressed feeds for offline updates. ([#5745](https://github.com/wazuh/wazuh/pull/5745))
  - The manager now updates the MSU feed automatically. ([#5678](https://github.com/wazuh/wazuh/pull/5678))
  - CVEs with no affected version defined in all the feeds are now reported. ([#5284](https://github.com/wazuh/wazuh/pull/5284))
  - CVEs vulnerable for the vendor and missing in the NVD are now reported. ([#5305](https://github.com/wazuh/wazuh/pull/5305))
- **File Integrity Monitoring:**
  - Added options to limit disk usage using report changes option in the FIM module. ([#5157](https://github.com/wazuh/wazuh/pull/5157))
- Added and updated framework unit tests to increase coverage. ([#3287](https://github.com/wazuh/wazuh/issues/3287))
- Added improved support for monitoring paths from environment variables. ([#4961](https://github.com/wazuh/wazuh/pull/4961))
- Added `base64_log` format to the log builder for Logcollector. ([#5273](https://github.com/wazuh/wazuh/pull/5273))

### Changed

- Changed the default manager-agent connection protocol to **TCP**. ([#5696](https://github.com/wazuh/wazuh/pull/5696))
- Disable perpetual connection attempts to modules. ([#5622](https://github.com/wazuh/wazuh/pull/5622))
- Unified the behaviour of Wazuh daemons when reconnecting with unix sockets. ([#4510](https://github.com/wazuh/wazuh/pull/4510))
- Changed multiple Wazuh API endpoints. ([#2640](https://github.com/wazuh/wazuh/pull/2640)) ([#2413](https://github.com/wazuh/wazuh-documentation/issues/2413))
- Refactored framework module in SDK and core. ([#5263](https://github.com/wazuh/wazuh/issues/5263))
- Refactored FIM Windows events handling. ([#5144](https://github.com/wazuh/wazuh/pull/5144))
- Changed framework to access global.db using wazuh-db. ([#6095](https://github.com/wazuh/wazuh/pull/6095))
- Changed agent-info synchronization task in Wazuh cluster. ([#5585](https://github.com/wazuh/wazuh/issues/5585))
- Use the proper algorithm name for SHA-256 inside Prelude output. Thanks to François Poirotte (@fpoirotte). ([#5004](https://github.com/wazuh/wazuh/pull/5004))
- Elastic Stack configuration files have been adapted to Wazuh v4.x. ([#5796](https://github.com/wazuh/wazuh/pull/5796))
- Explicitly use Bash for the Pagerduty integration. Thanks to Chris Kruger (@montdidier). ([#4641](https://github.com/wazuh/wazuh/pull/4641))

### Fixed

- **Vulnerability Detector:**
  - Vulnerabilities of Windows Server 2019 which not affects to Windows 10 were not being reported. ([#5524](https://github.com/wazuh/wazuh/pull/5524))
  - Vulnerabilities patched by a Microsoft update with no supersedence were not being reported. ([#5524](https://github.com/wazuh/wazuh/pull/5524))
  - Vulnerabilities patched by more than one Microsoft update were not being evaluated agains all the patches. ([#5717](https://github.com/wazuh/wazuh/pull/5717))
  - Duplicated alerts in Windows 10. ([#5600](https://github.com/wazuh/wazuh/pull/5600))
  - Syscollector now discards hotfixes that are not fully installed. ([#5792](https://github.com/wazuh/wazuh/pull/5792))
  - Syscollector now collects hotfixes that were not being parsed. ([#5792](https://github.com/wazuh/wazuh/pull/5792))
  - Update Windows databases when `run_on_start` is disabled. ([#5335](https://github.com/wazuh/wazuh/pull/5335))
  - Fixed the NVD version comparator to remove undesired suffixes. ([#5362](https://github.com/wazuh/wazuh/pull/5362))
  - Fixed not escaped single quote in vuln detector SQL query. ([#5570](https://github.com/wazuh/wazuh/pull/5570))
  - Unified alerts title. ([#5826](https://github.com/wazuh/wazuh/pull/5826))
  - Fixed potential error in the GZlib when uncompressing NVD feeds. ([#5989](https://github.com/wazuh/wazuh/pull/5989))
- **File Integrity Monitoring:**
  - Fixed an error with last scan time in Syscheck API endpoints. ([a9acd3a](https://github.com/wazuh/wazuh/commit/a9acd3a216a7e0075a8efa5a91b2587659782fd8))
  - Fixed support for monitoring directories which contain commas. ([#4961](https://github.com/wazuh/wazuh/pull/4961))
  - Fixed a bug where configuring a directory to be monitored as real-time and whodata resulted in real-time prevailing. ([#4961](https://github.com/wazuh/wazuh/pull/4961))
  - Fixed using an incorrect mutex while deleting inotify watches. ([#5126](https://github.com/wazuh/wazuh/pull/5126))
  - Fixed a bug which could cause multiple FIM threads to request the same temporary file. ([#5213](https://github.com/wazuh/wazuh/issues/5213))
  - Fixed a bug where deleting a file permanently in Windows would not trigger an alert. ([#5144](https://github.com/wazuh/wazuh/pull/5144))
  - Fixed a typo in the file monitoring options log entry. ([#5591](https://github.com/wazuh/wazuh/pull/5591))
  - Fixed an error where monitoring a drive in Windows under scheduled or realtime mode would generate alerts from the recycle bin. ([#4771](https://github.com/wazuh/wazuh/pull/4771))
  - When monitoring a drive in Windows in the format `U:`, it will monitor `U:\` instead of the agent's working directory. ([#5259](https://github.com/wazuh/wazuh/pull/5259))
  - Fixed a bug where monitoring a drive in Windows with `recursion_level` set to 0 would trigger alerts from files inside its subdirectories. ([#5235](https://github.com/wazuh/wazuh/pull/5235))
- Fixed an Azure wodle dependency error. The package azure-storage-blob>12.0.0 does not include a component used. ([#6109](https://github.com/wazuh/wazuh/pull/6109))
- Fixed bugs reported by GCC 10.1.0. ([#5119](https://github.com/wazuh/wazuh/pull/5119))
- Fixed compilation errors with `USE_PRELUDE` enabled. Thanks to François Poirotte (@fpoirotte). ([#5003](https://github.com/wazuh/wazuh/pull/5003))
- Fixed default gateway data gathering in Syscollector on Linux 2.6. ([#5548](https://github.com/wazuh/wazuh/pull/5548))
- Fixed the Eventchannel collector to keep working when the Eventlog service is restarted. ([#5496](https://github.com/wazuh/wazuh/pull/5496))
- Fixed the OpenSCAP script to work over Python 3. ([#5317](https://github.com/wazuh/wazuh/pull/5317))
- Fixed the launcher.sh generation in macOS source installation. ([#5922](https://github.com/wazuh/wazuh/pull/5922))

### Removed

- Removed Wazuh API cache endpoints. ([#3042](https://github.com/wazuh/wazuh/pull/3042))
- Removed Wazuh API rootcheck endpoints. ([#5246](https://github.com/wazuh/wazuh/issues/5246))
- Deprecated Debian Jessie and Wheezy for Vulnerability Detector (EOL). ([#5660](https://github.com/wazuh/wazuh/pull/5660))
- Removed references to `manage_agents` in the installation process. ([#5840](https://github.com/wazuh/wazuh/pull/5840))
- Removed compatibility with deprecated configuration at Vulnerability Detector. ([#5879](https://github.com/wazuh/wazuh/pull/5879))


## [v3.13.3] - 2021-04-28

### Fixed

- Fixed a bug in Vulnerability Detector that made Modulesd crash while updating the NVD feed due to a missing CPE entry. ([#8346](https://github.com/wazuh/wazuh/pull/8346))


## [v3.13.2] - 2020-09-21

### Fixed

- Updated the default NVD feed URL from 1.0 to 1.1 in Vulnerability Detector. ([#6056](https://github.com/wazuh/wazuh/pull/6056))


## [v3.13.1] - 2020-07-14

### Added

- Added two new settings <max_retries> and <retry_interval> to adjust the agent failover interval. ([#5433](https://github.com/wazuh/wazuh/pull/5433))

### Fixed

- Fixed a crash in Modulesd caused by Vulnerability Detector when skipping a kernel package if the agent has OS info disabled. ([#5467](https://github.com/wazuh/wazuh/pull/5467))


## [v3.13.0] - 2020-06-29

### Added

- Vulnerability Detector improvements. ([#5097](https://github.com/wazuh/wazuh/pull/5097))
  - Include the NVD as feed for Linux agents in Vulnerability Detector.
  - Improve the Vulnerability Detector engine to correlate alerts between different feeds.
  - Add Vulnerability Detector module unit testing for Unix source code.
  - A timeout has been added to the updates of the vulnerability detector feeds to prevent them from getting hung up. ([#5153](https://github.com/wazuh/wazuh/pull/5153))
- New option for the JSON decoder to choose the treatment of Array structures. ([#4836](https://github.com/wazuh/wazuh/pull/4836))
- Added mode value (real-time, Who-data, or scheduled) as a dynamic field in FIM alerts. ([#5051](https://github.com/wazuh/wazuh/pull/5051))
- Set a configurable maximum limit of files to be monitored by FIM. ([#4717](https://github.com/wazuh/wazuh/pull/4717))
- New integration for pull logs from Google Cloud Pub/Sub. ([#4078](https://github.com/wazuh/wazuh/pull/4078))
- Added support for MITRE ATT&CK knowledge base. ([#3746](https://github.com/wazuh/wazuh/pull/3746))
- Microsoft Software Update Catalog used by vulnerability detector added as a dependency. ([#5101](https://github.com/wazuh/wazuh/pull/5101))
- Added support for `aarch64` and `armhf` architectures. ([#5030](https://github.com/wazuh/wazuh/pull/5030))

### Changed

- Internal variable rt_delay configuration changes to 5 milliseconds. ([#4760](https://github.com/wazuh/wazuh/pull/4760))
- Who-data includes new fields: process CWD, parent process id, and CWD of parent process. ([#4782](https://github.com/wazuh/wazuh/pull/4782))
- FIM opens files with shared deletion permission. ([#5018](https://github.com/wazuh/wazuh/pull/5018))
- Extended the statics fields comparison in the ruleset options. ([#4416](https://github.com/wazuh/wazuh/pull/4416))
- The state field was removed from vulnerability alerts. ([#5211](https://github.com/wazuh/wazuh/pull/5211))
- The NVD is now the primary feed for the vulnerability detector in Linux. ([#5097](https://github.com/wazuh/wazuh/pull/5097))
- Removed OpenSCAP policies installation and configuration block. ([#5061](https://github.com/wazuh/wazuh/pull/5061))
- Changed the internal configuration of Analysisd to be able to register by default a number of agents higher than 65536. ([#4332](https://github.com/wazuh/wazuh/pull/4332))
- Changed `same/different_systemname` for `same/different_system_name` in Analysisd static filters. ([#5131](https://github.com/wazuh/wazuh/pull/5131))
- Updated the internal Python interpreter from v3.7.2 to v3.8.2. ([#5030](https://github.com/wazuh/wazuh/pull/5030))

### Fixed

- Fixed a bug that, in some cases, kept the memory reserved when deleting monitored directories in FIM. ([#5115](https://github.com/wazuh/wazuh/issues/5115))
- Freed Inotify watches moving directories in the real-time mode of FIM. ([#4794](https://github.com/wazuh/wazuh/pull/4794))
- Fixed an error that caused deletion alerts with a wrong path in Who-data mode. ([#4831](https://github.com/wazuh/wazuh/pull/4831))
- Fixed generating alerts in Who-data mode when moving directories to the folder being monitored in Windows. ([#4762](https://github.com/wazuh/wazuh/pull/4762))
- Avoid truncating the full log field of the alert when the path is too long. ([#4792](https://github.com/wazuh/wazuh/pull/4792))
- Fixed the change of monitoring from Who-data to real-time when there is a failure to set policies in Windows. ([#4753](https://github.com/wazuh/wazuh/pull/4753))
- Fixed an error that prevents restarting Windows agents from the manager. ([#5212](https://github.com/wazuh/wazuh/pull/5212))
- Fixed an error that impedes the use of the tag URL by configuring the NVD in a vulnerability detector module. ([#5165](https://github.com/wazuh/wazuh/pull/5165))
- Fixed TOCTOU condition in Clusterd when merging agent-info files. ([#5159](https://github.com/wazuh/wazuh/pull/5159))
- Fixed race condition in Analysisd when handling accumulated events. ([#5091](https://github.com/wazuh/wazuh/pull/5091))
- Avoided to count links when generating alerts for ignored directories in Rootcheck. Thanks to Artur Molchanov (@Hexta). ([#4603](https://github.com/wazuh/wazuh/pull/4603))
- Fixed typo in the path used for logging when disabling an account. Thanks to Fontaine Pierre (@PierreFontaine). ([#4839](https://github.com/wazuh/wazuh/pull/4839))
- Fixed an error when receiving different Syslog events in the same TCP packet. ([#5087](https://github.com/wazuh/wazuh/pull/5087))
- Fixed a bug in Vulnerability Detector on Modulesd when comparing Windows software versions. ([#5168](https://github.com/wazuh/wazuh/pull/5168))
- Fixed a bug that caused an agent's disconnection time not to be displayed correctly. ([#5142](https://github.com/wazuh/wazuh/pull/5142))
- Optimized the function to obtain the default gateway. Thanks to @WojRep
- Fixed host verification when signing a certificate for the manager. ([#4963](https://github.com/wazuh/wazuh/pull/4963))
- Fixed possible duplicated ID on 'client.keys' adding new agent through the API with a specific ID. ([#4982](https://github.com/wazuh/wazuh/pull/4982))
- Avoid duplicate descriptors using wildcards in 'localfile' configuration. ([#4977](https://github.com/wazuh/wazuh/pull/4977))
- Added guarantee that all processes are killed when service stops. ([#4975](https://github.com/wazuh/wazuh/pull/4975))
- Fixed mismatch in integration scripts when the debug flag is set to active. ([#4800](https://github.com/wazuh/wazuh/pull/4800))


## [v3.12.3] - 2020-04-30

### Changed

- Disable WAL in databases handled by Wazuh DB to save disk space. ([#4949](https://github.com/wazuh/wazuh/pull/4949))

### Fixed

- Fixed a bug in Remoted that could prevent agents from connecting in UDP mode. ([#4897](https://github.com/wazuh/wazuh/pull/4897))
- Fixed a bug in the shared library that caused daemons to not find the ossec group. ([#4873](https://github.com/wazuh/wazuh/pull/4873))
- Prevent Syscollector from falling into an infinite loop when failed to collect the Windows hotfixes. ([#4878](https://github.com/wazuh/wazuh/pull/4878))
- Fixed a memory leak in the system scan by Rootcheck on Windows. ([#4948](https://github.com/wazuh/wazuh/pull/4948))
- Fixed a bug in Logcollector that caused the out_format option not to apply for the agent target. ([#4942](https://github.com/wazuh/wazuh/pull/4942))
- Fixed a bug that caused FIM to not handle large inode numbers correctly. ([#4914](https://github.com/wazuh/wazuh/pull/4914))
- Fixed a bug that made ossec-dbd crash due to a bad mutex initialization. ([#4552](https://github.com/wazuh/wazuh/pull/4552))


## [v3.12.2] - 2020-04-09

### Fixed

- Fixed a bug in Vulnerability Detector that made wazuh-modulesd crash when parsing the version of a package from a RHEL feed. ([#4885](https://github.com/wazuh/wazuh/pull/4885))


## [v3.12.1] - 2020-04-08

### Changed

- Updated MSU catalog on 31/03/2020. ([#4819](https://github.com/wazuh/wazuh/pull/4819))

### Fixed

- Fixed compatibility with the Vulnerability Detector feeds for Ubuntu from Canonical, that are available in a compressed format. ([#4834](https://github.com/wazuh/wazuh/pull/4834))
- Added missing field ‘database’ to the FIM on-demand configuration report. ([#4785](https://github.com/wazuh/wazuh/pull/4785))
- Fixed a bug in Logcollector that made it forward a log to an external socket infinite times. ([#4802](https://github.com/wazuh/wazuh/pull/4802))
- Fixed a buffer overflow when receiving large messages from Syslog over TCP connections. ([#4778](https://github.com/wazuh/wazuh/pull/4778))
- Fixed a malfunction in the Integrator module when analyzing events without a certain field. ([#4851](https://github.com/wazuh/wazuh/pull/4851))
- Fix XML validation with paths ending in `\`. ([#4783](https://github.com/wazuh/wazuh/pull/4783))

### Removed

- Removed support for Ubuntu 12.04 (Precise) in Vulneratiliby Detector as its feed is no longer available.


## [v3.12.0] - 2020-03-24

### Added

- Add synchronization capabilities for FIM. ([#3319](https://github.com/wazuh/wazuh/issues/3319))
- Add SQL database for the FIM module. Its storage can be switched between disk and memory. ([#3319](https://github.com/wazuh/wazuh/issues/3319))
- Add support for monitoring AWS S3 buckets in GovCloud regions. ([#3953](https://github.com/wazuh/wazuh/issues/3953))
- Add support for monitoring Cisco Umbrella S3 buckets. ([#3890](https://github.com/wazuh/wazuh/issues/3890))
- Add automatic reconnection with the Eventchannel service when it is restarted. ([#3836](https://github.com/wazuh/wazuh/pull/3836))
- Add a status validation when starting Wazuh. ([#4237](https://github.com/wazuh/wazuh/pull/4237))
- Add FIM module unit testing for Unix source code. ([#4688](https://github.com/wazuh/wazuh/pull/4688))
- Add multi-target support for unit testing. ([#4564](https://github.com/wazuh/wazuh/pull/4564))
- Add FIM module unit testing for Windows source code. ([#4633](https://github.com/wazuh/wazuh/pull/4633))

### Changed

- Move the FIM logic engine to the agent. ([#3319](https://github.com/wazuh/wazuh/issues/3319))
- Make Logcollector continuously attempt to reconnect with the agent daemon. ([#4435](https://github.com/wazuh/wazuh/pull/4435))
- Make Windows agents to send the keep-alive independently. ([#4077](https://github.com/wazuh/wazuh/pull/4077))
- Do not enforce source IP checking by default in the registration process. ([#4083](https://github.com/wazuh/wazuh/pull/4083))
- Updated API manager/configuration endpoint to also return the new synchronization and whodata syscheck fields ([#4241](https://github.com/wazuh/wazuh/pull/4241))
- Disabled the chroot jail in Agentd on UNIX.

### Fixed

- Avoid reopening the current socket when Logcollector fails to send a event. ([#4696](https://github.com/wazuh/wazuh/pull/4696))
- Prevent Logcollector from starving when has to reload files. ([#4730](https://github.com/wazuh/wazuh/pull/4730))
- Fix a small memory leak in clusterd. ([#4465](https://github.com/wazuh/wazuh/pull/4465))
- Fix a crash in the fluent forwarder when SSL is not enabled. ([#4675](https://github.com/wazuh/wazuh/pull/4675))
- Replace non-reentrant functions to avoid race condition hazards. ([#4081](https://github.com/wazuh/wazuh/pull/4081))
- Fixed the registration of more than one agent as `any` when forcing to use the source IP. ([#2533](https://github.com/wazuh/wazuh/pull/2533))
- Fix Windows upgrades in custom directories. ([#2534](https://github.com/wazuh/wazuh/pull/2534))
- Fix the format of the alert payload passed to the Slack integration. ([#3978](https://github.com/wazuh/wazuh/pull/3978))


## [v3.11.4] - 2020-02-25

### Changed

- Remove chroot in Agentd to allow it resolve DNS at any time. ([#4652](https://github.com/wazuh/wazuh/issues/4652))


## [v3.11.3] - 2020-01-28

### Fixed

- Fixed a bug in the Windows agent that made Rootcheck report false positives about file size mismatch. ([#4493](https://github.com/wazuh/wazuh/pull/4493))


## [v3.11.2] - 2020-01-22

### Changed

- Optimized memory usage in Vulnerability Detector when fetching the NVD feed. ([#4427](https://github.com/wazuh/wazuh/pull/4427))

### Fixed

- Rootcheck scan produced a 100% CPU peak in Syscheckd because it applied `<readall>` option even when disabled. ([#4415](https://github.com/wazuh/wazuh/pull/4415))
- Fixed a handler leak in Rootcheck and SCA on Windows agents. ([#4456](https://github.com/wazuh/wazuh/pull/4456))
- Prevent Remoted from exiting when a client closes a connection prematurely. ([#4390](https://github.com/wazuh/wazuh/pull/4390))
- Fixed crash in Slack integration when handling an alert with no description. ([#4426](https://github.com/wazuh/wazuh/pull/4426))
- Fixed Makefile to allow running scan-build for Windows agents. ([#4314](https://github.com/wazuh/wazuh/pull/4314))
- Fixed a memory leak in Clusterd. ([#4448](https://github.com/wazuh/wazuh/pull/4448))
- Disable TCP keepalive options at os_net library to allow building Wazuh on OpenBSD. ([#4462](https://github.com/wazuh/wazuh/pull/4462))


## [v3.11.1] - 2020-01-03

### Fixed

- The Windows Eventchannel log decoder in Analysisd maxed out CPU usage due to an infinite loop. ([#4412](https://github.com/wazuh/wazuh/pull/4412))


## [v3.11.0] - 2019-12-23

### Added

- Add support to Windows agents for vulnerability detector. ([#2787](https://github.com/wazuh/wazuh/pull/2787))
- Add support to Debian 10 Buster for vulnerability detector (by @aderumier). ([#4151](https://github.com/wazuh/wazuh/pull/4151))
- Make the Wazuh service to start after the network systemd unit (by @VAdamec). ([#1106](https://github.com/wazuh/wazuh/pull/1106))
- Add process inventory support for Mac OS X agents. ([#3322](https://github.com/wazuh/wazuh/pull/3322))
- Add port inventory support for MAC OS X agents. ([#3349](https://github.com/wazuh/wazuh/pull/3349))
- Make Analysisd compile the CDB list upon start. ([#3488](https://github.com/wazuh/wazuh/pull/3488))
- New rules option `global_frequency` to make frequency rules independent from the event source. ([#3931](https://github.com/wazuh/wazuh/pull/3931))
- Add a validation for avoiding agents to keep trying to connect to an invalid address indefinitely. ([#3951](https://github.com/wazuh/wazuh/pull/3951))
- Add the condition field of SCA checks to the agent databases. ([#3631](https://github.com/wazuh/wazuh/pull/3631))
- Display a warning message when registering to an unverified manager. ([#4207](https://github.com/wazuh/wazuh/pull/4207))
- Allow JSON escaping for logs on Logcollector's output format. ([#4273](https://github.com/wazuh/wazuh/pull/4273))
- Add TCP keepalive support for Fluent Forwarder. ([#4274](https://github.com/wazuh/wazuh/pull/4274))
- Add the host's primary IP to Logcollector's output format. ([#4380](https://github.com/wazuh/wazuh/pull/4380))

### Changed

- Now EventChannel alerts include the full message with the translation of coded fields. ([#3320](https://github.com/wazuh/wazuh/pull/3320))
- Changed `-G` agent-auth description in help message. ([#3856](https://github.com/wazuh/wazuh/pull/3856))
- Unified the Makefile flags allowed values. ([#4034](https://github.com/wazuh/wazuh/pull/4034))
- Let Logcollector queue file rotation and keepalive messages. ([#4222](https://github.com/wazuh/wazuh/pull/4222))
- Changed default paths for the OSQuery module in Windows agents. ([#4148](https://github.com/wazuh/wazuh/pull/4148))
- Fluent Forward now packs the content towards Fluentd into an object. ([#4334](https://github.com/wazuh/wazuh/pull/4334))

### Fixed

- Fix frequency rules to be increased for the same agent by default. ([#3931](https://github.com/wazuh/wazuh/pull/3931))
- Fix `protocol`, `system_name`, `data` and `extra_data` static fields detection. ([#3591](https://github.com/wazuh/wazuh/pull/3591))
- Fix overwriting agents by `Authd` when `force` option is less than 0. ([#3527](https://github.com/wazuh/wazuh/pull/3527))
- Fix Syscheck `nodiff` option for substring paths. ([#3015](https://github.com/wazuh/wazuh/pull/3015))
- Fix Logcollector wildcards to not detect directories as log files. ([#3788](https://github.com/wazuh/wazuh/pull/3788))
- Make Slack integration work with agentless alerts (by @dmitryax). ([#3971](https://github.com/wazuh/wazuh/pull/3971))
- Fix bugs reported by Clang analyzer. ([#3887](https://github.com/wazuh/wazuh/pull/3887))
- Fix compilation errors on OpenBSD platform. ([#3105](https://github.com/wazuh/wazuh/pull/3105))
- Fix on-demand configuration labels section to obtain labels attributes. ([#3490](https://github.com/wazuh/wazuh/pull/3490))
- Fixed race condition between `wazuh-clusterd` and `wazuh-modulesd` showing a 'No such file or directory' in `cluster.log` when synchronizing agent-info files in a cluster environment ([#4007](https://github.com/wazuh/wazuh/issues/4007))
- Fixed 'ConnectionError object has no attribute code' error when package repository is not available ([#3441](https://github.com/wazuh/wazuh/issues/3441))
- Fix the blocking of files monitored by Who-data in Windows agents. ([#3872](https://github.com/wazuh/wazuh/pull/3872))
- Fix the processing of EventChannel logs with unexpected characters. ([#3320](https://github.com/wazuh/wazuh/pull/3320))
- Active response Kaspersky script now logs the action request in _active-responses.log_ ([#2748](https://github.com/wazuh/wazuh/pull/2748))
- Fix service's installation path for CentOS 8. ([#4060](https://github.com/wazuh/wazuh/pull/4060))
- Add macOS Catalina to the list of detected versions. ([#4061](https://github.com/wazuh/wazuh/pull/4061))
- Prevent FIM from producing false negatives due to wrong checksum comparison. ([#4066](https://github.com/wazuh/wazuh/pull/4066))
- Fix `previous_output` count for alerts when matching by group. ([#4097](https://github.com/wazuh/wazuh/pull/4097))
- Fix event iteration when evaluating contextual rules. ([#4106](https://github.com/wazuh/wazuh/pull/4106))
- Fix the use of `prefilter_cmd` remotely by a new local option `allow_remote_prefilter_cmd`. ([#4178](https://github.com/wazuh/wazuh/pull/4178) & [4194](https://github.com/wazuh/wazuh/pull/4194))
- Fix restarting agents by group using the API when some of them are in a worker node. ([#4226](https://github.com/wazuh/wazuh/pull/4226))
- Fix error in Fluent Forwarder that requests an user and pass although the server does not need it. ([#3910](https://github.com/wazuh/wazuh/pull/3910))
- Fix FTS data length bound mishandling in Analysisd. ([#4278](https://github.com/wazuh/wazuh/pull/4278))
- Fix a memory leak in Modulesd and Agentd when Fluent Forward parses duplicate options. ([#4334](https://github.com/wazuh/wazuh/pull/4334))
- Fix an invalid memory read in Agentd when checking a remote configuration containing an invalid stanza inside `<labels>`. ([#4334](https://github.com/wazuh/wazuh/pull/4334))
- Fix error using force_reload and the eventchannel format in UNIX systems. ([#4294](https://github.com/wazuh/wazuh/pull/4294))


## [v3.10.2] - 2019-09-23

### Fixed

- Fix error in Logcollector when reloading localfiles with timestamp wildcards. ([#3995](https://github.com/wazuh/wazuh/pull/3995))


## [v3.10.1] - 2019-09-19

### Fixed

- Fix error after removing a high volume of agents from a group using the Wazuh API. ([#3907](https://github.com/wazuh/wazuh/issues/3907))
- Fix error in Remoted when reloading agent keys (busy resource). ([#3988](https://github.com/wazuh/wazuh/issues/3988))
- Fix invalid read in Remoted counters. ([#3989](https://github.com/wazuh/wazuh/issues/3989))


## [v3.10.0] - 2019-09-16

### Added

- Add framework function to obtain full summary of agents. ([#3842](https://github.com/wazuh/wazuh/pull/3842))
- SCA improvements. ([#3286](https://github.com/wazuh/wazuh/pull/3286))
  - Refactor de SCA internal logic and policy syntax. ([#3249](https://github.com/wazuh/wazuh/issues/3249))
  - Support to follow symbolic links. ([#3228](https://github.com/wazuh/wazuh/issues/3228))
  - Add numerical comparator for SCA rules. ([#3374](https://github.com/wazuh/wazuh/issues/3374))
  - Add SCA decoded events count to global stats. ([#3623](https://github.com/wazuh/wazuh/issues/3623))
- Extend duplicate file detection for LogCollector. ([#3867](https://github.com/wazuh/wazuh/pull/3867))
- Add HIPAA and NIST 800 53 compliance mapping as rule groups.([#3411](https://github.com/wazuh/wazuh/pull/3411) & [#3420](https://github.com/wazuh/wazuh/pull/3420))
- Add SCA compliance groups to rule groups in alerts. ([#3427](https://github.com/wazuh/wazuh/pull/3427))
- Add IPv6 loopback address to localhost list in DB output module (by @aquerubin). ([#3140](https://github.com/wazuh/wazuh/pull/3140))
- Accept `]` and `>` as terminal prompt characters for Agentless. ([#3209](https://github.com/wazuh/wazuh/pull/3209))

### Changed

- Modify logs for agent authentication issues by Remoted. ([#3662](https://github.com/wazuh/wazuh/pull/3662))
- Make Syscollector logging messages more user-friendly. ([#3397](https://github.com/wazuh/wazuh/pull/3397))
- Make SCA load by default all present policies at the default location. ([#3607](https://github.com/wazuh/wazuh/pull/3607))
- Increase IPSIZE definition for IPv6 compatibility (by @aquerubin). ([#3259](https://github.com/wazuh/wazuh/pull/3259))
- Replace local protocol definitions with Socket API definitions (by @aquerubin). ([#3260](https://github.com/wazuh/wazuh/pull/3260))
- Improved error message when some of required Wazuh daemons are down. Allow restarting cluster nodes except when `ossec-execd` is down. ([#3496](https://github.com/wazuh/wazuh/pull/3496))
- Allow existing aws_profile argument to work with vpcflowlogs in AWS wodle configuration. Thanks to Adam Williams (@awill1988). ([#3729](https://github.com/wazuh/wazuh/pull/3729))

### Fixed

- Fix exception handling when using an invalid bucket in AWS wodle ([#3652](https://github.com/wazuh/wazuh/pull/3652))
- Fix error message when an AWS bucket is empty ([#3743](https://github.com/wazuh/wazuh/pull/3743))
- Fix error when getting profiles in custom AWS buckets ([#3786](https://github.com/wazuh/wazuh/pull/3786))
- Fix SCA integrity check when switching between manager nodes. ([#3884](https://github.com/wazuh/wazuh/pull/3884))
- Fix alert email sending when no_full_log option is set in a rule. ([#3174](https://github.com/wazuh/wazuh/pull/3174))
- Fix error in Windows who-data when handling the directories list. ([#3883](https://github.com/wazuh/wazuh/pull/3883))
- Fix error in the hardware inventory collector for PowerPC architectures. ([#3624](https://github.com/wazuh/wazuh/pull/3624))
- Fix the use of mutexes in the `OS_Regex` library. ([#3533](https://github.com/wazuh/wazuh/pull/3533))
- Fix invalid read in the `OS_Regex` library. ([#3815](https://github.com/wazuh/wazuh/pull/3815))
- Fix compilation error on FreeBSD 13 and macOS 10.14. ([#3832](https://github.com/wazuh/wazuh/pull/3832))
- Fix typo in the license of the files. ([#3779](https://github.com/wazuh/wazuh/pull/3779))
- Fix error in `execd` when upgrading agents remotely while auto-restarting. ([#3437](https://github.com/wazuh/wazuh/pull/3437))
- Prevent integrations from inheriting descriptors. ([#3514](https://github.com/wazuh/wazuh/pull/3514))
- Overwrite rules label fix and rules features tests. ([#3414](https://github.com/wazuh/wazuh/pull/3414))
- Fix typo: replace `readed` with `read`. ([#3328](https://github.com/wazuh/wazuh/pull/3328))
- Introduce global mutex for Rootcheck decoder. ([#3530](https://github.com/wazuh/wazuh/pull/3530))
- Fix errors reported by scan-build. ([#3452](https://github.com/wazuh/wazuh/pull/3452) & [#3785](https://github.com/wazuh/wazuh/pull/3785))
- Fix the handling of `wm_exec()` output.([#3486](https://github.com/wazuh/wazuh/pull/3486))
- Fix FIM duplicated entries in Windows. ([#3504](https://github.com/wazuh/wazuh/pull/3504))
- Remove socket deletion from epoll. ([#3432](https://github.com/wazuh/wazuh/pull/3432))
- Let the sources installer support NetBSD. ([#3444](https://github.com/wazuh/wazuh/pull/3444))
- Fix error message from openssl v1.1.1. ([#3413](https://github.com/wazuh/wazuh/pull/3413))
- Fix compilation issue for local installation. ([#3339](https://github.com/wazuh/wazuh/pull/3339))
- Fix exception handling when /tmp have no permissions and tell the user the problem. ([#3401](https://github.com/wazuh/wazuh/pull/3401))
- Fix who-data alerts when audit logs contain hex fields. ([#3909](https://github.com/wazuh/wazuh/pull/3909))
- Remove useless `select()` calls in Analysisd decoders. ([#3964](https://github.com/wazuh/wazuh/pull/3964))


## [v3.9.5] - 2019-08-08

### Fixed

- Fixed a bug in the Framework that prevented Cluster and API from handling the file _client.keys_ if it's mounted as a volume on Docker.
- Fixed a bug in Analysisd that printed the millisecond part of the alerts' timestamp without zero-padding. That prevented Elasticsearch 7 from indexing those alerts. ([#3814](https://github.com/wazuh/wazuh/issues/3814))


## [v3.9.4] - 2019-08-07

### Changed

- Prevent agent on Windows from including who-data on FIM events for child directories without who-data enabled, even if it's available. ([#3601](https://github.com/wazuh/wazuh/issues/3601))
- Prevent Rootcheck configuration from including the `<ignore>` settings if they are empty. ([#3634](https://github.com/wazuh/wazuh/issues/3634))
- Wazuh DB will delete the agent DB-related files immediately when removing an agent. ([#3691](https://github.com/wazuh/wazuh/issues/3691))

### Fixed

- Fixed bug in Remoted when correlating agents and their sockets in TCP mode. ([#3602](https://github.com/wazuh/wazuh/issues/3602))
- Fix bug in the agent that truncated its IP address if it occupies 15 characters. ([#3615](https://github.com/wazuh/wazuh/issues/3615))
- Logcollector failed to overwrite duplicate `<localfile>` stanzas. ([#3616](https://github.com/wazuh/wazuh/issues/3616))
- Analysisd could produce a double free if an Eventchannel message contains an invalid XML member. ([#3626](https://github.com/wazuh/wazuh/issues/3626))
- Fixed defects in the code reported by Coverity. ([#3627](https://github.com/wazuh/wazuh/issues/3627))
- Fixed bug in Analysisd when handling invalid JSON input strings. ([#3648](https://github.com/wazuh/wazuh/issues/3648))
- Fix handling of SCA policies with duplicate ID in Wazuh DB. ([#3668](https://github.com/wazuh/wazuh/issues/3668))
- Cluster could fail synchronizing some files located in Docker volumes. ([#3669](https://github.com/wazuh/wazuh/issues/3669))
- Fix a handler leak in the FIM whodata engine for Windows. ([#3690](https://github.com/wazuh/wazuh/issues/3690))
- The Docker listener module was storing and ignoring the output of the integration. ([#3768](https://github.com/wazuh/wazuh/issues/3768))
- Fixed memory leaks in Syscollector for macOS agents. ([#3795](https://github.com/wazuh/wazuh/pull/3795))
- Fix dangerous mutex initialization in Windows hosts. ([#3805](https://github.com/wazuh/wazuh/issues/3805))


## [v3.9.3] - 2019-07-08

### Changed

- Windows Eventchannel log collector will no longer report bookmarked events by default (those that happened while the agent was stopped). ([#3485](https://github.com/wazuh/wazuh/pull/3485))
- Remoted will discard agent-info data not in UTF-8 format. ([#3581](https://github.com/wazuh/wazuh/pull/3581))

### Fixed

- Osquery integration did not follow the osquery results file (*osqueryd.results.log*) as of libc 2.28. ([#3494](https://github.com/wazuh/wazuh/pull/3494))
- Windows Eventchannnel log collector did not update the bookmarks so it reported old events repeatedly. ([#3485](https://github.com/wazuh/wazuh/pull/3485))
- The agent sent invalid info data in the heartbeat message if it failed to get the host IP address. ([#3555](https://github.com/wazuh/wazuh/pull/3555))
- Modulesd produced a memory leak when being queried for its running configuration. ([#3564](https://github.com/wazuh/wazuh/pull/3564))
- Analysisd and Logtest crashed when trying rules having `<different_geoip>` and no `<not_same_field>` stanza. ([#3587](https://github.com/wazuh/wazuh/pull/3587))
- Vulnerability Detector failed to parse the Canonical's OVAL feed due to a syntax change. ([#3563](https://github.com/wazuh/wazuh/pull/3563))
- AWS Macie events produced erros in Elasticsearch. ([#3608](https://github.com/wazuh/wazuh/pull/3608))
- Rules with `<list lookup="address_match_key" />` produced a false match if the CDB list file is missing. ([#3609](https://github.com/wazuh/wazuh/pull/3609))
- Remote configuration was missing the `<ignore>` stanzas for Syscheck and Rootcheck when defined as sregex. ([#3617](https://github.com/wazuh/wazuh/pull/3617))


## [v3.9.2] - 2019-06-10

### Added

- Added support for Ubuntu 12.04 to the SCA configuration template. ([#3361](https://github.com/wazuh/wazuh/pull/3361))

### Changed

- Prevent the agent from stopping if it fails to resolve the manager's hostname on startup. ([#3405](https://github.com/wazuh/wazuh/pull/3405))
- Prevent Remoted from logging agent connection timeout as an error, now it's a debugging log. ([#3426](https://github.com/wazuh/wazuh/pull/3426))

### Fixed

- A configuration request to Analysisd made it crash if the option `<white_list>` is empty. ([#3383](https://github.com/wazuh/wazuh/pull/3383))
- Fixed error when uploading some configuration files through API in wazuh-docker environments. ([#3335](https://github.com/wazuh/wazuh/issues/3335))
- Fixed error deleting temporary files during cluster synchronization. ([#3379](https://github.com/wazuh/wazuh/issues/3379))
- Fixed bad permissions on agent-groups files synchronized via wazuh-clusterd. ([#3438](https://github.com/wazuh/wazuh/issues/3438))
- Fixed bug in the database module that ignored agents registered with a network mask. ([#3351](https://github.com/wazuh/wazuh/pull/3351))
- Fixed a memory bug in the CIS-CAT module. ([#3406](https://github.com/wazuh/wazuh/pull/3406))
- Fixed a bug in the agent upgrade tool when checking the version number. ([#3391](https://github.com/wazuh/wazuh/pull/3391))
- Fixed error checking in the Windows Eventchannel log collector. ([#3393](https://github.com/wazuh/wazuh/pull/3393))
- Prevent Analysisd from crashing at SCA decoder due to a race condition calling a thread-unsafe function. ([#3466](https://github.com/wazuh/wazuh/pull/3466))
- Fix a file descriptor leak in Modulesd on timeout when running a subprocess. ([#3470](https://github.com/wazuh/wazuh/pull/3470))
  - OpenSCAP.
  - CIS-CAT.
  - Command.
  - Azure.
  - SCA.
  - AWS.
  - Docker.
- Prevent Modulesd from crashing at Vulnerability Detector when updating a RedHat feed. ([3458](https://github.com/wazuh/wazuh/pull/3458))


## [v3.9.1] - 2019-05-21

### Added

- Added directory existence checking for SCA rules. ([#3246](https://github.com/wazuh/wazuh/pull/3246))
- Added line number to error messages when parsing YAML files. ([#3325](https://github.com/wazuh/wazuh/pull/3325))
- Enhanced wildcard support for Windows Logcollector. ([#3236](https://github.com/wazuh/wazuh/pull/3236))

### Changed

- Changed the extraction point of the package name in the Vulnerability Detector OVALs. ([#3245](https://github.com/wazuh/wazuh/pull/3245))

### Fixed

- Fixed SCA request interval option limit. ([#3254](https://github.com/wazuh/wazuh/pull/3254))
- Fixed SCA directory checking. ([#3235](https://github.com/wazuh/wazuh/pull/3235))
- Fixed potential out of bounds memory access. ([#3285](https://github.com/wazuh/wazuh/pull/3285))
- Fixed CIS-CAT XML report parser. ([#3261](https://github.com/wazuh/wazuh/pull/3261))
- Fixed .ssh folder permissions for Agentless. ([#2660](https://github.com/wazuh/wazuh/pull/2660))
- Fixed repeated fields in SCA summary events. ([#3278](https://github.com/wazuh/wazuh/pull/3278))
- Fixed command output treatment for the SCA module. ([#3297](https://github.com/wazuh/wazuh/pull/3297))
- Fixed _agent_upgrade_ tool to set the manager version as the default one. ([#2721](https://github.com/wazuh/wazuh/pull/2721))
- Fixed execd crash when timeout list is not initialized. ([#3316](https://github.com/wazuh/wazuh/pull/3316))
- Fixed support for reading large files on Windows Logcollector. ([#3248](https://github.com/wazuh/wazuh/pull/3248))
- Fixed the manager restarting process via API on Docker. ([#3273](https://github.com/wazuh/wazuh/pull/3273))
- Fixed the _agent_info_ files synchronization between cluster nodes. ([#3272](https://github.com/wazuh/wazuh/pull/3272))

### Removed

- Removed 5-second reading timeout for File Integrity Monitoring scan. ([#3366](https://github.com/wazuh/wazuh/pull/3366))


## [v3.9.0] - 2019-05-02

### Added

- New module to perform **Security Configuration Assessment** scans. ([#2598](https://github.com/wazuh/wazuh/pull/2598))
- New **Logcollector** features. ([#2929](https://github.com/wazuh/wazuh/pull/2929))
  - Let Logcollector filter files by content. ([#2796](https://github.com/wazuh/wazuh/issues/2796))
  - Added a pattern exclusion option to Logcollector. ([#2797](https://github.com/wazuh/wazuh/issues/2797))
  - Let Logcollector filter files by date. ([#2799](https://github.com/wazuh/wazuh/issues/2799))
  - Let logcollector support wildcards on Windows. ([#2898](https://github.com/wazuh/wazuh/issues/2898))
- **Fluent forwarder** for agents. ([#2828](https://github.com/wazuh/wazuh/issues/2828))
- Collect network and port inventory for Windows XP/Server 2003. ([#2464](https://github.com/wazuh/wazuh/pull/2464))
- Included inventory fields as dynamic fields in events to use them in rules. ([#2441](https://github.com/wazuh/wazuh/pull/2441))
- Added an option _startup_healthcheck_ in FIM so that the the who-data health-check is optional. ([#2323](https://github.com/wazuh/wazuh/pull/2323))
- The real agent IP is reported by the agent and shown in alerts and the App interface. ([#2577](https://github.com/wazuh/wazuh/pull/2577))
- Added support for organizations in AWS wodle. ([#2627](https://github.com/wazuh/wazuh/pull/2627))
- Added support for hot added symbolic links in _Whodata_. ([#2466](https://github.com/wazuh/wazuh/pull/2466))
- Added `-t` option to `wazuh-clusterd` binary ([#2691](https://github.com/wazuh/wazuh/pull/2691)).
- Added options `same_field` and `not_same_field` in rules to correlate dynamic fields between events. ([#2689](https://github.com/wazuh/wazuh/pull/2689))
- Added optional daemons start by default. ([#2769](https://github.com/wazuh/wazuh/pull/2769))
- Make the Windows installer to choose the appropriate `ossec.conf` file based on the System version. ([#2773](https://github.com/wazuh/wazuh/pull/2773))
- Added writer thread preference for Logcollector. ([#2783](https://github.com/wazuh/wazuh/pull/2783))
- Added database deletion from Wazuh-DB for removed agents. ([#3123](https://github.com/wazuh/wazuh/pull/3123))

### Changed

- Introduced a network buffer in Remoted to cache incomplete messages from agents. This improves the performance by preventing Remoted from waiting for complete messages. ([#2528](https://github.com/wazuh/wazuh/pull/2528))
- Improved alerts about disconnected agents: they will contain the data about the disconnected agent, although the alert is actually produced by the manager. ([#2379](https://github.com/wazuh/wazuh/pull/2379))
- PagerDuty integration plain text alert support (by @spartantri). ([#2403](https://github.com/wazuh/wazuh/pull/2403))
- Improved Remoted start-up logging messages. ([#2460](https://github.com/wazuh/wazuh/pull/2460))
- Let _agent_auth_ warn when it receives extra input arguments. ([#2489](https://github.com/wazuh/wazuh/pull/2489))
- Update the who-data related SELinux rules for Audit 3.0. This lets who-data work on Fedora 29. ([#2419](https://github.com/wazuh/wazuh/pull/2419))
- Changed data source for network interface's MAC address in Syscollector so that it will be able to get bonded interfaces' MAC. ([#2550](https://github.com/wazuh/wazuh/pull/2550))
- Migrated unit tests from Check to TAP (Test Anything Protocol). ([#2572](https://github.com/wazuh/wazuh/pull/2572))
- Now labels starting with `_` are reserved for internal use. ([#2577](https://github.com/wazuh/wazuh/pull/2577))
- Now AWS wodle fetches aws.requestParameters.disableApiTermination with an unified format ([#2614](https://github.com/wazuh/wazuh/pull/2614))
- Improved overall performance in cluster ([#2575](https://github.com/wazuh/wazuh/pull/2575))
- Some improvements has been made in the _vulnerability-detector_ module. ([#2603](https://github.com/wazuh/wazuh/pull/2603))
- Refactor of decoded fields from the Windows eventchannel decoder. ([#2684](https://github.com/wazuh/wazuh/pull/2684))
- Deprecate global option `<queue_size>` for Analysisd. ([#2729](https://github.com/wazuh/wazuh/pull/2729))
- Excluded noisy events from Windows Eventchannel. ([#2763](https://github.com/wazuh/wazuh/pull/2763))
- Replaced `printf` functions in `agent-authd`. ([#2830](https://github.com/wazuh/wazuh/pull/2830))
- Replaced `strtoul()` using NULL arguments with `atol()` in wodles config files. ([#2801](https://github.com/wazuh/wazuh/pull/2801))
- Added a more descriptive message for SSL error when agent-auth fails. ([#2941](https://github.com/wazuh/wazuh/pull/2941))
- Changed the starting Analysisd messages about loaded rules from `info` to `debug` level. ([#2881](https://github.com/wazuh/wazuh/pull/2881))
- Re-structured messages for FIM module. ([#2926](https://github.com/wazuh/wazuh/pull/2926))
- Changed `diff` output in Syscheck for Windows. ([#2969](https://github.com/wazuh/wazuh/pull/2969))
- Replaced OSSEC e-mail subject with Wazuh in `ossec-maild`. ([#2975](https://github.com/wazuh/wazuh/pull/2975))
- Added keepalive in TCP to manage broken connections in `ossec-remoted`. ([#3069](https://github.com/wazuh/wazuh/pull/3069))
- Change default restart interval for Docker listener module to one minute. ([#2679](https://github.com/wazuh/wazuh/pull/2679))

### Fixed

- Fixed error in Syscollector for Windows older than Vista when gathering the hardware inventory. ([#2326](https://github.com/wazuh/wazuh/pull/2326))
- Fixed an error in the OSQuery configuration validation. ([#2446](https://github.com/wazuh/wazuh/pull/2446))
- Prevent Integrator, Syslog Client and Mail forwarded from getting stuck while reading _alerts.json_. ([#2498](https://github.com/wazuh/wazuh/pull/2498))
- Fixed a bug that could make an Agent running on Windows XP close unexpectedly while receiving a WPK file. ([#2486](https://github.com/wazuh/wazuh/pull/2486))
- Fixed _ossec-control_ script in Solaris. ([#2495](https://github.com/wazuh/wazuh/pull/2495))
- Fixed a compilation error when building Wazuh in static linking mode with the Audit library enabled. ([#2523](https://github.com/wazuh/wazuh/pull/2523))
- Fixed a memory hazard in Analysisd on log pre-decoding for short logs (less than 5 bytes). ([#2391](https://github.com/wazuh/wazuh/pull/2391))
- Fixed defects reported by Cppcheck. ([#2521](https://github.com/wazuh/wazuh/pull/2521))
  - Double free in GeoIP data handling with IPv6.
  - Buffer overlay when getting OS information.
  - Check for successful memory allocation in Syscollector.
- Fix out-of-memory error in Remoted when upgrading an agent with a big data chunk. ([#2594](https://github.com/wazuh/wazuh/pull/2594))
- Re-registered agent are reassigned to correct groups when the multigroup is empty. ([#2440](https://github.com/wazuh/wazuh/pull/2440))
- Wazuh manager starts regardless of the contents of _local_decoder.xml_. ([#2465](https://github.com/wazuh/wazuh/pull/2465))
- Let _Remoted_ wait for download module availability. ([#2517](https://github.com/wazuh/wazuh/pull/2517))
- Fix duplicate field names at some events for Windows eventchannel. ([#2500](https://github.com/wazuh/wazuh/pull/2500))
- Delete empty fields from Windows Eventchannel alerts. ([#2492](https://github.com/wazuh/wazuh/pull/2492))
- Fixed memory leak and crash in Vulnerability Detector. ([#2620](https://github.com/wazuh/wazuh/pull/2620))
- Prevent Analysisd from crashing when receiving an invalid Syscollector event. ([#2621](https://github.com/wazuh/wazuh/pull/2621))
- Fix a bug in the database synchronization module that left broken references of removed agents to groups. ([#2628](https://github.com/wazuh/wazuh/pull/2628))
- Fixed restart service in AIX. ([#2674](https://github.com/wazuh/wazuh/pull/2674))
- Prevent Execd from becoming defunct when Active Response disabled. ([#2692](https://github.com/wazuh/wazuh/pull/2692))
- Fix error in Syscollector when unable to read the CPU frequency on agents. ([#2740](https://github.com/wazuh/wazuh/pull/2740))
- Fix Windows escape format affecting non-format messages. ([#2725](https://github.com/wazuh/wazuh/pull/2725))
- Avoid a segfault in mail daemon due to the XML tags order in the `ossec.conf`. ([#2711](https://github.com/wazuh/wazuh/pull/2711))
- Prevent the key updating thread from starving in Remoted. ([#2761](https://github.com/wazuh/wazuh/pull/2761))
- Fixed error logging on Windows agent. ([#2791](https://github.com/wazuh/wazuh/pull/2791))
- Let CIS-CAT decoder reuse the Wazuh DB connection socket. ([#2800](https://github.com/wazuh/wazuh/pull/2800))
- Fixed issue with `agent-auth` options without argument. ([#2808](https://github.com/wazuh/wazuh/pull/2808))
- Fixed control of the frequency counter in alerts. ([#2854](https://github.com/wazuh/wazuh/pull/2854))
- Ignore invalid files for agent groups. ([#2895](https://github.com/wazuh/wazuh/pull/2895))
- Fixed invalid behaviour when moving files in Whodata mode. ([#2888](https://github.com/wazuh/wazuh/pull/2888))
- Fixed deadlock in Remoted when updating the `keyentries` structure. ([#2956](https://github.com/wazuh/wazuh/pull/2956))
- Fixed error in Whodata when one of the file permissions cannot be extracted. ([#2940](https://github.com/wazuh/wazuh/pull/2940))
- Fixed System32 and SysWOW64 event processing in Whodata. ([#2935](https://github.com/wazuh/wazuh/pull/2935))
- Fixed Syscheck hang when monitoring system directories. ([#3059](https://github.com/wazuh/wazuh/pull/3059))
- Fixed the package inventory for MAC OS X. ([#3035](https://github.com/wazuh/wazuh/pull/3035))
- Translated the Audit Policy fields from IDs for Windows events. ([#2950](https://github.com/wazuh/wazuh/pull/2950))
- Fixed broken pipe error when Wazuh-manager closes TCP connection. ([#2965](https://github.com/wazuh/wazuh/pull/2965))
- Fixed whodata mode on drives other than the main one. ([#2989](https://github.com/wazuh/wazuh/pull/2989))
- Fixed bug occurred in the database while removing an agent. ([#2997](https://github.com/wazuh/wazuh/pull/2997))
- Fixed duplicated alerts for Red Hat feed in `vulnerability-detector`. ([#3000](https://github.com/wazuh/wazuh/pull/3000))
- Fixed bug when processing symbolic links in Whodata. ([#3025](https://github.com/wazuh/wazuh/pull/3025))
- Fixed option for ignoring paths in rootcheck. ([#3058](https://github.com/wazuh/wazuh/pull/3058))
- Allow Wazuh service on MacOSX to be available without restart. ([#3119](https://github.com/wazuh/wazuh/pull/3119))
- Ensure `internal_options.conf` file is overwritten on Windows upgrades. ([#3153](https://github.com/wazuh/wazuh/pull/3153))
- Fixed the reading of the setting `attempts` of the Docker module. ([#3067](https://github.com/wazuh/wazuh/pull/3067))
- Fix a memory leak in Docker listener module. ([#2679](https://github.com/wazuh/wazuh/pull/2679))


## [v3.8.2] - 2019-01-30

### Fixed

- Analysisd crashed when parsing a log from OpenLDAP due to a bug in the option `<accumulate>`. ([#2456](https://github.com/wazuh/wazuh/pull/2456))
- Modulesd closed unexpectedly if a command was defined without a `<tag>` option. ([#2470](https://github.com/wazuh/wazuh/pull/2470))
- The Eventchannel decoder was not being escaping backslashes correctly. ([#2483](https://github.com/wazuh/wazuh/pull/2483))
- The Eventchannel decoder was leaving spurious trailing spaces in some fields. ([#2484](https://github.com/wazuh/wazuh/pull/2484))


## [v3.8.1] - 2019-01-25

### Fixed

- Fixed memory leak in Logcollector when reading Windows eventchannel. ([#2450](https://github.com/wazuh/wazuh/pull/2450))
- Fixed script parsing error in Solaris 10. ([#2449](https://github.com/wazuh/wazuh/pull/2449))
- Fixed version comparisons on Red Hat systems. (By @orlando-jamie) ([#2445](https://github.com/wazuh/wazuh/pull/2445))


## [v3.8.0] - 2019-01-19

### Added

- Logcollector **extension for Windows eventchannel logs in JSON format.** ([#2142](https://github.com/wazuh/wazuh/pull/2142))
- Add options to detect **attribute and file permission changes** for Windows. ([#1918](https://github.com/wazuh/wazuh/pull/1918))
- Added **Audit health-check** in the Whodata initialization. ([#2180](https://github.com/wazuh/wazuh/pull/2180))
- Added **Audit rules auto-reload** in Whodata. ([#2180](https://github.com/wazuh/wazuh/pull/2180))
- Support for **new AWS services** in the AWS wodle ([#2242](https://github.com/wazuh/wazuh/pull/2242)):
    - AWS Config
    - AWS Trusted Advisor
    - AWS KMS
    - AWS Inspector
    - Add support for IAM roles authentication in EC2 instances.
- New module "Agent Key Polling" to integrate agent key request to external data sources. ([#2127](https://github.com/wazuh/wazuh/pull/2127))
  - Look for missing or old agent keys when Remoted detects an authorization failure.
  - Request agent keys by calling a defined executable or connecting to a local socket.
- Get process inventory for Windows natively. ([#1760](https://github.com/wazuh/wazuh/pull/1760))
- Improved vulnerability detection in Red Hat systems. ([#2137](https://github.com/wazuh/wazuh/pull/2137))
- Add retries to download the OVAL files in vulnerability-detector. ([#1832](https://github.com/wazuh/wazuh/pull/1832))
- Auto-upgrade FIM databases in Wazuh-DB. ([#2147](https://github.com/wazuh/wazuh/pull/2147))
- New dedicated thread for AR command running on Windows agent. ([#1725](https://github.com/wazuh/wazuh/pull/1725))
  -  This will prevent the agent from delaying due to an AR execution.
- New internal option to clean residual files of agent groups. ([#1985](https://github.com/wazuh/wazuh/pull/1985))
- Add a manifest to run `agent-auth.exe` with elevated privileges. ([#1998](https://github.com/wazuh/wazuh/pull/1998))
- Compress `last-entry` files to check differences by FIM. ([#2034](https://github.com/wazuh/wazuh/pull/2034))
- Add error messages to integration scripts. ([#2143](https://github.com/wazuh/wazuh/pull/2143))
- Add CDB lists building on install. ([#2167](https://github.com/wazuh/wazuh/pull/2167))
- Update Wazuh copyright for internal files. ([#2343](https://github.com/wazuh/wazuh/pull/2343))
- Added option to allow maild select the log file to read from. ([#977](https://github.com/wazuh/wazuh/pull/977))
- Add table to control the metadata of the vuln-detector DB. ([#2402](https://github.com/wazuh/wazuh/pull/2402))

### Changed

- Now Wazuh manager can be started with an empty configuration in ossec.conf. ([#2086](https://github.com/wazuh/wazuh/pull/2086))
- The Authentication daemon is now enabled by default. ([#2129](https://github.com/wazuh/wazuh/pull/2129))
- Make FIM show alerts for new files by default. ([#2213](https://github.com/wazuh/wazuh/pull/2213))
- Reduce the length of the query results from Vulnerability Detector to Wazuh DB. ([#1798](https://github.com/wazuh/wazuh/pull/1798))
- Improved the build system to automatically detect a big-endian platform. ([#2031](https://github.com/wazuh/wazuh/pull/2031))
  - Building option `USE_BIG_ENDIAN` is not already needed on Solaris (SPARC) or HP-UX.
- Expanded the regex pattern maximum size from 2048 to 20480 bytes. ([#2036](https://github.com/wazuh/wazuh/pull/2036))
- Improved IP address validation in the option `<white_list>` (by @pillarsdotnet). ([#1497](https://github.com/wazuh/wazuh/pull/1497))
- Improved rule option `<info>` validation (by @pillarsdotnet). ([#1541](https://github.com/wazuh/wazuh/pull/1541))
- Deprecated the Syscheck option `<remove_old_diff>` by making it mandatory. ([#1915](https://github.com/wazuh/wazuh/pull/1915))
- Fix invalid error "Unable to verity server certificate" in _ossec-authd_ (server). ([#2045](https://github.com/wazuh/wazuh/pull/2045))
- Remove deprecated flag `REUSE_ID` from the Makefile options. ([#2107](https://github.com/wazuh/wazuh/pull/2107))
- Syscheck first queue error message changed into a warning. ([#2146](https://github.com/wazuh/wazuh/pull/2146))
- Do the DEB and RPM package scan regardless of Linux distribution. ([#2168](https://github.com/wazuh/wazuh/pull/2168))
- AWS VPC configuration in the AWS wodle ([#2242](https://github.com/wazuh/wazuh/pull/2242)).
- Hide warning log by FIM when cannot open a file that has just been removed. ([#2201](https://github.com/wazuh/wazuh/pull/2201))
- The default FIM configuration will ignore some temporary files. ([#2202](https://github.com/wazuh/wazuh/pull/2202))

### Fixed

- Fixed error description in the osquery configuration parser (by @pillarsdotnet). ([#1499](https://github.com/wazuh/wazuh/pull/1499))
- The FTS comment option `<ftscomment>` was not being read (by @pillarsdotnet). ([#1536](https://github.com/wazuh/wazuh/pull/1536))
- Fixed error when multigroup files are not found. ([#1792](https://github.com/wazuh/wazuh/pull/1792))
- Fix error when assigning multiple groups whose names add up to more than 4096 characters. ([#1792](https://github.com/wazuh/wazuh/pull/1792))
- Replaced "getline" function with "fgets" in vulnerability-detector to avoid compilation errors with older versions of libC. ([#1822](https://github.com/wazuh/wazuh/pull/1822))
- Fix bug in Wazuh DB when trying to store multiple network interfaces with the same IP from Syscollector. ([#1928](https://github.com/wazuh/wazuh/pull/1928))
- Improved consistency of multigroups. ([#1985](https://github.com/wazuh/wazuh/pull/1985))
- Fixed the reading of the OS name and version in HP-UX systems. ([#1990](https://github.com/wazuh/wazuh/pull/1990))
- Prevent the agent from producing an error on platforms that don't support network timeout. ([#2001](https://github.com/wazuh/wazuh/pull/2001))
- Logcollector could not set the maximum file limit on HP-UX platform. ([2030](https://github.com/wazuh/wazuh/pull/2030))
- Allow strings up to 64KB long for log difference analysis. ([#2032](https://github.com/wazuh/wazuh/pull/2032))
- Now agents keep their registration date when upgrading the manager. ([#2033](https://github.com/wazuh/wazuh/pull/2033))
- Create an empty `client.keys` file on a fresh installation of a Windows agent. ([2040](https://github.com/wazuh/wazuh/pull/2040))
- Allow CDB list keys and values to have double quotes surrounding. ([#2046](https://github.com/wazuh/wazuh/pull/2046))
- Remove file `queue/db/.template.db` on upgrade / restart. ([2073](https://github.com/wazuh/wazuh/pull/2073))
- Fix error on Analysisd when `check_value` doesn't exist. ([2080](https://github.com/wazuh/wazuh/pull/2080))
- Prevent Rootcheck from looking for invalid link count in agents running on Solaris (by @ecsc-georgew). ([2087](https://github.com/wazuh/wazuh/pull/2087))
- Fixed the warning messages when compiling the agent on AIX. ([2099](https://github.com/wazuh/wazuh/pull/2099))
- Fix missing library when building Wazuh with MySQL support. ([#2108](https://github.com/wazuh/wazuh/pull/2108))
- Fix compile warnings for the Solaris platform. ([#2121](https://github.com/wazuh/wazuh/pull/2121))
- Fixed regular expression for audit.key in audit decoder. ([#2134](https://github.com/wazuh/wazuh/pull/2134))
- Agent's ossec-control stop should wait a bit after killing a process. ([#2149](https://github.com/wazuh/wazuh/pull/2149))
- Fixed error ocurred while monitoring symbolic links in Linux. ([#2152](https://github.com/wazuh/wazuh/pull/2152))
- Fixed some bugs in Logcollector: ([#2154](https://github.com/wazuh/wazuh/pull/2154))
  - If Logcollector picks up a log exceeding 65279 bytes, that log may lose the null-termination.
  - Logcollector crashes if multiple wildcard stanzas resolve the same file.
  - An error getting the internal file position may lead to an undefined condition.
- Execd daemon now runs even if active response is disabled ([#2177](https://github.com/wazuh/wazuh/pull/2177))
- Fix high precision timestamp truncation in rsyslog messages. ([#2128](https://github.com/wazuh/wazuh/pull/2128))
- Fix missing Whodata section to the remote configuration query. ([#2173](https://github.com/wazuh/wazuh/pull/2173))
- Bugfixes in AWS wodle ([#2242](https://github.com/wazuh/wazuh/pull/2242)):
    - Fixed bug in AWS Guard Duty alerts when there were multiple remote IPs.
    - Fixed bug when using flag `remove_from_bucket`.
    - Fixed bug when reading buckets generating more than 1000 logs in the same day.
    - Increase `qty` of `aws.eventNames` and remove usage of `aws.eventSources`.
- Fix bug in cluster configuration when using Kubernetes ([#2227](https://github.com/wazuh/wazuh/pull/2227)).
- Fix network timeout setup in agent running on Windows. ([#2185](https://github.com/wazuh/wazuh/pull/2185))
- Fix default values for the `<auto_ignore>` option. ([#2210](https://github.com/wazuh/wazuh/pull/2210))
- Fix bug that made Modulesd and Remoted crash on ARM architecture. ([#2214](https://github.com/wazuh/wazuh/pull/2214))
- The regex parser included the next character after a group:
  - If the input string just ends after that character. ([#2216](https://github.com/wazuh/wazuh/pull/2216))
  - The regex parser did not accept a group terminated with an escaped byte or a class. ([#2224](https://github.com/wazuh/wazuh/pull/2224))
- Fixed buffer overflow hazard in FIM when performing change report on long paths on macOS platform. ([#2285](https://github.com/wazuh/wazuh/pull/2285))
- Fix sending of the owner attribute when a file is created in Windows. ([#2292](https://github.com/wazuh/wazuh/pull/2292))
- Fix audit reconnection to the Whodata socket ([#2305](https://github.com/wazu2305h/wazuh/pull/2305))
- Fixed agent connection in TCP mode on Windows XP. ([#2329](https://github.com/wazuh/wazuh/pull/2329))
- Fix log shown when a command reaches its timeout and `ignore_output` is enabled. ([#2316](https://github.com/wazuh/wazuh/pull/2316))
- Analysisd and Syscollector did not detect the number of cores on Raspberry Pi. ([#2304](https://github.com/wazuh/wazuh/pull/2304))
- Analysisd and Syscollector did not detect the number of cores on CentOS 5. ([#2340](https://github.com/wazuh/wazuh/pull/2340))


## [v3.7.2] - 2018-12-17

### Changed

- Logcollector will fully read a log file if it reappears after being deleted. ([#2041](https://github.com/wazuh/wazuh/pull/2041))

### Fixed

- Fix some bugs in Logcollector: ([#2041](https://github.com/wazuh/wazuh/pull/2041))
  - Logcollector ceases monitoring any log file containing a binary zero-byte.
  - If a local file defined with wildcards disappears, Logcollector incorrectly shows a negative number of remaining open attempts.
  - Fixed end-of-file detection for text-based file formats.
- Fixed a bug in Analysisd that made it crash when decoding a malformed FIM message. ([#2089](https://github.com/wazuh/wazuh/pull/2089))


## [v3.7.1] - 2018-12-05

### Added

- New internal option `remoted.guess_agent_group` allowing agent group guessing by Remoted to be optional. ([#1890](https://github.com/wazuh/wazuh/pull/1890))
- Added option to configure another audit keys to monitor. ([#1882](https://github.com/wazuh/wazuh/pull/1882))
- Added option to create the SSL certificate and key with the install.sh script. ([#1856](https://github.com/wazuh/wazuh/pull/1856))
- Add IPv6 support to `host-deny.sh` script. (by @iasdeoupxe). ([#1583](https://github.com/wazuh/wazuh/pull/1583))
- Added tracing information (PID, function, file and line number) to logs when debugging is enabled. ([#1866](https://github.com/wazuh/wazuh/pull/1866))

### Changed

- Change errors messages to descriptive warnings in Syscheck when a files is not reachable. ([#1730](https://github.com/wazuh/wazuh/pull/1730))
- Add default values to global options to let the manager start. ([#1894](https://github.com/wazuh/wazuh/pull/1894))
- Improve Remoted performance by reducing interaction between threads. ([#1902](https://github.com/wazuh/wazuh/pull/1902))

### Fixed

- Prevent duplicates entries for denied IP addresses by `host-deny.sh`. (by @iasdeoupxe). ([#1583](https://github.com/wazuh/wazuh/pull/1583))
- Fix issue in Logcollector when reaching the file end before getting a full line. ([#1744](https://github.com/wazuh/wazuh/pull/1744))
- Throw an error when a nonexistent CDB file is added in the ossec.conf file. ([#1783](https://github.com/wazuh/wazuh/pull/1783))
- Fix bug in Remoted that truncated control messages to 1024 bytes. ([#1847](https://github.com/wazuh/wazuh/pull/1847))
- Avoid that the attribute `ignore` of rules silence alerts. ([#1874](https://github.com/wazuh/wazuh/pull/1874))
- Fix race condition when decoding file permissions. ([#1879](https://github.com/wazuh/wazuh/pull/1879)
- Fix to overwrite FIM configuration when directories come in the same tag separated by commas. ([#1886](https://github.com/wazuh/wazuh/pull/1886))
- Fixed issue with hash table handling in FTS and label management. ([#1889](https://github.com/wazuh/wazuh/pull/1889))
- Fixed id's and description of FIM alerts. ([#1891](https://github.com/wazuh/wazuh/pull/1891))
- Fix log flooding by Logcollector when monitored files disappear. ([#1893](https://github.com/wazuh/wazuh/pull/1893))
- Fix bug configuring empty blocks in FIM. ([#1897](https://github.com/wazuh/wazuh/pull/1897))
- Let the Windows agent reset the random generator context if it's corrupt. ([#1898](https://github.com/wazuh/wazuh/pull/1898))
- Prevent Remoted from logging errors if the cluster configuration is missing or invalid. ([#1900](https://github.com/wazuh/wazuh/pull/1900))
- Fix race condition hazard in Remoted when handling control messages. ([#1902](https://github.com/wazuh/wazuh/pull/1902))
- Fix uncontrolled condition in the vulnerability-detector version checker. ([#1932](https://github.com/wazuh/wazuh/pull/1932))
- Restore support for Amazon Linux in vulnerability-detector. ([#1932](https://github.com/wazuh/wazuh/pull/1932))
- Fixed starting wodles after a delay specified in `interval` when `run_on_start` is set to `no`, on the first run of the agent. ([#1906](https://github.com/wazuh/wazuh/pull/1906))
- Prevent `agent-auth` tool from creating the file _client.keys_ outside the agent's installation folder. ([#1924](https://github.com/wazuh/wazuh/pull/1924))
- Fix symbolic links attributes reported by `syscheck` in the alerts. ([#1926](https://github.com/wazuh/wazuh/pull/1926))
- Added some improvements and fixes in Whodata. ([#1929](https://github.com/wazuh/wazuh/pull/1929))
- Fix FIM decoder to accept Windows user containing spaces. ([#1930](https://github.com/wazuh/wazuh/pull/1930))
- Add missing field `restrict` when querying the FIM configuration remotely. ([#1931](https://github.com/wazuh/wazuh/pull/1931))
- Fix values of FIM scan showed in agent_control info. ([#1940](https://github.com/wazuh/wazuh/pull/1940))
- Fix agent group updating in database module. ([#2004](https://github.com/wazuh/wazuh/pull/2004))
- Logcollector prevents vmhgfs from synchronizing the inode. ([#2022](https://github.com/wazuh/wazuh/pull/2022))
- File descriptor leak that may impact agents running on UNIX platforms. ([#2021](https://github.com/wazuh/wazuh/pull/2021))
- CIS-CAT events were being processed by a wrong decoder. ([#2014](https://github.com/wazuh/wazuh/pull/2014))


## [v3.7.0] - 2018-11-10

### Added

- Adding feature to **remotely query agent configuration on demand.** ([#548](https://github.com/wazuh/wazuh/pull/548))
- **Boost Analysisd performance with multithreading.** ([#1039](https://github.com/wazuh/wazuh/pull/1039))
- Adding feature to **let agents belong to multiple groups.** ([#1135](https://github.com/wazuh/wazuh/pull/1135))
  - API support for multiple groups. ([#1300](https://github.com/wazuh/wazuh/pull/1300) [#1135](https://github.com/wazuh/wazuh/pull/1135))
- **Boost FIM decoding performance** by storing data into Wazuh DB using SQLite databases. ([#1333](https://github.com/wazuh/wazuh/pull/1333))
  - FIM database is cleaned after restarting agent 3 times, deleting all entries that left being monitored.
  - Added script to migrate older Syscheck databases to WazuhDB. ([#1504](https://github.com/wazuh/wazuh/pull/1504)) ([#1333](https://github.com/wazuh/wazuh/pull/1333))
- Added rule testing output when restarting manager. ([#1196](https://github.com/wazuh/wazuh/pull/1196))
- New wodle for **Azure environment log and process collection.** ([#1306](https://github.com/wazuh/wazuh/pull/1306))
- New wodle for **Docker container monitoring.** ([#1368](https://github.com/wazuh/wazuh/pull/1368))
- Disconnect manager nodes in cluster if no keep alive is received or sent during two minutes. ([#1482](https://github.com/wazuh/wazuh/pull/1482))
- API requests are forwarded to the proper manager node in cluster. ([#885](https://github.com/wazuh/wazuh/pull/885))
- Centralized configuration pushed from manager overwrite the configuration of directories that exist with the same path in ossec.conf. ([#1740](https://github.com/wazuh/wazuh/pull/1740))

### Changed

- Refactor Python framework code to standardize database requests and support queries. ([#921](https://github.com/wazuh/wazuh/pull/921))
- Replaced the `execvpe` function by `execvp` for the Wazuh modules. ([#1207](https://github.com/wazuh/wazuh/pull/1207))
- Avoid the use of reference ID in Syscollector network tables. ([#1315](https://github.com/wazuh/wazuh/pull/1315))
- Make Syscheck case insensitive on Windows agent. ([#1349](https://github.com/wazuh/wazuh/pull/1349))
- Avoid conflicts with the size of time_t variable in wazuh-db. ([#1366](https://github.com/wazuh/wazuh/pull/1366))
- Osquery integration updated: ([#1369](https://github.com/wazuh/wazuh/pull/1369))
  - Nest the result data into a "osquery" object.
  - Extract the pack name into a new field.
  - Include the query name in the alert description.
  - Minor fixes.
- Increased AWS S3 database entry limit to 5000 to prevent reprocessing repeated events. ([#1391](https://github.com/wazuh/wazuh/pull/1391))
- Increased the limit of concurrent agent requests: 1024 by default, configurable up to 4096. ([#1473](https://github.com/wazuh/wazuh/pull/1473))
- Change the default vulnerability-detector interval from 1 to 5 minutes. ([#1729](https://github.com/wazuh/wazuh/pull/1729))
- Port the UNIX version of Auth client (_agent_auth_) to the Windows agent. ([#1790](https://github.com/wazuh/wazuh/pull/1790))
  - Support of TLSv1.2 through embedded OpenSSL library.
  - Support of SSL certificates for agent and manager validation.
  - Unify Auth client option set.

### Fixed

- Fixed email_alerts configuration for multiple recipients. ([#1193](https://github.com/wazuh/wazuh/pull/1193))
- Fixed manager stopping when no command timeout is allowed. ([#1194](https://github.com/wazuh/wazuh/pull/1194))
- Fixed getting RAM memory information from mac OS X and FreeBSD agents. ([#1203](https://github.com/wazuh/wazuh/pull/1203))
- Fixed mandatory configuration labels check. ([#1208](https://github.com/wazuh/wazuh/pull/1208))
- Fix 0 value at check options from Syscheck. ([1209](https://github.com/wazuh/wazuh/pull/1209))
- Fix bug in whodata field extraction for Windows. ([#1233](https://github.com/wazuh/wazuh/issues/1233))
- Fix stack overflow when monitoring deep files. ([#1239](https://github.com/wazuh/wazuh/pull/1239))
- Fix typo in whodata alerts. ([#1242](https://github.com/wazuh/wazuh/issues/1242))
- Fix bug when running quick commands with timeout of 1 second. ([#1259](https://github.com/wazuh/wazuh/pull/1259))
- Prevent offline agents from generating vulnerability-detector alerts. ([#1292](https://github.com/wazuh/wazuh/pull/1292))
- Fix empty SHA256 of rotated alerts and log files. ([#1308](https://github.com/wazuh/wazuh/pull/1308))
- Fixed service startup on error. ([#1324](https://github.com/wazuh/wazuh/pull/1324))
- Set connection timeout for Auth server ([#1336](https://github.com/wazuh/wazuh/pull/1336))
- Fix the cleaning of the temporary folder. ([#1361](https://github.com/wazuh/wazuh/pull/1361))
- Fix check_mtime and check_inode views in Syscheck alerts. ([#1364](https://github.com/wazuh/wazuh/pull/1364))
- Fixed the reading of the destination address and type for PPP interfaces. ([#1405](https://github.com/wazuh/wazuh/pull/1405))
- Fixed a memory bug in regex when getting empty strings. ([#1430](https://github.com/wazuh/wazuh/pull/1430))
- Fixed report_changes with a big ammount of files. ([#1465](https://github.com/wazuh/wazuh/pull/1465))
- Prevent Logcollector from null-terminating socket output messages. ([#1547](https://github.com/wazuh/wazuh/pull/1547))
- Fix timeout overtaken message using infinite timeout. ([#1604](https://github.com/wazuh/wazuh/pull/1604))
- Prevent service from crashing if _global.db_ is not created. ([#1485](https://github.com/wazuh/wazuh/pull/1485))
- Set new agent.conf template when creating new groups. ([#1647](https://github.com/wazuh/wazuh/pull/1647))
- Fix bug in Wazuh Modules that tried to delete PID folders if a subprocess call failed. ([#1836](https://github.com/wazuh/wazuh/pull/1836))


## [v3.6.1] - 2018-09-07

### Fixed

- Fixed ID field length limit in JSON alerts, by @gandalfn. ([#1052](https://github.com/wazuh/wazuh/pull/1052))
- Fix segmentation fault when the agent version is empty in Vulnerability Detector. ([#1191](https://github.com/wazuh/wazuh/pull/1191))
- Fix bug that removes file extensions in rootcheck. ([#1197](https://github.com/wazuh/wazuh/pull/1197))
- Fixed incoherence in Client Syslog between plain-text and JSON alert input in `<location>` filter option. ([#1204](https://github.com/wazuh/wazuh/pull/1204))
- Fixed missing agent name and invalid predecoded hostname in JSON alerts. ([#1213](https://github.com/wazuh/wazuh/pull/1213))
- Fixed invalid location string in plain-text alerts. ([#1213](https://github.com/wazuh/wazuh/pull/1213))
- Fixed default stack size in threads on AIX and HP-UX. ([#1215](https://github.com/wazuh/wazuh/pull/1215))
- Fix socket error during agent restart due to daemon start/stop order. ([#1221](https://github.com/wazuh/wazuh/issues/1221))
- Fix bug when checking agent configuration in logcollector. ([#1225](https://github.com/wazuh/wazuh/issues/1225))
- Fix bug in folder recursion limit count in FIM real-time mode. ([#1226](https://github.com/wazuh/wazuh/issues/1226))
- Fixed errors when parsing AWS events in Elasticsearch. ([#1229](https://github.com/wazuh/wazuh/issues/1229))
- Fix bug when launching osquery from Wazuh. ([#1230](https://github.com/wazuh/wazuh/issues/1230))


## [v3.6.0] - 2018-08-29

### Added

- Add rescanning of expanded files with wildcards in logcollector ([#332](https://github.com/wazuh/wazuh/pull/332))
- Parallelization of logcollector ([#627](https://github.com/wazuh/wazuh/pull/672))
  - Now the input of logcollector is multithreaded, reading logs in parallel.
  - A thread is created for each type of output socket.
  - Periodically rescan of new files.
  - New options have been added to internal_options.conf file.
- Added statistical functions to remoted. ([#682](https://github.com/wazuh/wazuh/pull/682))
- Rootcheck and Syscheck (FIM) will run independently. ([#991](https://github.com/wazuh/wazuh/pull/991))
- Add hash validation for binaries executed by the wodle `command`. ([#1027](https://github.com/wazuh/wazuh/pull/1027))
- Added a recursion level option to Syscheck to set the directory scanning depth. ([#1081](https://github.com/wazuh/wazuh/pull/1081))
- Added inactive agent filtering option to agent_control, syscheck_control and rootcheck control_tools. ([#1088](https://github.com/wazuh/wazuh/pull/1088))
- Added custom tags to FIM directories and registries. ([#1096](https://github.com/wazuh/wazuh/pull/1096))
- Improved AWS CloudTrail wodle by @UranusBytes ([#913](https://github.com/wazuh/wazuh/pull/913) & [#1105](https://github.com/wazuh/wazuh/pull/1105)).
- Added support to process logs from more AWS services: Guard Duty, IAM, Inspector, Macie and VPC. ([#1131](https://github.com/wazuh/wazuh/pull/1131)).
- Create script for blocking IP's using netsh-advfirewall. ([#1172](https://github.com/wazuh/wazuh/pull/1172)).

### Changed

- The maximum log length has been extended up to 64 KiB. ([#411](https://github.com/wazuh/wazuh/pull/411))
- Changed logcollector analysis message order. ([#675](https://github.com/wazuh/wazuh/pull/675))
- Let hostname field be the name of the agent, without the location part. ([#1080](https://github.com/wazuh/wazuh/pull/1080))
- The internal option `syscheck.max_depth` has been renamed to `syscheck.default_max_depth`. ([#1081](https://github.com/wazuh/wazuh/pull/1081))
- Show warning message when configuring vulnerability-detector for an agent. ([#1130](https://github.com/wazuh/wazuh/pull/1130))
- Increase the minimum waiting time from 0 to 1 seconds in Vulnerability-Detector. ([#1132](https://github.com/wazuh/wazuh/pull/1132))
- Prevent Windows agent from not loading the configuration if an AWS module block is found. ([#1143](https://github.com/wazuh/wazuh/pull/1143))
- Set the timeout to consider an agent disconnected to 1800 seconds in the framework. ([#1155](https://github.com/wazuh/wazuh/pull/1155))

### Fixed

- Fix agent ID zero-padding in alerts coming from Vulnerability Detector. ([#1083](https://github.com/wazuh/wazuh/pull/1083))
- Fix multiple warnings when agent is offline. ([#1086](https://github.com/wazuh/wazuh/pull/1086))
- Fixed minor issues in the Makefile and the sources installer on HP-UX, Solaris on SPARC and AIX systems. ([#1089](https://github.com/wazuh/wazuh/pull/1089))
- Fixed SHA256 changes messages in alerts when it is disabled. ([#1100](https://github.com/wazuh/wazuh/pull/1100))
- Fixed empty configuration blocks for Wazuh modules. ([#1101](https://github.com/wazuh/wazuh/pull/1101))
- Fix broken pipe error in Wazuh DB by Vulnerability Detector. ([#1111](https://github.com/wazuh/wazuh/pull/1111))
- Restored firewall-drop AR script for Linux. ([#1114](https://github.com/wazuh/wazuh/pull/1114))
- Fix unknown severity in Red Hat systems. ([#1118](https://github.com/wazuh/wazuh/pull/1118))
- Added a building flag to compile the SQLite library externally for the API. ([#1119](https://github.com/wazuh/wazuh/issues/1119))
- Fixed variables length when storing RAM information by Syscollector. ([#1124](https://github.com/wazuh/wazuh/pull/1124))
- Fix Red Hat vulnerability database update. ([#1127](https://github.com/wazuh/wazuh/pull/1127))
- Fix allowing more than one wodle command. ([#1128](https://github.com/wazuh/wazuh/pull/1128))
- Fixed `after_regex` offset for the decoding algorithm. ([#1129](https://github.com/wazuh/wazuh/pull/1129))
- Prevents some vulnerabilities from not being checked for Debian. ([#1166](https://github.com/wazuh/wazuh/pull/1166))
- Fixed legacy configuration for `vulnerability-detector`. ([#1174](https://github.com/wazuh/wazuh/pull/1174))
- Fix active-response scripts installation for Windows. ([#1182](https://github.com/wazuh/wazuh/pull/1182)).
- Fixed `open-scap` deadlock when opening large files. ([#1206](https://github.com/wazuh/wazuh/pull/1206)). Thanks to @juergenc for detecting this issue.


### Removed

- The 'T' multiplier has been removed from option `max_output_size`. ([#1089](https://github.com/wazuh/wazuh/pull/1089))


## [v3.5.0] - 2018-08-10

### Added

- Improved configuration of OVAL updates. ([#416](https://github.com/wazuh/wazuh/pull/416))
- Added selective agent software request in vulnerability-detector. ([#404](https://github.com/wazuh/wazuh/pull/404))
- Get Linux packages inventory natively. ([#441](https://github.com/wazuh/wazuh/pull/441))
- Get Windows packages inventory natively. ([#471](https://github.com/wazuh/wazuh/pull/471))
- Supporting AES encryption for manager and agent. ([#448](https://github.com/wazuh/wazuh/pull/448))
- Added Debian and Ubuntu 18 support in vulnerability-detector. ([#470](https://github.com/wazuh/wazuh/pull/470))
- Added Rids Synchronization. ([#459](https://github.com/wazuh/wazuh/pull/459))
- Added option for setting the group that the agent belongs to when registering it with authd ([#460](https://github.com/wazuh/wazuh/pull/460))
- Added option for setting the source IP when the agent registers with authd ([#460](https://github.com/wazuh/wazuh/pull/460))
- Added option to force the vulnerability detection in unsupported OS. ([#462](https://github.com/wazuh/wazuh/pull/462))
- Get network inventory natively. ([#546](https://github.com/wazuh/wazuh/pull/546))
- Add arch check for Red Hat's OVAL in vulnerability-detector. ([#625](https://github.com/wazuh/wazuh/pull/625))
- Integration with Osquery. ([#627](https://github.com/wazuh/wazuh/pull/627))
    - Enrich osquery configuration with pack files aggregation and agent labels as decorators.
    - Launch osquery daemon in background.
    - Monitor results file and send them to the manager.
    - New option in rules `<location>` to filter events by osquery.
    - Support folders in shared configuration. This makes easy to send pack folders to agents.
    - Basic ruleset for osquery events and daemon logs.
- Boost Remoted performance with multithreading. ([#649](https://github.com/wazuh/wazuh/pull/649))
    - Up to 16 parallel threads to decrypt messages from agents.
    - Limit the frequency of agent keys reloading.
    - Message input buffer in Analysisd to prevent control messages starvation in Remoted.
- Module to download shared files for agent groups dinamically. ([#519](https://github.com/wazuh/wazuh/pull/519))
    - Added group creation for files.yml if the group does not exist. ([#1010](https://github.com/wazuh/wazuh/pull/1010))
- Added scheduling options to CIS-CAT integration. ([#586](https://github.com/wazuh/wazuh/pull/586))
- Option to download the wpk using http in `agent_upgrade`. ([#798](https://github.com/wazuh/wazuh/pull/798))
- Add `172.0.0.1` as manager IP when creating `global.db`. ([#970](https://github.com/wazuh/wazuh/pull/970))
- New requests for Syscollector. ([#728](https://github.com/wazuh/wazuh/pull/728))
- `cluster_control` shows an error if the status does not exist. ([#1002](https://github.com/wazuh/wazuh/pull/1002))
- Get Windows hardware inventory natively. ([#831](https://github.com/wazuh/wazuh/pull/831))
- Get processes and ports inventory by the Syscollector module.
- Added an integration with Kaspersky Endpoint Security for Linux via Active Response. ([#1056](https://github.com/wazuh/wazuh/pull/1056))

### Changed

- Add default value for option -x in agent_control tool.
- External libraries moved to an external repository.
- Ignore OverlayFS directories on Rootcheck system scan.
- Extracts agent's OS from the database instead of the agent-info.
- Increases the maximum size of XML parser to 20KB.
- Extract CVE instead of RHSA codes into vulnerability-detector. ([#549](https://github.com/wazuh/wazuh/pull/549))
- Store CIS-CAT results into Wazuh DB. ([#568](https://github.com/wazuh/wazuh/pull/568))
- Add profile information to CIS-CAT reports. ([#658](https://github.com/wazuh/wazuh/pull/658))
- Merge external libraries into a unique shared library. ([#620](https://github.com/wazuh/wazuh/pull/620))
- Cluster log rotation: set correct permissions and store rotations in /logs/ossec. ([#667](https://github.com/wazuh/wazuh/pull/667))
- `Distinct` requests don't allow `limit=0` or `limit>maximun_limit`. ([#1007](https://github.com/wazuh/wazuh/pull/1007))
- Deprecated arguments -i, -F and -r for Authd. ([#1013](https://github.com/wazuh/wazuh/pull/1013))
- Increase the internal memory for real-time from 12 KiB to 64 KiB. ([#1062](https://github.com/wazuh/wazuh/pull/1062))

### Fixed

- Fixed invalid alerts reported by Syscollector when the event contains the word "error". ([#461](https://github.com/wazuh/wazuh/pull/461))
- Silenced Vuls integration starting and ending alerts. ([#541](https://github.com/wazuh/wazuh/pull/541))
- Fix problem comparing releases of ubuntu packages. ([#556](https://github.com/wazuh/wazuh/pull/556))
- Windows delete pending active-responses before reset agent. ([#563](https://github.com/wazuh/wazuh/pull/563))
- Fix bug in Rootcheck for Windows that searches for keys in 32-bit mode only. ([#566](https://github.com/wazuh/wazuh/pull/566))
- Alert when unmerge files fails on agent. ([#731](https://github.com/wazuh/wazuh/pull/731))
- Fixed bugs reading logs in framework. ([#856](https://github.com/wazuh/wazuh/pull/856))
- Ignore uppercase and lowercase sorting an array in framework. ([#814](https://github.com/wazuh/wazuh/pull/814))
- Cluster: reject connection if the client node has a different cluster name. ([#892](https://github.com/wazuh/wazuh/pull/892))
- Prevent `the JSON object must be str, not 'bytes'` error. ([#997](https://github.com/wazuh/wazuh/pull/997))
- Fix long sleep times in vulnerability detector.
- Fix inconsistency in the alerts format for the manager in vulnerability-detector.
- Fix bug when processing the packages in vulnerability-detector.
- Prevent to process Syscollector events by the JSON decoder. ([#674](https://github.com/wazuh/wazuh/pull/674))
- Stop Syscollector data storage into Wazuh DB when an error appears. ([#674](https://github.com/wazuh/wazuh/pull/674))
- Fix bug in Syscheck that reported false positive about removed files. ([#1044](https://github.com/wazuh/wazuh/pull/1044))
- Fix bug in Syscheck that misinterpreted no_diff option. ([#1046](https://github.com/wazuh/wazuh/pull/1046))
- Fixes in file integrity monitoring for Windows. ([#1062](https://github.com/wazuh/wazuh/pull/1062))
  - Fix Windows agent crash if FIM fails to extract the file owner.
  - Prevent FIM real-time mode on Windows from stopping if the internal buffer gets overflowed.
- Prevent large logs from flooding the log file by Logcollector. ([#1067](https://github.com/wazuh/wazuh/pull/1067))
- Fix allowing more than one wodle command and compute command timeout when ignore_output is enabled. ([#1102](https://github.com/wazuh/wazuh/pull/1102))

### Removed

- Deleted Lua language support.
- Deleted integration with Vuls. ([#879](https://github.com/wazuh/wazuh/issues/879))
- Deleted agent_list tool, replaced by agent_control. ([ba0265b](https://github.com/wazuh/wazuh/commit/ba0265b6e9e3fed133d60ef2df3450fdf26f7da4#diff-f57f2991a6aa25fe45d8036c51bf8b4d))

## [v3.4.0] - 2018-07-24

### Added

- Support for SHA256 checksum in Syscheck (by @arshad01). ([#410](https://github.com/wazuh/wazuh/pull/410))
- Added an internal option for Syscheck to tune the RT alerting delay. ([#434](https://github.com/wazuh/wazuh/pull/434))
- Added two options in the tag <auto_ignore> `frequency` and `timeframe` to hide alerts when they are played several times in a given period of time. ([#857](https://github.com/wazuh/wazuh/pull/857))
- Include who-data in Syscheck for file integrity monitoring. ([#756](https://github.com/wazuh/wazuh/pull/756))
  - Linux Audit setup and monitoring to watch directories configured with who-data.
  - Direct communication with Auditd on Linux to catch who-data related events.
  - Setup of SACL for monitored directories on Windows.
  - Windows Audit events monitoring through Windows Event Channel.
  - Auto setup of audit configuration and reset when the agent quits.
- Syscheck in frequency time show alerts from deleted files. ([#857](https://github.com/wazuh/wazuh/pull/857))
- Added an option `target` to customize output format per-target in Logcollector. ([#863](https://github.com/wazuh/wazuh/pull/863))
- New option for the JSON decoder to choose the treatment of NULL values. ([#677](https://github.com/wazuh/wazuh/pull/677))
- Remove old snapshot files for FIM. ([#872](https://github.com/wazuh/wazuh/pull/872))
- Distinct operation in agents. ([#920](https://github.com/wazuh/wazuh/pull/920))
- Added support for unified WPK. ([#865](https://github.com/wazuh/wazuh/pull/865))
- Added missing debug options for modules in the internal options file. ([#901](https://github.com/wazuh/wazuh/pull/901))
- Added recursion limits when reading directories. ([#947](https://github.com/wazuh/wazuh/pull/947))

### Changed

- Renamed cluster _client_ node type to ___worker___ ([#850](https://github.com/wazuh/wazuh/pull/850)).
- Changed a descriptive message in the alert showing what attributes changed. ([#857](https://github.com/wazuh/wazuh/pull/857))
- Change visualization of Syscheck alerts. ([#857](https://github.com/wazuh/wazuh/pull/857))
- Add all the available fields in the Syscheck messages from the Wazuh configuration files. ([#857](https://github.com/wazuh/wazuh/pull/857))
- Now the no_full_log option only affects JSON alerts. ([#881](https://github.com/wazuh/wazuh/pull/881))
- Delete temporary files when stopping Wazuh. ([#732](https://github.com/wazuh/wazuh/pull/732))
- Send OpenSCAP checks results to a FIFO queue instead of temporary files. ([#732](https://github.com/wazuh/wazuh/pull/732))
- Default behavior when starting Syscheck and Rootcheck components. ([#829](https://github.com/wazuh/wazuh/pull/829))
  - They are disabled if not appear in the configuration.
  - They can be set up as empty blocks in the configuration, applying their default values.
  - Improvements of error and information messages when they start.
- Improve output of `DELETE/agents` when no agents were removed. ([#868](https://github.com/wazuh/wazuh/pull/868))
- Include the file owner SID in Syscheck alerts.
- Change no previous checksum error message to information log. ([#897](https://github.com/wazuh/wazuh/pull/897))
- Changed default Syscheck scan speed: 100 files per second. ([#975](https://github.com/wazuh/wazuh/pull/975))
- Show network protocol used by the agent when connecting to the manager. ([#980](https://github.com/wazuh/wazuh/pull/980))

### Fixed

- Syscheck RT process granularized to make frequency option more accurate. ([#434](https://github.com/wazuh/wazuh/pull/434))
- Fixed registry_ignore problem on Syscheck for Windows when arch="both" was used. ([#525](https://github.com/wazuh/wazuh/pull/525))
- Allow more than 256 directories in real-time for Windows agent using recursive watchers. ([#540](https://github.com/wazuh/wazuh/pull/540))
- Fix weird behavior in Syscheck when a modified file returns back to its first state. ([#434](https://github.com/wazuh/wazuh/pull/434))
- Replace hash value xxx (not enabled) for n/a if the hash couldn't be calculated. ([#857](https://github.com/wazuh/wazuh/pull/857))
- Do not report uid, gid or gname on Windows (avoid user=0). ([#857](https://github.com/wazuh/wazuh/pull/857))
- Several fixes generating sha256 hash. ([#857](https://github.com/wazuh/wazuh/pull/857))
- Fixed the option report_changes configuration. ([#857](https://github.com/wazuh/wazuh/pull/857))
- Fixed the 'report_changes' configuration when 'sha1' option is not set. ([#857](https://github.com/wazuh/wazuh/pull/857))
- Fix memory leak reading logcollector config. ([#884](https://github.com/wazuh/wazuh/pull/884))
- Fixed crash in Slack integration for alerts that don't have full log. ([#880](https://github.com/wazuh/wazuh/pull/880))
- Fixed active-responses.log definition path on Windows configuration. ([#739](https://github.com/wazuh/wazuh/pull/739))
- Added warning message when updating Syscheck/Rootcheck database to restart the manager. ([#817](https://github.com/wazuh/wazuh/pull/817))
- Fix PID file creation checking. ([#822](https://github.com/wazuh/wazuh/pull/822))
  - Check that the PID file was created and written.
  - This would prevent service from running multiple processes of the same daemon.
- Fix reading of Windows platform for 64 bits systems. ([#832](https://github.com/wazuh/wazuh/pull/832))
- Fixed Syslog output parser when reading the timestamp from the alerts in JSON format. ([#843](https://github.com/wazuh/wazuh/pull/843))
- Fixed filter for `gpg-pubkey` packages in Syscollector. ([#847](https://github.com/wazuh/wazuh/pull/847))
- Fixed bug in configuration when reading the `repeated_offenders` option in Active Response. ([#873](https://github.com/wazuh/wazuh/pull/873))
- Fixed variables parser when loading rules. ([#855](https://github.com/wazuh/wazuh/pull/855))
- Fixed parser files names in the Rootcheck scan. ([#840](https://github.com/wazuh/wazuh/pull/840))
- Removed frequency offset in rules. ([#827](https://github.com/wazuh/wazuh/pull/827)).
- Fix memory leak reading logcollector config. ([#884](https://github.com/wazuh/wazuh/pull/884))
- Fixed sort agents by status in `GET/agents` API request. ([#810](https://github.com/wazuh/wazuh/pull/810))
- Added exception when no agents are selected to restart. ([#870](https://github.com/wazuh/wazuh/pull/870))
- Prevent files from remaining open in the cluster. ([#874](https://github.com/wazuh/wazuh/pull/874))
- Fix network unreachable error when cluster starts. ([#800](https://github.com/wazuh/wazuh/pull/800))
- Fix empty rules and decoders file check. ([#887](https://github.com/wazuh/wazuh/pull/887))
- Prevent to access an unexisting hash table from 'whodata' thread. ([#911](https://github.com/wazuh/wazuh/pull/911))
- Fix CA verification with more than one 'ca_store' definitions. ([#927](https://github.com/wazuh/wazuh/pull/927))
- Fix error in syscollector API calls when Wazuh is installed in a directory different than `/var/ossec`. ([#942](https://github.com/wazuh/wazuh/pull/942)).
- Fix error in CentOS 6 when `wazuh-cluster` is disabled. ([#944](https://github.com/wazuh/wazuh/pull/944)).
- Fix Remoted connection failed warning in TCP mode due to timeout. ([#958](https://github.com/wazuh/wazuh/pull/958))
- Fix option 'rule_id' in syslog client. ([#979](https://github.com/wazuh/wazuh/pull/979))
- Fixed bug in legacy agent's server options that prevented it from setting port and protocol.

## [v3.3.1] - 2018-06-18

### Added

- Added `total_affected_agents` and `total_failed_ids` to the `DELETE/agents` API request. ([#795](https://github.com/wazuh/wazuh/pull/795))

### Changed

- Management of empty blocks in the configuration files. ([#781](https://github.com/wazuh/wazuh/pull/781))
- Verify WPK with Wazuh CA by default. ([#799](https://github.com/wazuh/wazuh/pull/799))

### Fixed

- Windows prevents agent from renaming file. ([#773](https://github.com/wazuh/wazuh/pull/773))
- Fix manager-agent version comparison in remote upgrades. ([#765](https://github.com/wazuh/wazuh/pull/765))
- Fix log flooding when restarting agent while the merged file is being receiving. ([#788](https://github.com/wazuh/wazuh/pull/788))
- Fix issue when overwriting rotated logs in Windows agents. ([#776](https://github.com/wazuh/wazuh/pull/776))
- Prevent OpenSCAP module from running on Windows agents (incompatible). ([#777](https://github.com/wazuh/wazuh/pull/777))
- Fix issue in file changes report for FIM on Linux when a directory contains a backslash. ([#775](https://github.com/wazuh/wazuh/pull/775))
- Fixed missing `minor` field in agent data managed by the framework. ([#771](https://github.com/wazuh/wazuh/pull/771))
- Fixed missing `build` and `key` fields in agent data managed by the framework. ([#802](https://github.com/wazuh/wazuh/pull/802))
- Fixed several bugs in upgrade agents ([#784](https://github.com/wazuh/wazuh/pull/784)):
    - Error upgrading an agent with status `Never Connected`.
    - Fixed API support.
    - Sockets were not closing properly.
- Cluster exits showing an error when an error occurs. ([#790](https://github.com/wazuh/wazuh/pull/790))
- Fixed bug when cluster control or API cannot request the list of nodes to the master. ([#762](https://github.com/wazuh/wazuh/pull/762))
- Fixed bug when the `agent.conf` contains an unrecognized module. ([#796](https://github.com/wazuh/wazuh/pull/796))
- Alert when unmerge files fails on agent. ([#731](https://github.com/wazuh/wazuh/pull/731))
- Fix invalid memory access when parsing ruleset configuration. ([#787](https://github.com/wazuh/wazuh/pull/787))
- Check version of python in cluster control. ([#760](https://github.com/wazuh/wazuh/pull/760))
- Removed duplicated log message when Rootcheck is disabled. ([#783](https://github.com/wazuh/wazuh/pull/783))
- Avoid infinite attempts to download CVE databases when it fails. ([#792](https://github.com/wazuh/wazuh/pull/792))


## [v3.3.0] - 2018-06-06

### Added

- Supporting multiple socket output in Logcollector. ([#395](https://github.com/wazuh/wazuh/pull/395))
- Allow inserting static field parameters in rule comments. ([#397](https://github.com/wazuh/wazuh/pull/397))
- Added an output format option for Logcollector to build custom logs. ([#423](https://github.com/wazuh/wazuh/pull/423))
- Included millisecond timing in timestamp to JSON events. ([#467](https://github.com/wazuh/wazuh/pull/467))
- Added an option in Analysisd to set input event offset for plugin decoders. ([#512](https://github.com/wazuh/wazuh/pull/512))
- Allow decoders mix plugin and multiregex children. ([#602](https://github.com/wazuh/wazuh/pull/602))
- Added the option to filter by any field in `get_agents_overview`, `get_agent_group` and `get_agents_without_group` functions of the Python framework. ([#743](https://github.com/wazuh/wazuh/pull/743))

### Changed

- Add default value for option -x in agent_upgrade tool.
- Changed output of agents in cluster control. ([#741](https://github.com/wazuh/wazuh/pull/741))

### Fixed

- Fix bug in Logcollector when removing duplicate localfiles. ([#402](https://github.com/wazuh/wazuh/pull/402))
- Fix memory error in Logcollector when using wildcards.
- Prevent command injection in Agentless daemon. ([#600](https://github.com/wazuh/wazuh/pull/600))
- Fixed bug getting the agents in cluster control. ([#741](https://github.com/wazuh/wazuh/pull/741))
- Prevent Logcollector from reporting an error when a path with wildcards matches no files.
- Fixes the feature to group with the option multi-line. ([#754](https://github.com/wazuh/wazuh/pull/754))


## [v3.2.4] - 2018-06-01

### Fixed
- Fixed segmentation fault in maild when `<queue-size>` is included in the global configuration.
- Fixed bug in Framework when retrieving mangers logs. ([#644](https://github.com/wazuh/wazuh/pull/644))
- Fixed bug in clusterd to prevent the synchronization of `.swp` files. ([#694](https://github.com/wazuh/wazuh/pull/694))
- Fixed bug in Framework parsing agent configuration. ([#681](https://github.com/wazuh/wazuh/pull/681))
- Fixed several bugs using python3 with the Python framework. ([#701](https://github.com/wazuh/wazuh/pull/701))


## [v3.2.3] - 2018-05-28

### Added

- New internal option to enable merged file creation by Remoted. ([#603](https://github.com/wazuh/wazuh/pull/603))
- Created alert item for GDPR and GPG13. ([#608](https://github.com/wazuh/wazuh/pull/608))
- Add support for Amazon Linux in vulnerability-detector.
- Created an input queue for Analysisd to prevent Remoted starvation. ([#661](https://github.com/wazuh/wazuh/pull/661))

### Changed

- Set default agent limit to 14.000 and file descriptor limit to 65.536 per process. ([#624](https://github.com/wazuh/wazuh/pull/624))
- Cluster improvements.
    - New protocol for communications.
    - Inverted communication flow: clients start communications with the master.
    - Just the master address is required in the `<nodes>` list configuration.
    - Improved synchronization algorithm.
    - Reduced the number of processes to one: `wazuh-clusterd`.
- Cluster control tool improvements: outputs are the same regardless of node type.
- The default input queue for remote events has been increased to 131072 events. ([#660](https://github.com/wazuh/wazuh/pull/660))
- Disconnected agents will no longer report vulnerabilities. ([#666](https://github.com/wazuh/wazuh/pull/666))

### Fixed

- Fixed agent wait condition and improve logging messages. ([#550](https://github.com/wazuh/wazuh/pull/550))
- Fix race condition in settings load time by Windows agent. ([#551](https://github.com/wazuh/wazuh/pull/551))
- Fix bug in Authd that prevented it from deleting agent-info files when removing agents.
- Fix bug in ruleset that did not overwrite the `<info>` option. ([#584](https://github.com/wazuh/wazuh/issues/584))
- Fixed bad file descriptor error in Wazuh DB ([#588](https://github.com/wazuh/wazuh/issues/588))
- Fixed unpredictable file sorting when creating merged files. ([#599](https://github.com/wazuh/wazuh/issues/599))
- Fixed race condition in Remoted when closing connections.
- Fix epoch check in vulnerability-detector.
- Fixed hash sum in logs rotation. ([#636](https://github.com/wazuh/wazuh/issues/636))
- Fixed cluster CPU usage.
- Fixed invalid deletion of agent timestamp entries. ([#639](https://github.com/wazuh/wazuh/issues/639))
- Fixed segmentation fault in logcollector when multi-line is applied to a remote configuration. ([#641](https://github.com/wazuh/wazuh/pull/641))
- Fixed issue in Syscheck that may leave the process running if the agent is stopped quickly. ([#671](https://github.com/wazuh/wazuh/pull/671))

### Removed

- Removed cluster database and internal cluster daemon.


## [v3.2.2] - 2018-05-07

### Added

- Created an input queue for Remoted to prevent agent connection starvation. ([#509](https://github.com/wazuh/wazuh/pull/509))

### Changed

- Updated Slack integration. ([#443](https://github.com/wazuh/wazuh/pull/443))
- Increased connection timeout for remote upgrades. ([#480](https://github.com/wazuh/wazuh/pull/480))
- Vulnerability-detector does not stop agents detection if it fails to find the software for one of them.
- Improve the version comparator algorithm in vulnerability-detector. ([#508](https://github.com/wazuh/wazuh/pull/508))

### Fixed

- Fixed bug in labels settings parser that may make Agentd or Logcollector crash.
- Fixed issue when setting multiple `<server-ip>` stanzas in versions 3.0 - 3.2.1. ([#433](https://github.com/wazuh/wazuh/pull/433))
- Fixed bug when socket database messages are not sent correctly. ([#435](https://github.com/wazuh/wazuh/pull/435))
- Fixed unexpected stop in the sources installer when overwriting a previous corrupt installation.
- Added a synchronization timeout in the cluster to prevent it from blocking ([#447](https://github.com/wazuh/wazuh/pull/447))
- Fixed issue in CSyslogd when filtering by rule group. ([#446](https://github.com/wazuh/wazuh/pull/446))
- Fixed error on DB daemon when parsing rules with options introduced in version 3.0.0.
- Fixed unrecognizable characters error in Windows version name. ([#478](https://github.com/wazuh/wazuh/pull/478))
- Fix Authd client in old versions of Windows ([#479](https://github.com/wazuh/wazuh/pull/479))
- Cluster's socket management improved to use persistent connections ([#481](https://github.com/wazuh/wazuh/pull/481))
- Fix memory corruption in Syscollector decoder and memory leaks in Vulnerability Detector. ([#482](https://github.com/wazuh/wazuh/pull/482))
- Fixed memory corruption in Wazuh DB autoclosing procedure.
- Fixed dangling db files at DB Sync module folder. ([#489](https://github.com/wazuh/wazuh/pull/489))
- Fixed agent group file deletion when using Authd.
- Fix memory leak in Maild with JSON input. ([#498](https://github.com/wazuh/wazuh/pull/498))
- Fixed remote command switch option. ([#504](https://github.com/wazuh/wazuh/pull/504))

## [v3.2.1] - 2018-03-03

### Added

- Added option in Makefile to disable CIS-CAT module. ([#381](https://github.com/wazuh/wazuh/pull/381))
- Added field `totalItems` to `GET/agents/purgeable/:timeframe` API call. ([#385](https://github.com/wazuh/wazuh/pull/385))

### Changed

- Giving preference to use the selected Java over the default one in CIS-CAT wodle.
- Added delay between message delivery for every module. ([#389](https://github.com/wazuh/wazuh/pull/389))
- Verify all modules for the shared configuration. ([#408](https://github.com/wazuh/wazuh/pull/408))
- Updated OpenSSL library to 1.1.0g.
- Insert agent labels in JSON archives no matter the event matched a rule.
- Support for relative/full/network paths in the CIS-CAT configuration. ([#419](https://github.com/wazuh/wazuh/pull/419))
- Improved cluster control to give more information. ([#421](https://github.com/wazuh/wazuh/pull/421))
- Updated rules for CIS-CAT.
- Removed unnecessary compilation of vulnerability-detector in agents.
- Increased wazuh-modulesd's subprocess pool.
- Improved the agent software recollection by Syscollector.

### Fixed

- Fixed crash in Agentd when testing Syscollector configuration from agent.conf file.
- Fixed duplicate alerts in Vulnerability Detector.
- Fixed compiling issues in Solaris and HP-UX.
- Fixed bug in Framework when listing directories due to permissions issues.
- Fixed error handling in CIS-CAT module. ([#401](https://github.com/wazuh/wazuh/pull/401))
- Fixed some defects reported by Coverity. ([#406](https://github.com/wazuh/wazuh/pull/406))
- Fixed OS name detection in macOS and old Linux distros. ([#409](https://github.com/wazuh/wazuh/pull/409))
- Fixed linked in HP-UX.
- Fixed Red Hat detection in vulnerability-detector.
- Fixed segmentation fault in wazuh-cluster when files path is too long.
- Fixed a bug getting groups and searching by them in `GET/agents` API call. ([#390](https://github.com/wazuh/wazuh/pull/390))
- Several fixes and improvements in cluster.
- Fixed bug in wazuh-db when closing exceeded databases in transaction.
- Fixed bug in vulnerability-detector that discarded valid agents.
- Fixed segmentation fault in Windows agents when getting OS info.
- Fixed memory leaks in vulnerability-detector and CIS-CAT wodle.
- Fixed behavior when working directory is not found in CIS-CAT wodle.

## [v3.2.0] - 2018-02-13

### Added
- Added support to synchronize custom rules and decoders in the cluster.([#344](https://github.com/wazuh/wazuh/pull/344))
- Add field `status` to `GET/agents/groups/:group_id` API call.([#338](https://github.com/wazuh/wazuh/pull/338))
- Added support for Windows to CIS-CAT integration module ([#369](https://github.com/wazuh/wazuh/pull/369))
- New Wazuh Module "aws-cloudtrail" fetching logs from S3 bucket. ([#351](https://github.com/wazuh/wazuh/pull/351))
- New Wazuh Module "vulnerability-detector" to detect vulnerabilities in agents and managers.

### Fixed
- Fixed oscap.py to support new versions of OpenSCAP scanner.([#331](https://github.com/wazuh/wazuh/pull/331))
- Fixed timeout bug when the cluster port was closed. ([#343](https://github.com/wazuh/wazuh/pull/343))
- Improve exception handling in `cluster_control`. ([#343](https://github.com/wazuh/wazuh/pull/343))
- Fixed bug in cluster when receive an error response from client. ([#346](https://github.com/wazuh/wazuh/pull/346))
- Fixed bug in framework when the manager is installed in different path than /var/ossec. ([#335](https://github.com/wazuh/wazuh/pull/335))
- Fixed predecoder hostname field in JSON event output.
- Several fixes and improvements in cluster.

## [v3.1.0] - 2017-12-22

### Added

- New Wazuh Module "command" for asynchronous command execution.
- New field "predecoder.timestamp" for JSON alerts including timestamp from logs.
- Added reload action to ossec-control in local mode.
- Add duration control of a cluster database synchronization.
- New internal option for agents to switch applying shared configuration.
- Added GeoIP address finding for input logs in JSON format.
- Added alert and archive output files rotation capabilities.
- Added rule option to discard field "firedtimes".
- Added VULS integration for running vulnerability assessments.
- CIS-CAT Wazuh Module to scan CIS policies.

### Changed

- Keepping client.keys file permissions when modifying it.
- Improve Rootcheck formula to select outstanding defects.
- Stop related daemon when disabling components in ossec-control.
- Prevented cluster daemon from starting on RHEL 5 or older.
- Let Syscheck report file changes on first scan.
- Allow requests by node name in cluster_control binary.
- Improved help of cluster_control binary.
- Integrity control of files in the cluster.

### Fixed

- Fixed netstat command in localfile configuration.
- Fixed error when searching agents by ID.
- Fixed syslog format pre-decoder for logs with missing (optional) space after tag.
- Fixed alert ID when plain-text alert output disabled.
- Fixed Monitord freezing when a sendmail-like executable SMTP server is set.
- Fixed validation of Active Response used by agent_control.
- Allow non-ASCII characters in Windows version string.

## [v3.0.0] - 2017-12-12

### Added

- Added group property for agents to customize shared files set.
- Send shared files to multiple agents in parallel.
- New decoder plugin for logs in JSON format with dynamic fields definition.
- Brought framework from API to Wazuh project.
- Show merged files MD5 checksum by agent_control and framework.
- New reliable request protocol for manager-agent communication.
- Remote agent upgrades with signed WPK packages.
- Added option for Remoted to prevent it from writing shared merged file.
- Added state for Agentd and Windows agent to notify connection state and metrics.
- Added new JSON log format for local file monitoring.
- Added OpenSCAP SSG datastream content for Ubuntu Trusty Tahr.
- Field "alert_id" in JSON alerts (by Dan Parriott).
- Added support of "any" IP address to OSSEC batch manager (by Jozef Reisinger).
- Added ossec-agent SElinux module (by kreon).
- Added previous output to JSON output (by João Soares).
- Added option for Authd to specify the allowed cipher list (by James Le Cuirot).
- Added option for cipher suites in Authd settings.
- Added internal option for Remoted to set the shared configuration reloading time.
- Auto restart agents when new shared configuration is pushed from the manager.
- Added native support for Systemd.
- Added option to register unlimited agents in Authd.
- New internal option to limit the number of file descriptors in Analysisd and Remoted.
- Added new state "pending" for agents.
- Added internal option to disable real-time DB synchronization.
- Allow multiple manager stanzas in Agentd settings.
- New internal option to limit the receiving time in TCP mode.
- Added manager hostname data to agent information.
- New option for rotating internal logs by size.
- Added internal option to enable or disable daily rotation of internal logs.
- Added command option for Monitord to overwrite 'day_wait' parameter.
- Adding templates and sample alert for Elasticsearch 6.0.
- Added option to enable/disable Authd on install and auto-generate certificates.
- Pack secure TCP messages into a single packet.
- Added function to install SCAP policies depending on OS version.
- Added integration with Virustotal.
- Added timeout option for TCP sockets in Remoted and Agentd.
- Added option to start the manager after installing.
- Added a cluster of managers (`wazuh-clusterd`) and a script to control it (`cluster_control`).

### Changed

- Increased shared file delivery speed when using TCP.
- Increased TCP listening socket backlog.
- Changed Windows agent UI panel to show revision number instead of installation date.
- Group every decoded field (static and dynamic fields) into a data object for JSON alerts.
- Reload shared files by Remoted every 10 minutes.
- Increased string size limit for XML reader to 4096 bytes.
- Updated Logstash configuration and Elasticsearch mappings.
- Changed template fields structure for Kibana dashboards.
- Increased dynamic field limit to 1024, and default to 256.
- Changed agent buffer 'length' parameter to 'queue_size'.
- Changed some Rootcheck error messages to verbose logs.
- Removed unnecessary message by manage_agents advising to restart Wazuh manager.
- Update PF tables Active response (by d31m0).
- Create the users and groups as system users and groups in specs (by Dan Parriott).
- Show descriptive errors when an agent loses the connection using TCP.
- Prevent agents with the same name as the manager host from getting added.
- Changed 'message' field to 'data' for successful agent removing response in Authd API.
- Changed critical error to standard error in Syslog Remoted when no access list has been configured.
- Ignore hidden files in shared folder for merged file.
- Changed agent notification time values: notify time to 1 minute and reconnect time to 5 minutes.
- Prevent data field from being inserted into JSON alerts when it's empty.
- Spelling corrections (by Josh Soref).
- Moved debug messages when updating shared files to level 2.
- Do not create users ossecm or ossecr on agents.
- Upgrade netstat command in Logcollector.
- Prevent Monitord and DB sync module from dealing with agent files on local installations.
- Speed up DB syncing by keeping databases opened and an inotify event queue.
- Merge server's IP and hostname options to one setting.
- Enabled Active Response by default in both Windows and UNIX.
- Make Monitord 'day_wait' internal option affect log rotation.
- Extend Monitord 'day_wait' internal option range.
- Prevent Windows agent from log error when the manager disconnected.
- Improve Active Response filtering options.
- Use init system (Systemd/SysVinit) to restart Wazuh when upgrading.
- Added possibility of filtering agents by manager hostname in the Framework.
- Prevent installer from overwriting agent.conf file.
- Cancel file sending operation when agent socket is closed.
- Clean up agent shared folder before unmerging shared configuration.
- Print descriptive error when request socket refuses connection due to AR disabled.
- Extend Logcollector line burst limit range.
- Fix JSON alert file reloading when the file is rotated.
- Merge IP and Hostname server configuration into "Address" field.
- Improved TCP transmission performance by packing secure messages.

### Fixed

- Fixed wrong queries to get last Syscheck and Rootcheck date.
- Prevent Logcollector keep-alives from being stored on archives.json.
- Fixed length of random message within keep-alives.
- Fixed Windows version detection for Windows 8 and newer.
- Fixed incorrect CIDR writing on client.keys by Authd.
- Fixed missing buffer flush by Analysisd when updating Rootcheck database.
- Stop Wazuh service before removing folder to reinstall.
- Fixed Remoted service for Systemd (by Phil Porada).
- Fixed Administrator account mapping in Windows agent installation (by andrewm0374@gmail.com).
- Fixed MySQL support in dbd (by andrewm0374@gmail.com).
- Fixed incorrect warning when unencrypting messages (by Dan Parriott).
- Fixed Syslog mapping for alerts via Csyslogd (by Dan Parriott).
- Fixed syntax error in the creation of users in Solaris 11.2 (by Pedro Flor).
- Fixed some warnings that appeared when compiling on Fedora 26.
- Fixed permission issue in logs folder.
- Fixed issue in Remoted that prevented it from send shared configuration when it changed.
- Fixed Windows agent compilation compability with CentOS.
- Supporting different case from password prompt in Agentless (by Jesus Fidalgo).
- Fix bad detection of inotify queue overflowed.
- Fix repetitive error when a rule's diff file is empty.
- Fixed log group permission when created by a daemon running as root.
- Prevented Agentd from logging too many errors when restarted while receiving the merged file.
- Prevented Remoted from sending data to disconnected agents in TCP mode.
- Fixed alerts storage in PostgreSQL databases.
- Fixed invalid previous output data in JSON alerts.
- Fixed memory error in modulesd for invalid configurations.
- Fixed default Auth configuration to support custom install directory.
- Fixed directory transversal vulnerability in Active response commands.
- Fixed Active response timeout accuracy.
- Fixed race conditions in concurrent transmissions over TCP.

### Removed

- Removed Picviz support (by Dan Parriott).


## [v2.1.1] - 2017-09-21

### Changed

- Improved errors messages related to TCP connection queue.
- Changed info log about unsupported FS checking in Rootcheck scan to debug messages.
- Prevent Modules daemon from giving critical error when no wodles are enabled.

### Fixed

- Fix endianess incompatibility in agents on SPARC when connecting via TCP.
- Fix bug in Authd that made it crash when removing keys.
- Fix race condition in Remoted when writing logs.
- Avoid repeated errors by Remoted when sending data to a disconnected agent.
- Prevented Monitord from rotating non-existent logs.
- Some fixes to support HP-UX.
- Prevent processes from sending events when TCP connection is lost.
- Fixed output header by Syslog client when reading JSON alerts.
- Fixed bug in Integrator settings parser when reading rules list.

## [v2.1.0] - 2017-08-14

### Added

- Rotate and compress log feature.
- Labeling data for agents to be shown in alerts.
- New 'auth' configuration template.
- Make manage_agents capable of add and remove agents via Authd.
- Implemented XML configuration for Authd.
- Option -F for Authd to force insertion if it finds duplicated name.
- Local auth client to manage agent keys.
- Added OS name and version into global.db.
- Option for logging in JSON format.
- Allow maild to send through a sendmail-like executable (by James Le Cuirot).
- Leaky bucket-like buffer for agents to prevent network flooding.
- Allow Syslog client to read JSON alerts.
- Allow Mail reporter to read JSON alerts.
- Added internal option to tune Rootcheck sleep time.
- Added route-null Active Response script for Windows 2012 (by @CrazyLlama).

### Changed

- Updated SQLite library to 3.19.2.
- Updated zlib to 1.2.11.
- Updated cJSON library to 1.4.7.
- Change some manage_agents option parameters.
- Run Auth in background by default.
- Log classification as debug, info, warning, error and critical.
- Limit number of reads per cycle by Logcollector to prevent log starvation.
- Limit OpenSCAP module's event forwarding speed.
- Increased debug level of repeated Rootcheck messages.
- Send events when OpenSCAP starts and finishes scans.
- Delete PID files when a process exits not due to a signal.
- Change error messages due to SSL handshake failure to debug messages.
- Force group addition on installation for compatibility with LDAP (thanks to Gary Feltham).

### Fixed

- Fixed compiling error on systems with no OpenSSL.
- Fixed compiling warning at manage_agents.
- Fixed ossec-control enable/disable help message.
- Fixed unique aperture of random device on Unix.
- Fixed file sum comparison bug at Syscheck realtime engine. (Thanks to Arshad Khan)
- Close analysisd if alert outputs are disabled for all formats.
- Read Windows version name for versions newer than Windows 8 / Windows Server 2012.
- Fixed error in Analysisd that wrote Syscheck and Rootcheck databases of re-added agents on deleted files.
- Fixed internal option to configure the maximum labels' cache time.
- Fixed Auth password parsing on client side.
- Fix bad agent ID assignation in Authd on i686 architecture.
- Fixed Logcollector misconfiguration in Windows agents.

### Removed

- Remove unused message queue to send alerts from Authd.


## [v2.0.1] - 2017-07-19

### Changed

- Changed random data generator for a secure OS-provided generator.
- Changed Windows installer file name (depending on version).
- Linux distro detection using standard os-release file.
- Changed some URLs to documentation.
- Disable synchronization with SQLite databases for Syscheck by default.
- Minor changes at Rootcheck formatter for JSON alerts.
- Added debugging messages to Integrator logs.
- Show agent ID when possible on logs about incorrectly formatted messages.
- Use default maximum inotify event queue size.
- Show remote IP on encoding format errors when unencrypting messages.
- Remove temporary files created by Syscheck changes reports.
- Remove temporary Syscheck files for changes reporting by Windows installer when upgrading.

### Fixed

- Fixed resource leaks at rules configuration parsing.
- Fixed memory leaks at rules parser.
- Fixed memory leaks at XML decoders parser.
- Fixed TOCTOU condition when removing directories recursively.
- Fixed insecure temporary file creation for old POSIX specifications.
- Fixed missing agentless devices identification at JSON alerts.
- Fixed FIM timestamp and file name issue at SQLite database.
- Fixed cryptographic context acquirement on Windows agents.
- Fixed debug mode for Analysisd.
- Fixed bad exclusion of BTRFS filesystem by Rootcheck.
- Fixed compile errors on macOS.
- Fixed option -V for Integrator.
- Exclude symbolic links to directories when sending FIM diffs (by Stephan Joerrens).
- Fixed daemon list for service reloading at ossec-control.
- Fixed socket waiting issue on Windows agents.
- Fixed PCI_DSS definitions grouping issue at Rootcheck controls.
- Fixed segmentation fault bug when stopping on CentOS 5.
- Fixed compatibility with AIX.
- Fixed race conditions in ossec-control script.
- Fixed compiling issue on Windows.
- Fixed compatibility with Solaris.
- Fixed XML parsing error due to byte stashing issue.
- Fixed false error by Syscheck when creating diff snapshots of empty files.
- Fixed segmentation fault in Authd on i386 platform.
- Fixed agent-auth exit code for controlled server's errors.
- Fixed incorrect OVAL patch results classification.

## [v2.0.0] - 2017-03-14

### Added

- Wazuh modules manager.
- Wazuh module for OpenSCAP.
- Ruleset for OpenSCAP alerts.
- Kibana dashboards for OpenSCAP.
- Option at agent_control to restart all agents.
- Dynamic fields to rules and decoders.
- Dynamic fields to JSON in alerts/archives.
- CDB list lookup with dynamic fields.
- FTS for dynamic fields.
- Logcollector option to set the frequency of file checking.
- GeoIP support in Alerts (by Scott R Shinn).
- Internal option to output GeoIP data on JSON alerts.
- Matching pattern negation (by Daniel Cid).
- Syscheck and Rootcheck events on SQLite databases.
- Data migration tool to SQLite databases.
- Jenkins QA.
- 64-bit Windows registry keys support.
- Complete FIM data output to JSON and alerts.
- Username, date and inode attributes to FIM events on Unix.
- Username attribute to FIM events on Windows.
- Report changes (FIM file diffs) to Windows agent.
- File diffs to JSON output.
- Elastic mapping updated for new FIM events.
- Title and file fields extracted at Rootcheck alerts.
- Rule description formatting with dynamic field referencing.
- Multithreaded design for Authd server for fast and reliable client dispatching, with key caching and write scheduling.
- Auth registration client for Windows (by Gael Muller).
- Auth password authentication for Windows client.
- New local decoder file by default.
- Show server certificate and key paths at Authd help.
- New option for Authd to verify agent's address.
- Added support for new format at predecoder (by Brad Lhotsky).
- Agentless passlist encoding to Base64.
- New Auditd-specific log format for Logcollector.
- Option for Authd to auto-choose TLS/SSL method.
- Compile option for Authd to make it compatible with legacy OSs.
- Added new templates layout to auto-compose configuration file.
- New wodle for SQLite database syncing (agent information and fim/pm data).
- Added XML settings options to exclude some rules or decoders files.
- Option for agent_control to broadcast AR on all agents.
- Extended FIM event information forwarded by csyslogd (by Sivakumar Nellurandi).
- Report Syscheck's new file events on real time.

### Changed

- Isolated logtest directory from analysisd.
- Remoted informs Analysisd about agent ID.
- Updated Kibana dashboards.
- Syscheck FIM attributes to dynamic fields.
- Force services to exit if PID file creation fails.
- Atomic writing of client.keys through temporary files.
- Disabled remote message ID verification by default.
- Show actual IP on debug message when agents get connected.
- Enforce rules IDs to max 6 digits.
- OSSEC users and group as system (UI-hidden) users (by Dennis Golden).
- Increases Authd connection pool size.
- Use general-purpose version-flexible SSL/TLS methods for Authd registration.
- Enforce minimum 3-digit agent ID format.
- Exclude BTRFS from Rootcheck searching for hidden files inside directories (by Stephan Joerrens).
- Moved OSSEC and Wazuh decoders to one directory.
- Prevent manage_agents from doing invalid actions (such methods for manager at agent).
- Disabled capturing of security events 5145 and 5156 on Windows agent.
- Utilities to rename an agent or change the IP address (by Antonio Querubin).
- Added quiet option for Logtest (by Dan Parriott).
- Output decoder information onto JSON alerts.
- Enable mail notifications by default for server installation.
- Agent control option to restart all agents' Syscheck will also restart manager's Syscheck.
- Make ossec-control to check Authd PID.
- Enforce every rule to contain a description.
- JSON output won't contain field "agentip" if tis value is "any".
- Don't broadcast Active Response messages to disconnected agents.
- Don't print Syscheck logs if it's disabled.
- Set default Syscheck and Rootcheck frequency to 12 hours.
- Generate FIM new file alert by default.
- Added option for Integrator to set the maximum log length.
- JSON output nested objects modelling through dynamic fields.
- Disable TCP for unsupported OSs.
- Show previous log on JSON alert.
- Removed confirmation prompt when importing an agent key successfully.
- Made Syscheck not to ignore files that change more than 3 times by default.
- Enabled JSON output by default.
- Updated default syscheck configuration for Windows agents.
- Limited agent' maximum connection time for notification time.
- Improved client.keys changing detection method by remoted: use date and inode.
- Changed boot service name to Wazuh.
- Active response enabled on Windows agents by default.
- New folder structure for rules and decoders.
- More descriptive logs about syscheck real-time monitoring.
- Renamed XML tags related to rules and decoders inclusion.
- Set default maximum agents to 8000.
- Removed FTS numeric bitfield from JSON output.
- Fixed ID misassignment by manage_agents when the greatest ID exceeds 32512.
- Run Windows Registry Syscheck scan on first stage when scan_on_start enabled.
- Set all Syscheck delay stages to a multiple of internal_options.conf/syscheck.sleep value.
- Changed JSON timestamp format to ISO8601.
- Overwrite @timestamp field from Logstash with the alert timestamp.
- Moved timestamp JSON field to the beginning of the object.
- Changed random data generator for a secure OS-provided generator.

### Fixed

- Logcollector bug that inhibited alerts about file reduction.
- Memory issue on string manipulation at JSON.
- Memory bug at JSON alerts.
- Fixed some CLang warnings.
- Issue on marching OSSEC user on installing.
- Memory leaks at configuration.
- Memory leaks at Analysisd.
- Bugs and memory errors at agent management.
- Mistake with incorrect name for PID file (by Tickhon Clearscale).
- Agent-auth name at messages (it appeared to be the server).
- Avoid Monitord to log errors when the JSON alerts file doesn't exists.
- Agents numbering issue (minimum 3 digits).
- Avoid no-JSON message at agent_control when client.keys empty.
- Memory leaks at manage_agents.
- Authd error messages about connection to queue passed to warning.
- Issue with Authd password checking.
- Avoid ossec-control to use Dash.
- Fixed false error about disconnected agent when trying to send it the shared files.
- Avoid Authd to close when it reaches the maximum concurrency.
- Fixed memory bug at event diff execution.
- Fixed resource leak at file operations.
- Hide help message by useadd and groupadd on OpenBSD.
- Fixed error that made Analysisd to crash if it received a missing FIM file entry.
- Fixed compile warnings at cJSON library.
- Fixed bug that made Active Response to disable all commands if one of them was disabled (by Jason Thomas).
- Fixed segmentation fault at logtest (by Dan Parriott).
- Fixed SQL injection vulnerability at Database.
- Fixed Active Response scripts for Slack and Twitter.
- Fixed potential segmentation fault at file queue operation.
- Fixed file permissions.
- Fixed failing test for Apache 2.2 logs (by Brad Lhotsky).
- Fixed memory error at net test.
- Limit agent waiting time for retrying to connect.
- Fixed compile warnings on i386 architecture.
- Fixed Monitord crash when sending daily report email.
- Fixed script to null route an IP address on Windows Server 2012+ (by Theresa Meiksner).
- Fixed memory leak at Logtest.
- Fixed manager with TCP support on FreeBSD (by Dave Stoddard).
- Fixed Integrator launching at local-mode installation.
- Fixed issue on previous alerts counter (rules with if_matched_sid option).
- Fixed compile and installing error on Solaris.
- Fixed segmentation fault on syscheck when no configuration is defined.
- Fixed bug that prevented manage_agents from removing syscheck/rootcheck database.
- Fixed bug that made agents connected on TCP to hang if they are rejected by the manager.
- Fixed segmentation fault on remoted due to race condition on managing keystore.
- Fixed data lossing at remoted when reloading keystore.
- Fixed compile issue on MacOS.
- Fixed version reading at ruleset updater.
- Fixed detection of BSD.
- Fixed memory leak (by Byron Golden).
- Fixed misinterpretation of octal permissions given by Agentless (by Stephan Leemburg).
- Fixed mistake incorrect openssl flag at Makefile (by Stephan Leemburg).
- Silence Slack integration transmission messages (by Dan Parriott).
- Fixed OpenSUSE Systemd misconfiguration (By Stephan Joerrens).
- Fixed case issue on JSON output for Rootcheck alerts.
- Fixed potential issue on duplicated agent ID detection.
- Fixed issue when creating agent backups.
- Fixed hanging problem on Windows Auth client when negotiation issues.
- Fixed bug at ossec-remoted that mismatched agent-info files.
- Fixed resource leaks at rules configuration parsing.
- Fixed memory leaks at rules parser.
- Fixed memory leaks at XML decoders parser.
- Fixed TOCTOU condition when removing directories recursively.
- Fixed insecure temporary file creation for old POSIX specifications.
- Fixed missing agentless devices identification at JSON alerts.

### Removed

- Deleted link to LUA sources.
- Delete ZLib generated files on cleaning.
- Removed maximum lines limit from diff messages (that remain limited by length).

## [v1.1.1] - 2016-05-12

### Added

- agent_control: maximum number of agents can now be extracted using option "-m".
- maild: timeout limitation, preventing it from hang in some cases.
- Updated decoders, ruleset and rootchecks from Wazuh Ruleset v1.0.8.
- Updated changes from ossec-hids repository.

### Changed

- Avoid authd to rename agent if overplaced.
- Changed some log messages.
- Reordered directories for agent backups.
- Don't exit when client.keys is empty by default.
- Improved client.keys reloading capabilities.

### Fixed

- Fixed JSON output at rootcheck_control.
- Fixed agent compilation on OS X.
- Fixed memory issue on removing timestamps.
- Fixed segmentation fault at reported.
- Fixed segmentation fault at logcollector.

### Removed

- Removed old rootcheck options.

## [v1.1.0] - 2016-04-06

### Added

- Re-usage of agent ID in manage_agents and authd, with time limit.
- Added option to avoid manager from exiting when there are no keys.
- Backup of the information about an agent that's going to be deleted.
- Alerting if Authd can't add an agent because of a duplicated IP.
- Integrator with Slack and PagerDuty.
- Simplified keywords for the option "frequency".
- Added custom Reply-to e-mail header.
- Added option to syscheck to avoid showing diffs on some files.
- Created agents-timestamp file to save the agents' date of adding.

### Changed

- client.keys: No longer overwrite the name of an agent with "#-#-#-" to mark it as deleted. Instead, the name will appear with a starting "!".
- API: Distinction between duplicated and invalid name for agent.
- Stop the "ERROR: No such file or directory" for Apache.
- Changed defaults to analysisd event counter.
- Authd won't use password by default.
- Changed name of fields at JSON output from binaries.
- Upgraded rules to Wazuh Ruleset v1.07

### Fixed

- Fixed merged.mg push on Windows Agent
- Fixed Windows agent compilation issue
- Fixed glob broken implementation.
- Fixed memory corruption on the OSSEC alert decoder.
- Fixed command "useradd" on OpenBSD.
- Fixed some PostgreSQL issues.
- Allow to disable syscheck:check_perm after enable check_all.

## [v1.0.4] - 2016-02-24
​
### Added

- JSON output for manage_agents.
- Increased analysis daemon's memory size.
- Authd: Added password authorization.
- Authd: Boost speed performance at assignation of ID for agents
- Authd: New option -f *sec*. Force addding new agent (even with duplicated IP) if it was not active for the last *sec* seconds.
- manage_agents: new option -d. Force adding new agent (even with duplicated IP)
- manage_agents: Printing new agent ID on adding.

### Changed

- Authd and manage_agents won't add agents with duplicated IP.

### Fixed

- Solved duplicate IP conflicts on client.keys which prevented the new agent to connect.
- Hashing files in binary mode. Solved some problems related to integrity checksums on Windows.
- Fixed issue that made console programs not to work on Windows.

### Removed

- RESTful API no longer included in extensions/api folder. Available now at https://github.com/wazuh/wazuh-api


## [v1.0.3] - 2016-02-11

### Added

- JSON CLI outputs: ossec-control, rootcheck_control, syscheck_control, ossec-logtest and more.
- Preparing integration with RESTful API
- Upgrade version scripts
- Merge commits from ossec-hids
- Upgraded rules to Wazuh Ruleset v1.06

### Fixed

- Folders are no longer included on etc/shared
- Fixes typos on rootcheck files
- Kibana dashboards fixes

## [v1.0.2] - 2016-01-29

### Added

- Added Wazuh Ruleset updater
- Added extensions files to support ELK Stack latest versions (ES 2.x, LS 2.1, Kibana 4.3)

### Changed

- Upgraded rules to Wazuh Ruleset v1.05
- Fixed crash in reportd
- Fixed Windows EventChannel syntaxis issue
- Fixed manage_agents bulk option bug. No more "randombytes" errors.
- Windows deployment script improved

## [v1.0.1] - 2015-12-10

### Added

- Wazuh version info file
- ossec-init.conf now includes wazuh version
- Integrated with wazuh OSSEC ruleset updater
- Several new fields at JSON output (archives and alerts)
- Wazuh decoders folder

### Changed

- Decoders are now splitted in differents files.
- jsonout_out enable by default
- JSON groups improvements
- Wazuh ruleset updated to 1.0.2
- Extensions: Improved Kibana dashboards
- Extensions: Improved Windows deployment script

## [v1.0.0] - 2015-11-23
- Initial Wazuh version v1.0<|MERGE_RESOLUTION|>--- conflicted
+++ resolved
@@ -1,17 +1,12 @@
 # Change Log
 All notable changes to this project will be documented in this file.
 
-<<<<<<< HEAD
 ## [v4.3.1]
-=======
-## [v4.2.7]
->>>>>>> 2f40950e
 
 ### Manager
 
 #### Fixed
 
-<<<<<<< HEAD
 - Fixed a crash when overwrite rules are triggered. ([#13439](https://github.com/wazuh/wazuh/pull/13439))
 - Fixed a memory leak when loading overwrite rules. ([#13439](https://github.com/wazuh/wazuh/pull/13439))
 - Fixed the use of relationship labels in overwrite rules. ([#13439](https://github.com/wazuh/wazuh/pull/13439))
@@ -414,13 +409,16 @@
 - Fixed an installation error due to missing command `hostname` on OpenSUSE Tumbleweed. ([#11455](https://github.com/wazuh/wazuh/pull/11455))
 
 
-## [v4.2.6] - 2022-03-25
-=======
+## [v4.2.7]
+
+### Manager
+
+#### Fixed
+
 - Fixed a crash in Vuln Detector when scanning agents running on Windows (backport from 4.3.2). ([#13617](https://github.com/wazuh/wazuh/pull/13617))
 
 
 ## [v4.2.6] - 2022-03-29
->>>>>>> 2f40950e
 
 ### Manager
 
