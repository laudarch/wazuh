#!/usr/bin/env python3
# -*- coding: UTF-8 -*-
#
# Copyright (C) 2015-2020, Wazuh Inc.
# Created by Wazuh, Inc. <info@wazuh.com>.
# This program is free software; you can redistribute
# it and/or modify it under the terms of GPLv2

"""This module contains tools for processing events from a Google Cloud subscription."""  # noqa: E501

import logging
import socket
import sys
from os import path

import google.api_core.exceptions
from google.cloud import pubsub_v1 as pubsub

sys.path.insert(0, path.dirname(path.dirname(path.abspath(__file__))))
import utils
import tools
from wazuh.core import common

logger = logging.getLogger(tools.logger_name)


class WazuhGCloudSubscriber:
    """Class for sending events from Google Cloud to Wazuh."""

    header = '1:Wazuh-GCloud:'
    key_name = 'gcp'

    def __init__(self, credentials_file: str, project: str,
                 subscription_id: str):
        """Instantiate a WazuhGCloudSubscriber object.
        :params credentials_file: Path to credentials file
        :params project: Project name
        :params subscription_id: Subscription ID
        """
        # get Wazuh paths
<<<<<<< HEAD
        self.wazuh_path = common.find_wazuh_path()
        self.wazuh_version = common.get_wazuh_version()
=======
        self.wazuh_path = utils.find_wazuh_path()
        self.wazuh_queue = tools.get_wazuh_queue()
        self.wazuh_version = utils.get_wazuh_version()
>>>>>>> fc7fe530
        # get subscriber
        self.subscriber = self.get_subscriber_client(credentials_file)
        self.subscription_path = self.get_subscription_path(project,
                                                            subscription_id)
        # Analysisd queue
        self.wazuh_queue = socket.socket(socket.AF_UNIX, socket.SOCK_DGRAM)

    @staticmethod
    def get_subscriber_client(credentials_file: str) \
            -> pubsub.subscriber.Client:
        """Get a subscriber client.
        :param credentials_file: Path to credentials file
        :return: Instance of subscriber client object created with the
            provided key
        """
        return pubsub.subscriber.Client.from_service_account_file(credentials_file)  # noqa: E501

    def get_subscription_path(self, project: str, subscription_id: str) \
            -> str:
        """Get the subscription path.
        :param project: Project name
        :param subscription_id: Subscription ID
        :return: String with the subscription path
        """
        return self.subscriber.subscription_path(project, subscription_id)

    def check_permissions(self):
        """Check if permissions are OK for executing the wodle."""
        required_permissions = {'pubsub.subscriptions.consume'}
        response = self.subscriber.test_iam_permissions(request={'resource': self.subscription_path,
                                                                 'permissions': required_permissions})
        if required_permissions.difference(response.permissions) != set():
            error_message = 'ERROR: No permissions for executing the ' \
                            'wodle from this subscription'
            raise Exception(error_message)

    def format_msg(self, msg: bytes) -> str:
        """Format a message.
        :param msg: Message to be formatted
        """
        # Insert msg as value of self.key_name key.
        return f'{{"integration": "gcp", "{self.key_name}": {msg.decode(errors="replace")}}}'

    def send_message(self, message):
        """Send a message with a header to the analysisd queue.
        :param message: Message to send to the analysisd queue
        """
        self.wazuh_queue.send(f'{self.header}{message}'.encode(errors='replace'))

    def pull_request(self, max_messages) -> int:
        """Make request for pulling messages from the subscription and acknowledge them.
        :param max_messages: Maximum number of messages to retrieve
        :return: Number of processed messages
        """
        try:
            response = self.subscriber.pull(
                request={'subscription': self.subscription_path,
                         'max_messages': max_messages}
            )
        except google.api_core.exceptions.DeadlineExceeded:
            return 0

        ack_ids = []
        for received_message in response.received_messages:
            formatted_message = self.format_msg(received_message.message.data)
            logger.debug(f'Processing event: {formatted_message}')
            ack_ids.append(received_message.ack_id)
            self.send_message(formatted_message)

        ack_ids and self.subscriber.acknowledge(
            request={'subscription': self.subscription_path, 'ack_ids': ack_ids}
        )

        return len(response.received_messages)

    def process_messages(self, max_messages: int = 100) -> int:
        """Process the available messages in the subscription.
        :param max_messages: Maximum number of messages to retrieve
        :return: Number of processed messages
        """
        try:
            self.wazuh_queue.connect(common.ANALYSISD)
            with self.subscriber:
                processed_messages = 0
                pulled_messages = self.pull_request(max_messages)
                while pulled_messages > 0 and processed_messages < max_messages:
                    processed_messages += pulled_messages
                    # get more messages
                    if processed_messages < max_messages:
                        pulled_messages = self.pull_request(max_messages - processed_messages)
                return processed_messages
        except socket.error as e:
            if e.errno == 111:
                logger.critical('Wazuh must be running')
                raise e
            else:
                logger.critical('Error sending event to Wazuh')
                raise e
        finally:
            self.wazuh_queue.close()<|MERGE_RESOLUTION|>--- conflicted
+++ resolved
@@ -38,14 +38,8 @@
         :params subscription_id: Subscription ID
         """
         # get Wazuh paths
-<<<<<<< HEAD
-        self.wazuh_path = common.find_wazuh_path()
-        self.wazuh_version = common.get_wazuh_version()
-=======
         self.wazuh_path = utils.find_wazuh_path()
-        self.wazuh_queue = tools.get_wazuh_queue()
         self.wazuh_version = utils.get_wazuh_version()
->>>>>>> fc7fe530
         # get subscriber
         self.subscriber = self.get_subscriber_client(credentials_file)
         self.subscription_path = self.get_subscription_path(project,
