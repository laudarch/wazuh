#!/usr/bin/env python

# Import AWS S3
#
# Copyright (C) 2015-2019, Wazuh Inc.
# Copyright: GPLv3
#
# Updated by Jeremy Phillips <jeremy@uranusbytes.com>
#
# Error Codes:
#   1 - Unknown
#   2 - SIGINT
#   3 - Invalid credentials to access S3 bucket
#   4 - boto3 module missing
#   5 - Unexpected error accessing SQLite DB
#   6 - Unable to create SQLite DB
#   7 - Unexpected error querying/working with objects in S3
#   8 - Failed to decompress file
#   9 - Failed to parse file
#   10 - Failed to execute DB cleanup
#   11 - Unable to connect to Wazuh
#   12 - Invalid type of bucket
#   13 - Unexpected error sending message to Wazuh
#   14 - Empty bucket

import signal
import sys
import sqlite3
import argparse
import socket

try:
    import boto3
except ImportError:
    print('ERROR: boto3 module is required.')
    sys.exit(4)
import botocore
import json
import csv
import gzip
import zipfile
import re
import io
from os import path
import operator
from datetime import datetime
from datetime import timedelta
from time import mktime

# Python 2/3 compatibility
if sys.version_info[0] == 3:
    unicode = str

################################################################################
# Constants
################################################################################

# Enable/disable debug mode
debug_level = 0


################################################################################
# Classes
################################################################################


class WazuhIntegration:
    """
    Class with common methods
    :param access_key: AWS access key id
    :param secret_key: AWS secret access key
    :param aws_profile: AWS profile
    :param iam_role_arn: IAM Role
    :param service name: Name of the service (s3 for services which stores logs in buckets)
    :param region: Region of service
    :param bucket: Bucket name to extract logs from
    """

    def __init__(self, access_key, secret_key, aws_profile, iam_role_arn,
                 service_name=None, region=None, bucket=None):
        # SQL queries
        self.sql_find_table_names = """
                            SELECT
                                tbl_name
                            FROM
                                sqlite_master
                            WHERE
                                type='table';"""

        self.sql_db_optimize = "PRAGMA optimize;"

        self.sql_create_metadata_table = """
                                        CREATE table
                                            metadata (
                                            key 'text' NOT NULL,
                                            value 'text' NOT NULL,
                                            PRIMARY KEY (key, value));
                                        """

        self.sql_get_metadata_version = """
                                        SELECT
                                            value
                                        FROM
                                            metadata
                                        WHERE
                                            key='version';
                                        """

        self.sql_find_table = """
                                SELECT
                                    tbl_name
                                FROM
                                    sqlite_master
                                WHERE
                                    type='table' AND
                                    name='{name}';
                                """

        self.sql_insert_version_metadata = """
                                        INSERT INTO metadata (
                                            key,
                                            value)
                                        VALUES (
                                            'version',
                                            '{wazuh_version}');"""

        self.sql_update_version_metadata = """
                                        UPDATE
                                            metadata
                                        SET
                                            value='{wazuh_version}'
                                        WHERE
                                            key='version';
                                        """

        self.sql_drop_table = """
                            DROP TABLE {table};
                            """

        # get path and version from ossec.init.conf
        with open('/etc/ossec-init.conf') as f:
            lines = f.readlines()
            re_ossec_init = re.compile(r'^([A-Z]+)={1}"{1}([\w\/.]+)"{1}$')
            self.wazuh_path = re.search(re_ossec_init, lines[0]).group(2)
            self.wazuh_version = re.search(re_ossec_init, lines[2]).group(2)
        self.wazuh_queue = '{0}/queue/ossec/queue'.format(self.wazuh_path)
        self.wazuh_wodle = '{0}/wodles/aws'.format(self.wazuh_path)
        self.msg_header = "1:Wazuh-AWS:"
        # GovCloud regions
        self.gov_regions = {'us-gov-east-1', 'us-gov-west-1'}
        self.client = self.get_client(access_key=access_key,
                                      secret_key=secret_key,
                                      profile=aws_profile,
                                      iam_role_arn=iam_role_arn,
                                      service_name=service_name,
                                      bucket=bucket,
                                      region=region
                                      )

        # db_name is an instance variable of subclass
        self.db_path = "{0}/{1}.db".format(self.wazuh_wodle, self.db_name)
        self.db_connector = sqlite3.connect(self.db_path)
        self.db_cursor = self.db_connector.cursor()
        if bucket:
            self.bucket = bucket
        self.old_version = None  # for DB migration if it is necessary
        self.check_metadata_version()

    def migrate_from_38(self, **kwargs):
        self.db_maintenance(**kwargs)
        self.db_connector.commit()

    def migrate(self, **kwargs):
        regex_version = re.compile(r'^v?(\d.\d){1}')
        old_version = re.search(regex_version, self.old_version).group(1).replace('.', '')
        current_version = re.search(regex_version, self.wazuh_version).group(1).replace('.', '')
        if old_version < current_version:
            migration_method_name = 'migrate_from_{}'.format(old_version)
            if hasattr(self, migration_method_name):
                migration_method = getattr(self, migration_method_name)
                # do migration from 3.8 version
                if old_version == '38':
                    migration_method(**kwargs)

    def check_metadata_version(self):
        try:
            query_metadata = self.db_connector.execute(self.sql_find_table.format(name='metadata'))
            metadata = True if query_metadata.fetchone() else False
            if metadata:
                query_version = self.db_connector.execute(self.sql_get_metadata_version)
                metadata_version = query_version.fetchone()[0]
                # update Wazuh version in metadata table
                if metadata_version != self.wazuh_version:
                    self.old_version = metadata_version
                    self.db_connector.execute(self.sql_update_version_metadata.format(wazuh_version=self.wazuh_version))
                    self.db_connector.commit()
            else:
                # create metadate table
                self.db_connector.execute(self.sql_create_metadata_table)
                # insert wazuh version value
                self.db_connector.execute(self.sql_insert_version_metadata.format(wazuh_version=self.wazuh_version))
                self.db_connector.commit()
                # delete old tables if its exist
                self.delete_deprecated_tables()
        except Exception as e:
            print('ERROR: Error creating metadata table: {}'.format(e))
            sys.exit(5)

    def delete_deprecated_tables(self):
        query_tables = self.db_connector.execute(self.sql_find_table_names)
        tables = query_tables.fetchall()
        for table in tables:
            if 'log_progress' in table:
                self.db_connector.execute(self.sql_drop_table.format(table='log_progress'))
            elif 'trail_progress' in table:
                self.db_connector.execute(self.sql_drop_table.format(table='trail_progress'))

    def get_client(self, access_key, secret_key, profile, iam_role_arn, service_name, bucket, region=None):
        conn_args = {}

        if access_key is not None and secret_key is not None:
            conn_args['aws_access_key_id'] = access_key
            conn_args['aws_secret_access_key'] = secret_key

        if profile is not None:
            conn_args['profile_name'] = profile

        # set region name
        if region and service_name == 'inspector':
            conn_args['region_name'] = region
        else:
            # it is necessary to set region_name for GovCloud regions
            conn_args['region_name'] = region if region in self.gov_regions \
                else None

        boto_session = boto3.Session(**conn_args)

        # If using a role, create session using that
        try:
            if iam_role_arn:
                sts_client = boto_session.client('sts')
                sts_role_assumption = sts_client.assume_role(RoleArn=iam_role_arn,
                                                             RoleSessionName='WazuhLogParsing'
                                                             )
                sts_session = boto3.Session(aws_access_key_id=sts_role_assumption['Credentials']['AccessKeyId'],
                                            aws_secret_access_key=sts_role_assumption['Credentials']['SecretAccessKey'],
                                            aws_session_token=sts_role_assumption['Credentials']['SessionToken'],
                                            region_name=conn_args.get('region_name')
                                            )
                client = sts_session.client(service_name=service_name)
            else:
                client = boto_session.client(service_name=service_name)
        except botocore.exceptions.ClientError as e:
            print("ERROR: Access error: {}".format(e))
            sys.exit(3)
        return client

    def get_sts_client(self, access_key, secret_key, profile=None):
        conn_args = {}
        if access_key is not None and secret_key is not None:
            conn_args['aws_access_key_id'] = access_key
            conn_args['aws_secret_access_key'] = secret_key
        elif profile is not None:
            conn_args['profile_name'] = profile

        boto_session = boto3.Session(**conn_args)

        try:
            sts_client = boto_session.client(service_name='sts')
        except Exception as e:
            print("Error getting STS client: {}".format(e))
            sys.exit(3)

        return sts_client

    def send_msg(self, msg):
        """
        Sends an AWS event to the Wazuh Queue

        :param msg: JSON message to be sent.
        :param wazuh_queue: Wazuh queue path.
        :param msg_header: Msg header.
        """
        try:
            json_msg = json.dumps(msg, default=str)
            debug(json_msg, 3)
            s = socket.socket(socket.AF_UNIX, socket.SOCK_DGRAM)
            s.connect(self.wazuh_queue)
            s.send("{header}{msg}".format(header=self.msg_header,
                                          msg=json_msg).encode())
            s.close()
        except socket.error as e:
            if e.errno == 111:
                print("ERROR: Wazuh must be running.")
                sys.exit(11)
            elif e.errno == 90:
                print("ERROR: Message too long to send to Wazuh.  Skipping message...")
                debug(
                    '+++ ERROR: Message longer than buffer socket for Wazuh.  Consider increasing rmem_max  Skipping message...',
                    1)
            else:
                print("ERROR: Error sending message to wazuh: {}".format(e))
                sys.exit(13)
        except Exception as e:
            print("ERROR: Error sending message to wazuh: {}".format(e))
            sys.exit(13)

    def create_table(self, sql_create_table):
        """
        :param sql_create_table: SQL query to create the table
        """
        try:
            debug('+++ Table does not exist; create', 1)
            self.db_connector.execute(sql_create_table)
        except Exception as e:
            print("ERROR: Unable to create SQLite DB: {}".format(e))
            sys.exit(6)

    def init_db(self, sql_create_table):
        """
        :param sql_create_table: SQL query to create the table
        """
        try:
            tables = set(map(operator.itemgetter(0), self.db_connector.execute(self.sql_find_table_names)))
        except Exception as e:
            print("ERROR: Unexpected error accessing SQLite DB: {}".format(e))
            sys.exit(5)
        # if table does not exist, create a new table
        if self.db_table_name not in tables:
            self.create_table(sql_create_table)

    def close_db(self):
        self.db_connector.commit()
        self.db_connector.execute(self.sql_db_optimize)
        self.db_connector.close()


class AWSBucket(WazuhIntegration):
    """
    Represents a bucket with events on the inside.

    This is an abstract class
    """

    def __init__(self, reparse, access_key, secret_key, profile, iam_role_arn,
                 bucket, only_logs_after, skip_on_error, account_alias,
                 prefix, delete_file, aws_organization_id, region):
        """
        AWS Bucket constructor.

        :param reparse: Wether to parse already parsed logs or not
        :param access_key: AWS access key id
        :param secret_key: AWS secret access key
        :param profile: AWS profile
        :param iam_role_arn: IAM Role
        :param bucket: Bucket name to extract logs from
        :param only_logs_after: Date after which obtain logs.
        :param skip_on_error: Wether to continue processing logs or stop when an error takes place
        :param account_alias: Alias of the AWS account where the bucket is.
        :param prefix: Prefix to filter files in bucket
        :param delete_file: Wether to delete an already processed file from a bucket or not
        :param aws_organization_id: The AWS organization ID
        """

        # common SQL queries
        self.sql_already_processed = """
                          SELECT
                            count(*)
                          FROM
                            {table_name}
                          WHERE
                            bucket_path='{bucket_path}' AND
                            aws_account_id='{aws_account_id}' AND
                            aws_region='{aws_region}' AND
                            log_key='{log_name}';"""

        self.sql_mark_complete = """
                            INSERT INTO {table_name} (
                                bucket_path,
                                aws_account_id,
                                aws_region,
                                log_key,
                                processed_date,
                                created_date) VALUES (
                                '{bucket_path}',
                                '{aws_account_id}',
                                '{aws_region}',
                                '{log_key}',
                                DATETIME('now'),
                                '{created_date}');"""

        self.sql_create_table = """
                            CREATE TABLE
                                {table_name} (
                                bucket_path 'text' NOT NULL,
                                aws_account_id 'text' NOT NULL,
                                aws_region 'text' NOT NULL,
                                log_key 'text' NOT NULL,
                                processed_date 'text' NOT NULL,
                                created_date 'integer' NOT NULL,
                                PRIMARY KEY (bucket_path, aws_account_id, aws_region, log_key));"""

        self.sql_find_last_log_processed = """
                                        SELECT
                                            created_date
                                        FROM
                                            {table_name}
                                        WHERE
                                            bucket_path='{bucket_path}' AND
                                            aws_account_id='{aws_account_id}' AND
                                            aws_region ='{aws_region}'
                                        ORDER BY
                                            created_date DESC
                                        LIMIT 1;"""

        self.sql_find_last_key_processed = """
                                        SELECT
                                            log_key
                                        FROM
                                            {table_name}
                                        WHERE
                                            bucket_path='{bucket_path}' AND
                                            aws_account_id='{aws_account_id}' AND
                                            aws_region = '{aws_region}'
                                        ORDER BY
                                            log_key ASC
                                        LIMIT 1;"""

        self.sql_db_maintenance = """DELETE
                            FROM
                                {table_name}
                            WHERE
                                bucket_path='{bucket_path}' AND
                                aws_account_id='{aws_account_id}' AND
                                aws_region='{aws_region}' AND
                                log_key <=
                                (SELECT log_key
                                    FROM
                                    {table_name}
                                    WHERE
                                        bucket_path='{bucket_path}' AND
                                        aws_account_id='{aws_account_id}' AND
                                        aws_region='{aws_region}'
                                    ORDER BY
                                        log_key DESC
                                    LIMIT 1
                                    OFFSET {retain_db_records});"""

        self.sql_count_region = """
                                SELECT
                                    count(*)
                                FROM
                                    {table_name}
                                WHERE
                                    bucket_path='{bucket_path}' AND
                                    aws_account_id='{aws_account_id}' AND
                                    aws_region='{aws_region}';"""

        self.db_name = 's3_cloudtrail'
        WazuhIntegration.__init__(self, access_key=access_key,
                                  secret_key=secret_key,
                                  aws_profile=profile,
                                  iam_role_arn=iam_role_arn,
                                  bucket=bucket,
                                  service_name='s3',
                                  region=region
                                  )
        self.retain_db_records = 500
        self.reparse = reparse
        self.only_logs_after = datetime.strptime(only_logs_after, "%Y%m%d")
        self.skip_on_error = skip_on_error
        self.account_alias = account_alias
        self.prefix = prefix
        self.delete_file = delete_file
        self.bucket_path = self.bucket + '/' + self.prefix
        self.aws_organization_id = aws_organization_id

    def already_processed(self, downloaded_file, aws_account_id, aws_region):
        cursor = self.db_connector.execute(self.sql_already_processed.format(
            bucket_path=self.bucket_path,
            table_name=self.db_table_name,
            aws_account_id=aws_account_id,
            aws_region=aws_region,
            log_name=downloaded_file
        ))
        return cursor.fetchone()[0] > 0

    def get_creation_date(self, log_key):
        raise NotImplementedError

    def mark_complete(self, aws_account_id, aws_region, log_file):
        if self.reparse:
            if self.already_processed(log_file['Key'], aws_account_id, aws_region):
                debug(
                    '+++ File already marked complete, but reparse flag set: {log_key}'.format(log_key=log_file['Key']),
                    2)
        else:
            try:
                self.db_connector.execute(self.sql_mark_complete.format(
                    bucket_path=self.bucket_path,
                    table_name=self.db_table_name,
                    aws_account_id=aws_account_id,
                    aws_region=aws_region,
                    log_key=log_file['Key'],
                    created_date=self.get_creation_date(log_file)
                ))
            except Exception as e:
                debug("+++ Error marking log {} as completed: {}".format(log_file['Key'], e), 2)
                raise e

    def create_table(self):
        try:
            debug('+++ Table does not exist; create', 1)
            self.db_connector.execute(self.sql_create_table.format(table_name=self.db_table_name))
        except Exception as e:
            print("ERROR: Unable to create SQLite DB: {}".format(e))
            sys.exit(6)

    def init_db(self):
        try:
            tables = set(map(operator.itemgetter(0), self.db_connector.execute(self.sql_find_table_names)))
        except Exception as e:
            print("ERROR: Unexpected error accessing SQLite DB: {}".format(e))
            sys.exit(5)
        # DB does exist yet
        if self.db_table_name not in tables:
            self.create_table()

    def db_count_region(self, aws_account_id, aws_region):
        """Counts the number of rows in DB for a region
        :param aws_account_id: AWS account ID
        :type aws_account_id: str
        :param aws_region: AWS region
        :param aws_region: str
        :rtype: int
        """
        try:
            query_count_region = self.db_connector.execute(
                self.sql_count_region.format(
                    table_name=self.db_table_name,
                    bucket_path=self.bucket_path,
                    aws_account_id=aws_account_id,
                    aws_region=aws_region,
                    retain_db_records=self.retain_db_records
                ))
            return query_count_region.fetchone()[0]
        except Exception as e:
            print(
                "ERROR: Failed to execute DB cleanup - AWS Account ID: {aws_account_id}  Region: {aws_region}: {error_msg}".format(
                    aws_account_id=aws_account_id,
                    aws_region=aws_region,
                    error_msg=e))
            sys.exit(10)

    def db_maintenance(self, aws_account_id=None, aws_region=None):
        debug("+++ DB Maintenance", 1)
        try:
            if self.db_count_region(aws_account_id, aws_region) \
                    > self.retain_db_records:
                self.db_connector.execute(self.sql_db_maintenance.format(
                    bucket_path=self.bucket_path,
                    table_name=self.db_table_name,
                    aws_account_id=aws_account_id,
                    aws_region=aws_region,
                    retain_db_records=self.retain_db_records
                ))
        except Exception as e:
            print(
                "ERROR: Failed to execute DB cleanup - AWS Account ID: {aws_account_id}  Region: {aws_region}: {error_msg}".format(
                    aws_account_id=aws_account_id,
                    aws_region=aws_region,
                    error_msg=e))
            sys.exit(10)

    def marker_only_logs_after(self, aws_region, aws_account_id):
        return '{init}{only_logs_after}'.format(
            init=self.get_full_prefix(aws_account_id, aws_region),
            only_logs_after=self.only_logs_after.strftime('%Y/%m/%d')
        )

    def get_alert_msg(self, aws_account_id, log_key, event, error_msg=""):
        def remove_none_fields(event):
            for key, value in list(event.items()):
                if isinstance(value, dict):
                    remove_none_fields(event[key])
                elif value is None:
                    del event[key]

        # error_msg will only have a value when event is None and vice versa
        msg = {
            'integration': 'aws',
            'aws': {
                'log_info': {
                    'aws_account_alias': self.account_alias,
                    'log_file': log_key,
                    's3bucket': self.bucket
                }
            }
        }
        if event:
            remove_none_fields(event)
            msg['aws'].update(event)
        elif error_msg:
            msg['error_msg'] = error_msg
        return msg

    def get_full_prefix(self, account_id, account_region):
        raise NotImplementedError

    def build_s3_filter_args(self, aws_account_id, aws_region, iterating=False):
        filter_marker = ''
        if self.reparse:
            if self.only_logs_after:
                filter_marker = self.marker_only_logs_after(aws_region, aws_account_id)
        else:
            query_last_key = self.db_connector.execute(
                self.sql_find_last_key_processed.format(bucket_path=self.bucket_path,
                                                        table_name=self.db_table_name,
                                                        aws_account_id=aws_account_id,
                                                        aws_region=aws_region))
            try:
                last_key = query_last_key.fetchone()[0]
            except (TypeError, IndexError) as e:
                # if DB is empty for a region
                last_key = self.marker_only_logs_after(aws_region, aws_account_id)

        filter_args = {
            'Bucket': self.bucket,
            'MaxKeys': 1000,
            'Prefix': self.get_full_prefix(aws_account_id, aws_region)
        }

        # if nextContinuationToken is not used for processing logs in a bucket
        if not iterating:
            if filter_marker:
                filter_args['StartAfter'] = filter_marker
                debug('+++ Marker: {0}'.format(filter_marker), 2)
            else:
                filter_args['StartAfter'] = last_key
                debug('+++ Marker: {0}'.format(last_key), 2)

        return filter_args

    def reformat_msg(self, event):
        debug('++ Reformat message', 3)

        def single_element_list_to_dictionary(my_event):
            for name, value in list(my_event.items()):
                if isinstance(value, list) and len(value) == 1:
                    my_event[name] = value[0]
                elif isinstance(value, dict):
                    single_element_list_to_dictionary(my_event[name])

        # turn some list fields into dictionaries
        single_element_list_to_dictionary(event)

        # in order to support both old and new index pattern, change data.aws.sourceIPAddress fieldname and parse that one with type ip
        # Only add this field if the sourceIPAddress is an IP and not a DNS.
        if 'sourceIPAddress' in event['aws'] and re.match(r'\d+\.\d+.\d+.\d+', event['aws']['sourceIPAddress']):
            event['aws']['source_ip_address'] = event['aws']['sourceIPAddress']

        if 'tags' in event['aws'] and not isinstance(event['aws']['tags'], dict):
            event['aws']['tags'] = {'value': event['aws']['tags']}

        return event

    def decompress_file(self, log_key):
        def decompress_gzip(raw_object):
            # decompress gzip file in text mode.
            try:
                # Python 3
                return gzip.open(filename=raw_object, mode='rt')
            except TypeError:
                # Python 2
                return gzip.GzipFile(fileobj=raw_object, mode='r')

        raw_object = io.BytesIO(self.client.get_object(Bucket=self.bucket, Key=log_key)['Body'].read())
        if log_key[-3:] == '.gz':
            return decompress_gzip(raw_object)
        elif log_key[-4:] == '.zip':
            zipfile_object = zipfile.ZipFile(raw_object, compression=zipfile.ZIP_DEFLATED)
            return io.TextIOWrapper(zipfile_object.open(zipfile_object.namelist()[0]))
        elif log_key[-7:] == '.snappy':
            raise TypeError("Snappy compression is not supported yet.")
        else:
            return io.TextIOWrapper(raw_object)

    def load_information_from_file(self, log_key):
        """
        AWS logs are stored in different formats depending on the service:
        * A JSON with an unique field "Records" which is an array of jsons. The filename has .json extension. (Cloudtrail)
        * Multiple JSONs stored in the same line and with no separation. The filename has no extension. (GuardDuty, IAM, Macie, Inspector)
        * TSV format. The filename has no extension. Has multiple lines. (VPC)
        :param log_key: name of the log file
        :return: list of events in json format.
        """
        raise NotImplementedError

    def get_log_file(self, aws_account_id, log_key):
        def exception_handler(error_txt, error_code):
            if self.skip_on_error:
                debug("++ {}; skipping...".format(error_txt), 1)
                try:
                    error_msg = self.get_alert_msg(aws_account_id,
                                                   log_key,
                                                   None,
                                                   error_txt)
                    self.send_msg(error_msg)
                except:
                    debug("++ Failed to send message to Wazuh", 1)
            else:
                print("ERROR: {}".format(error_txt))
                sys.exit(error_code)

        try:
            return self.load_information_from_file(log_key=log_key)
        except (TypeError, IOError, zipfile.BadZipfile, zipfile.LargeZipFile) as e:
            exception_handler("Failed to decompress file {}: {}".format(log_key, e), 8)
        except (ValueError, csv.Error) as e:
            exception_handler("Failed to parse file {}: {}".format(log_key, e), 9)
        except Exception as e:
            exception_handler("Unkown error reading/parsing file {}: {}".format(log_key, e), 1)

    def iter_bucket(self, account_id, regions):
        self.init_db()
        self.iter_regions_and_accounts(account_id, regions)
        self.db_connector.commit()
        self.db_connector.execute(self.sql_db_optimize)
        self.db_connector.close()

    def iter_regions_and_accounts(self, account_id, regions):
        raise NotImplementedError

    def iter_events(self, event_list, log_key, aws_account_id):
        if event_list is not None:
            for event in event_list:
                # Parse out all the values of 'None'
                event_msg = self.get_alert_msg(aws_account_id, log_key, event)
                # Change dynamic fields to strings; truncate values as needed
                event_msg = self.reformat_msg(event_msg)
                # Send the message
                self.send_msg(event_msg)

    def iter_files_in_bucket(self, aws_account_id=None, aws_region=None):
        try:
            bucket_files = self.client.list_objects_v2(**self.build_s3_filter_args(aws_account_id, aws_region))

            if 'Contents' not in bucket_files:
                debug("+++ No logs to process in bucket: {}/{}".format(aws_account_id, aws_region), 1)
                return

            for bucket_file in bucket_files['Contents']:
                if not bucket_file['Key']:
                    continue

                if self.already_processed(bucket_file['Key'], aws_account_id, aws_region):
                    if self.reparse:
                        debug("++ File previously processed, but reparse flag set: {file}".format(
                            file=bucket_file['Key']), 1)
                    else:
                        debug("++ Skipping previously processed file: {file}".format(file=bucket_file['Key']), 1)
                        continue

                debug("++ Found new log: {0}".format(bucket_file['Key']), 2)
                # Get the log file from S3 and decompress it
                log_json = self.get_log_file(aws_account_id, bucket_file['Key'])
                self.iter_events(log_json, bucket_file['Key'], aws_account_id)
                # Remove file from S3 Bucket
                if self.delete_file:
                    debug("+++ Remove file from S3 Bucket:{0}".format(bucket_file['Key']), 2)
                    self.client.delete_object(Bucket=self.bucket, Key=bucket_file['Key'])
                self.mark_complete(aws_account_id, aws_region, bucket_file)
            # optimize DB
            self.db_maintenance(aws_account_id=aws_account_id, aws_region=aws_region)
            self.db_connector.commit()
            # iterate if there are more logs
            while bucket_files['IsTruncated']:
                new_s3_args = self.build_s3_filter_args(aws_account_id, aws_region, True)
                new_s3_args['ContinuationToken'] = bucket_files['NextContinuationToken']
                bucket_files = self.client.list_objects_v2(**new_s3_args)

                if 'Contents' not in bucket_files:
                    debug("+++ No logs to process in bucket: {}/{}".format(aws_account_id, aws_region), 1)
                    return

                for bucket_file in bucket_files['Contents']:
                    if not bucket_file['Key']:
                        continue
                    if self.already_processed(bucket_file['Key'], aws_account_id, aws_region):
                        if self.reparse:
                            debug("++ File previously processed, but reparse flag set: {file}".format(
                                file=bucket_file['Key']), 1)
                        else:
                            debug("++ Skipping previously processed file: {file}".format(file=bucket_file['Key']), 1)
                            continue
                    debug("++ Found new log: {0}".format(bucket_file['Key']), 2)
                    # Get the log file from S3 and decompress it
                    log_json = self.get_log_file(aws_account_id, bucket_file['Key'])
                    self.iter_events(log_json, bucket_file['Key'], aws_account_id)
                    # Remove file from S3 Bucket
                    if self.delete_file:
                        debug("+++ Remove file from S3 Bucket:{0}".format(bucket_file['Key']), 2)
                        self.client.delete_object(Bucket=self.bucket, Key=bucket_file['Key'])
                    self.mark_complete(aws_account_id, aws_region, bucket_file)
                # optimize DB
                self.db_maintenance(aws_account_id=aws_account_id, aws_region=aws_region)
                self.db_connector.commit()
        except SystemExit:
            raise
        except Exception as err:
            if hasattr(err, 'message'):
                debug("+++ Unexpected error: {}".format(err.message), 2)
            else:
                debug("+++ Unexpected error: {}".format(err), 2)
            print("ERROR: Unexpected error querying/working with objects in S3: {}".format(err))
            sys.exit(7)

    def check_bucket(self):
        """Check if the bucket is empty or the credentials are wrong."""
        try:
            if not 'CommonPrefixes' in self.client.list_objects_v2(Bucket=self.bucket, Prefix=self.prefix, Delimiter='/'):
                print("ERROR: No files were found in '{0}'. No logs will be processed.".format(self.bucket_path))
                exit(14)
        except botocore.exceptions.ClientError:
            print("ERROR: Invalid credentials to access S3 Bucket")
            exit(3)


class AWSLogsBucket(AWSBucket):
    """
    Abstract class for logs generated from services such as CloudTrail or Config
    """

    def get_base_prefix(self):
        base_prefix = '{}AWSLogs/'.format(self.prefix)
        if self.aws_organization_id:
            base_prefix = '{base_prefix}{aws_organization_id}/'.format(
                base_prefix=base_prefix,
                aws_organization_id=self.aws_organization_id)

        return base_prefix

    def get_service_prefix(self, account_id):
        return '{base_prefix}{aws_account_id}/{aws_service}/'.format(
            base_prefix=self.get_base_prefix(),
            aws_account_id=account_id,
            aws_service=self.service)

    def get_full_prefix(self, account_id, account_region):
        return '{service_prefix}{aws_region}/'.format(
            service_prefix=self.get_service_prefix(account_id),
            aws_region=account_region)

    def get_creation_date(self, log_file):
        # An example of cloudtrail filename would be
        # AWSLogs/11111111/CloudTrail/ap-northeast-1/2018/08/10/111111_CloudTrail_ap-northeast-1_20180810T0115Z_DgrtLuV9YQvGGdN6.json.gz
        # the following line extracts this part -> 20180810
        return int(path.basename(log_file['Key']).split('_')[-2].split('T')[0])

    def get_extra_data_from_filename(self, filename):
        debug('++ Parse arguments from log file name', 2)
        filename_parts = filename.split('_')
        aws_account_id = filename_parts[0]
        aws_region = filename_parts[2]
        log_timestamp = datetime.strptime(filename_parts[3].split('.')[0], '%Y%m%dT%H%M%SZ')
        log_key = '{init}/{date_path}/{log_filename}'.format(
            init=self.get_full_prefix(aws_account_id, aws_region),
            date_path=datetime.strftime(log_timestamp, '%Y/%m/%d'),
            log_filename=filename
        )
        return aws_region, aws_account_id, log_key

    def get_alert_msg(self, aws_account_id, log_key, event, error_msg=""):
        alert_msg = AWSBucket.get_alert_msg(self, aws_account_id, log_key, event, error_msg)
        alert_msg['aws']['aws_account_id'] = aws_account_id
        return alert_msg

    def find_account_ids(self):
        try:
            return [common_prefix['Prefix'].split('/')[-2] for common_prefix in
                    self.client.list_objects_v2(Bucket=self.bucket,
                                                Prefix=self.get_base_prefix(),
                                                Delimiter='/')['CommonPrefixes']
                    ]
        except KeyError as err:
            bucket_types = {'cloudtrail', 'config', 'vpcflow', 'guardduty', 'waf', 'custom'}
            print("ERROR: Invalid type of bucket. The bucket was set up as '{}' type and this bucket does not contain log files from this type. Try with other type: {}".format(get_script_arguments().type.lower(), bucket_types - {get_script_arguments().type.lower()}))
            sys.exit(12)

    def find_regions(self, account_id):
        regions = self.client.list_objects_v2(Bucket=self.bucket,
                                              Prefix=self.get_service_prefix(account_id=account_id),
                                              Delimiter='/')

        if 'CommonPrefixes' in regions:
            return [common_prefix['Prefix'].split('/')[-2] for common_prefix in regions['CommonPrefixes']]
        else:
            debug("+++ No regions found for AWS Account {}".format(account_id), 1)
            return []

    def iter_regions_and_accounts(self, account_id, regions):
        if not account_id:
            # No accounts provided, so find which exist in s3 bucket
            account_id = self.find_account_ids()
        for aws_account_id in account_id:
            # No regions provided, so find which exist for this AWS account
            if not regions:
                regions = self.find_regions(aws_account_id)
                if regions == []:
                    continue
            for aws_region in regions:
                if self.old_version:
                    self.migrate(aws_account_id=aws_account_id, aws_region=aws_region)
                debug("+++ Working on {} - {}".format(aws_account_id, aws_region), 1)
                self.iter_files_in_bucket(aws_account_id, aws_region)
                self.db_maintenance(aws_account_id=aws_account_id, aws_region=aws_region)

    def load_information_from_file(self, log_key):
        with self.decompress_file(log_key=log_key) as f:
            json_file = json.load(f)
            return None if self.field_to_load not in json_file else [dict(x, source=self.service.lower()) for x in
                                                                     json_file[self.field_to_load]]


class AWSCloudTrailBucket(AWSLogsBucket):
    """
    Represents a bucket with AWS CloudTrail logs
    """

    def __init__(self, **kwargs):
        self.db_table_name = 'cloudtrail'
        AWSLogsBucket.__init__(self, **kwargs)
        self.service = 'CloudTrail'
        self.field_to_load = 'Records'

    def reformat_msg(self, event):
        AWSBucket.reformat_msg(self, event)
        # Some fields in CloudTrail are dynamic in nature, which causes problems for ES mapping
        # ES mapping expects for a dictionary, if the field is any other type (list or string)
        # turn it into a dictionary
        for field_to_cast in ['additionalEventData', 'responseElements', 'requestParameters']:
            if field_to_cast in event['aws'] and not isinstance(event['aws'][field_to_cast], dict):
                event['aws'][field_to_cast] = {'string': str(event['aws'][field_to_cast])}

        if 'requestParameters' in event['aws']:
            request_parameters = event['aws']['requestParameters']
            if 'disableApiTermination' in request_parameters:
                disable_api_termination = request_parameters['disableApiTermination']
                if isinstance(disable_api_termination, bool):
                    request_parameters['disableApiTermination'] = {'value': disable_api_termination}
                elif isinstance(disable_api_termination, dict):
                    pass
                else:
                    print("WARNING: Could not reformat event {0}".format(event))

        return event


class AWSConfigBucket(AWSLogsBucket):
    """
    Represents a bucket with AWS Config logs
    """

    def __init__(self, **kwargs):
        self.db_table_name = 'config'
        AWSLogsBucket.__init__(self, **kwargs)
        self.service = 'Config'
        self.field_to_load = 'configurationItems'
        # SQL queries for AWS Config
        self.sql_find_last_key_processed_of_day = """
                                                SELECT
                                                    log_key
                                                FROM
                                                    {table_name}
                                                WHERE
                                                    bucket_path='{bucket_path}' AND
                                                    aws_account_id='{aws_account_id}' AND
                                                    aws_region = '{aws_region}' AND
                                                    created_date = {created_date}
                                                ORDER BY
                                                    log_key ASC
                                                LIMIT 1;"""

    def get_days_since_today(self, date):
        date = datetime.strptime(date, "%Y%m%d")
        # it is necessary to add one day for processing the current day
        delta = datetime.utcnow() - date + timedelta(days=1)

        return delta.days

    def get_date_list(self, aws_account_id, aws_region):
        num_days = self.get_days_since_today(self.get_date_last_log(aws_account_id, aws_region))
        date_list_time = [datetime.utcnow() - timedelta(days=x) for x in range(0, num_days)]

        return [datetime.strftime(date, "%Y/%-m/%-d") for date in reversed(date_list_time)]

    def get_date_last_log(self, aws_account_id, aws_region):
        if self.reparse:
            last_date_processed = self.only_logs_after.strftime('%Y%m%d')
        else:
            try:
                query_date_last_log = self.db_connector.execute(self.sql_find_last_log_processed.format(
                    table_name=self.db_table_name,
                    bucket_path=self.bucket_path,
                    aws_account_id=aws_account_id,
                    aws_region=aws_region))
                # query returns an integer
                last_date_processed = str(query_date_last_log.fetchone()[0])
            # if DB is empty
            except (TypeError, IndexError) as e:
                last_date_processed = self.only_logs_after.strftime('%Y%m%d')
        return last_date_processed

    def iter_regions_and_accounts(self, account_id, regions):
        # AWS Config needs to process files day by day
        if not account_id:
            # No accounts provided, so find which exist in s3 bucket
            account_id = self.find_account_ids()
        for aws_account_id in account_id:
            # No regions provided, so find which exist for this AWS account
            if not regions:
                regions = self.find_regions(aws_account_id)
                if regions == []:
                    continue
            for aws_region in regions:
                if self.old_version:
                    self.migrate(aws_account_id=aws_account_id, aws_region=aws_region)
                debug("+++ Working on {} - {}".format(aws_account_id, aws_region), 1)
                # for processing logs day by day
                date_list = self.get_date_list(aws_account_id, aws_region)
                for date in date_list:
                    self.iter_files_in_bucket(aws_account_id, aws_region, date)
                self.db_maintenance(aws_account_id=aws_account_id, aws_region=aws_region)

    def add_zero_to_day(self, date):
        # add zero to days with one digit
        aux = datetime.strptime(date.replace('/', ''), '%Y%m%d')

        return datetime.strftime(aux, '%Y%m%d')

    def build_s3_filter_args(self, aws_account_id, aws_region, date, iterating=False):
        filter_marker = ''
        if self.reparse:
            if self.only_logs_after:
                filter_marker = self.marker_only_logs_after(aws_region, aws_account_id)
        else:
            created_date = self.add_zero_to_day(date)
            query_last_key_of_day = self.db_connector.execute(
                self.sql_find_last_key_processed_of_day.format(table_name=self.db_table_name,
                                                               bucket_path=self.bucket_path,
                                                               aws_account_id=aws_account_id,
                                                               aws_region=aws_region,
                                                               created_date=created_date))
            try:
                last_key = query_last_key_of_day.fetchone()[0]
            except (TypeError, IndexError) as e:
                # if DB is empty for a region
                last_key = self.get_full_prefix(aws_account_id, aws_region) + date

        # for getting only logs of the current date
        config_prefix = self.get_full_prefix(aws_account_id, aws_region) + date + '/'

        filter_args = {
            'Bucket': self.bucket,
            'MaxKeys': 1000,
            'Prefix': config_prefix
        }

        # if nextContinuationToken is not used for processing logs in a bucket
        if not iterating:
            if filter_marker:
                filter_args['StartAfter'] = filter_marker
                debug('+++ Marker: {0}'.format(filter_marker), 2)
            else:
                filter_args['StartAfter'] = last_key
                debug('+++ Marker: {0}'.format(last_key), 2)

        return filter_args

    def iter_files_in_bucket(self, aws_account_id, aws_region, date):
        try:
            bucket_files = self.client.list_objects_v2(**self.build_s3_filter_args(aws_account_id, aws_region, date))

            if 'Contents' not in bucket_files:
                debug("+++ No logs to process in bucket: {}/{}".format(aws_account_id, aws_region), 1)
                return

            for bucket_file in bucket_files['Contents']:
                if not bucket_file['Key']:
                    continue

                if self.already_processed(bucket_file['Key'], aws_account_id, aws_region):
                    if self.reparse:
                        debug("++ File previously processed, but reparse flag set: {file}".format(
                            file=bucket_file['Key']), 1)
                    else:
                        debug("++ Skipping previously processed file: {file}".format(file=bucket_file['Key']), 1)
                        continue

                debug("++ Found new log: {0}".format(bucket_file['Key']), 2)
                # Get the log file from S3 and decompress it
                log_json = self.get_log_file(aws_account_id, bucket_file['Key'])
                self.iter_events(log_json, bucket_file['Key'], aws_account_id)
                # Remove file from S3 Bucket
                if self.delete_file:
                    debug("+++ Remove file from S3 Bucket:{0}".format(bucket_file['Key']), 2)
                    self.client.delete_object(Bucket=self.bucket, Key=bucket_file['Key'])
                self.mark_complete(aws_account_id, aws_region, bucket_file)
            # optimize DB
            self.db_maintenance(aws_account_id=aws_account_id, aws_region=aws_region)
            self.db_connector.commit()
            # iterate if there are more logs
            while bucket_files['IsTruncated']:
                new_s3_args = self.build_s3_filter_args(aws_account_id, aws_region, date, True)
                new_s3_args['ContinuationToken'] = bucket_files['NextContinuationToken']
                bucket_files = self.client.list_objects_v2(**new_s3_args)

                if 'Contents' not in bucket_files:
                    debug("+++ No logs to process in bucket: {}/{}".format(aws_account_id, aws_region), 1)
                    return

                for bucket_file in bucket_files['Contents']:
                    if not bucket_file['Key']:
                        continue
                    if self.already_processed(bucket_file['Key'], aws_account_id, aws_region):
                        if self.reparse:
                            debug("++ File previously processed, but reparse flag set: {file}".format(
                                file=bucket_file['Key']), 1)
                        else:
                            debug("++ Skipping previously processed file: {file}".format(file=bucket_file['Key']), 1)
                            continue
                    debug("++ Found new log: {0}".format(bucket_file['Key']), 2)
                    # Get the log file from S3 and decompress it
                    log_json = self.get_log_file(aws_account_id, bucket_file['Key'])
                    self.iter_events(log_json, bucket_file['Key'], aws_account_id)
                    # Remove file from S3 Bucket
                    if self.delete_file:
                        debug("+++ Remove file from S3 Bucket:{0}".format(bucket_file['Key']), 2)
                        self.client.delete_object(Bucket=self.bucket, Key=bucket_file['Key'])
                    self.mark_complete(aws_account_id, aws_region, bucket_file)
                # optimize DB
                self.db_maintenance(aws_account_id=aws_account_id, aws_region=aws_region)
                self.db_connector.commit()
        except SystemExit:
            raise
        except Exception as err:
            if hasattr(err, 'message'):
                debug("+++ Unexpected error: {}".format(err.message), 2)
            else:
                debug("+++ Unexpected error: {}".format(err), 2)
            print("ERROR: Unexpected error querying/working with objects in S3: {}".format(err))
            sys.exit(7)

    def reformat_msg(self, event):
        AWSBucket.reformat_msg(self, event)
        if 'configuration' in event['aws']:
            configuration = event['aws']['configuration']

            if 'securityGroups' in configuration:
                security_groups = configuration['securityGroups']
                if isinstance(security_groups, unicode):
                    configuration['securityGroups'] = {'groupId': [security_groups]}
                elif isinstance(security_groups, list):
                    group_ids = [sec_group['groupId'] for sec_group in security_groups if 'groupId' in sec_group]
                    group_names = [sec_group['groupName'] for sec_group in security_groups if 'groupName' in sec_group]
                    configuration['securityGroups'] = {}
                    if len(group_ids) > 0:
                        configuration['securityGroups']['groupId'] = group_ids
                    if len(group_names) > 0:
                        configuration['securityGroups']['groupName'] = group_names
                elif isinstance(configuration['securityGroups'], dict):
                    configuration['securityGroups'] = {key: [value] for key, value in security_groups.items()}
                else:
                    print("WARNING: Could not reformat event {0}".format(event))

            if 'availabilityZones' in configuration:
                availability_zones = configuration['availabilityZones']
                if isinstance(availability_zones, unicode):
                    configuration['availabilityZones'] = {'zoneName': [availability_zones]}
                elif isinstance(availability_zones, list):
                    subnet_ids = [zone['subnetId'] for zone in availability_zones if 'subnetId' in zone]
                    zone_names = [zone['zoneName'] for zone in availability_zones if 'zoneName' in zone]
                    configuration['availabilityZones'] = {}
                    if len(subnet_ids) > 0:
                        configuration['availabilityZones']['subnetId'] = subnet_ids
                    if len(zone_names) > 0:
                        configuration['availabilityZones']['zoneName'] = zone_names
                elif isinstance(configuration['availabilityZones'], dict):
                    configuration['availabilityZones'] = {key: [value] for key, value in availability_zones.items()}
                else:
                    print("WARNING: Could not reformat event {0}".format(event))

            if 'state' in configuration:
                state = configuration['state']
                if isinstance(state, unicode):
                    configuration['state'] = {'name': state}
                elif isinstance(state, dict):
                    pass
                else:
                    print("WARNING: Could not reformat event {0}".format(event))

            if 'createdTime' in configuration:
                created_time = configuration['createdTime']
                if isinstance(created_time, float) or isinstance(created_time, int):
                    configuration['createdTime'] = float(created_time)
                else:
                    try:
                        date_string = str(created_time)
                        configuration['createdTime'] = mktime(datetime.strptime(date_string,
                                                                                "%Y-%m-%dT%H:%M:%S.%fZ").timetuple())
                    except Exception:
                        print("WARNING: Could not reformat event {0}".format(event))

            if 'iamInstanceProfile' in configuration:
                iam_profile = configuration['iamInstanceProfile']
                if isinstance(iam_profile, unicode):
                    configuration['iamInstanceProfile'] = {'name': iam_profile}
                elif isinstance(iam_profile, dict):
                    pass
                else:
                    print("WARNING: Could not reformat event {0}".format(event))

        return event


class AWSVPCFlowBucket(AWSLogsBucket):
    """
    Represents a bucket with AWS VPC logs
    """

    def __init__(self, **kwargs):
        self.db_table_name = 'vpcflow'
        AWSLogsBucket.__init__(self, **kwargs)
        self.service = 'vpcflowlogs'
        self.access_key = kwargs['access_key']
        self.secret_key = kwargs['secret_key']
        self.profile_name = kwargs['profile']
        # SQL queries for VPC must be after constructor call
        self.sql_already_processed = """
                          SELECT
                            count(*)
                          FROM
                            {table_name}
                          WHERE
                            bucket_path='{bucket_path}' AND
                            aws_account_id='{aws_account_id}' AND
                            aws_region='{aws_region}' AND
                            flow_log_id='{flow_log_id}' AND
                            log_key='{log_key}';"""

        self.sql_mark_complete = """
                            INSERT INTO {table_name} (
                                bucket_path,
                                aws_account_id,
                                aws_region,
                                flow_log_id,
                                log_key,
                                processed_date,
                                created_date) VALUES (
                                '{bucket_path}',
                                '{aws_account_id}',
                                '{aws_region}',
                                '{flow_log_id}',
                                '{log_key}',
                                DATETIME('now'),
                                '{created_date}');"""

        self.sql_create_table = """
                            CREATE TABLE
                                {table_name} (
                                bucket_path 'text' NOT NULL,
                                aws_account_id 'text' NOT NULL,
                                aws_region 'text' NOT NULL,
                                flow_log_id 'text' NOT NULL,
                                log_key 'text' NOT NULL,
                                processed_date 'text' NOT NULL,
                                created_date 'integer' NOT NULL,
                                PRIMARY KEY (bucket_path, aws_account_id, aws_region, flow_log_id, log_key));"""

        self.sql_find_last_key_processed_of_day = """
                                                SELECT
                                                    log_key
                                                FROM
                                                    {table_name}
                                                WHERE
                                                    bucket_path='{bucket_path}' AND
                                                    aws_account_id='{aws_account_id}' AND
                                                    aws_region = '{aws_region}' AND
                                                    flow_log_id = '{flow_log_id}' AND
                                                    created_date = {created_date}
                                                ORDER BY
                                                    log_key ASC
                                                LIMIT 1;"""

        self.sql_get_date_last_log_processed = """
                                            SELECT
                                                created_date
                                            FROM
                                                {table_name}
                                            WHERE
                                                bucket_path='{bucket_path}' AND
                                                aws_account_id='{aws_account_id}' AND
                                                aws_region = '{aws_region}' AND
                                                flow_log_id = '{flow_log_id}'
                                            ORDER BY
                                                log_key DESC
                                            LIMIT 1;"""

        self.sql_db_maintenance = """DELETE
                            FROM
                                {table_name}
                            WHERE
                                bucket_path='{bucket_path}' AND
                                aws_account_id='{aws_account_id}' AND
                                aws_region='{aws_region}' AND
                                flow_log_id='{flow_log_id}' AND
                                log_key <=
                                (SELECT log_key
                                    FROM
                                        {table_name}
                                    WHERE
                                        bucket_path='{bucket_path}' AND
                                        aws_account_id='{aws_account_id}' AND
                                        aws_region='{aws_region}' AND
                                        flow_log_id='{flow_log_id}'
                                    ORDER BY
                                        log_key DESC
                                    LIMIT 1
                                    OFFSET {retain_db_records});"""

        self.sql_count_region = """
                                SELECT
                                    count(*)
                                FROM
                                    {table_name}
                                WHERE
                                    bucket_path='{bucket_path}' AND
                                    aws_account_id='{aws_account_id}' AND
                                    aws_region='{aws_region}' AND
                                    flow_log_id='{flow_log_id}';"""

    def load_information_from_file(self, log_key):
        with self.decompress_file(log_key=log_key) as f:
            fieldnames = (
                "version", "account_id", "interface_id", "srcaddr", "dstaddr", "srcport", "dstport", "protocol",
                "packets", "bytes", "start", "end", "action", "log_status")
            tsv_file = csv.DictReader(f, fieldnames=fieldnames, delimiter=' ')
            return [dict(x, source='vpc') for x in tsv_file]

    def get_ec2_client(self, access_key, secret_key, region, profile_name=None):
        conn_args = {}
        conn_args['region_name'] = region

        if access_key is not None and secret_key is not None:
            conn_args['aws_access_key_id'] = access_key
            conn_args['aws_secret_access_key'] = secret_key
        elif profile_name is not None:
            conn_args['profile_name'] = profile_name

        boto_session = boto3.Session(**conn_args)

        try:
            ec2_client = boto_session.client(service_name='ec2')
        except Exception as e:
            print("Error getting EC2 client: {}".format(e))
            sys.exit(3)

        return ec2_client

    def get_flow_logs_ids(self, access_key, secret_key, region, profile_name=None):
        ec2_client = self.get_ec2_client(access_key, secret_key, region, profile_name=profile_name)
        flow_logs_ids = list(map(operator.itemgetter('FlowLogId'), ec2_client.describe_flow_logs()['FlowLogs']))
        return flow_logs_ids

    def already_processed(self, downloaded_file, aws_account_id, aws_region, flow_log_id):
        cursor = self.db_connector.execute(self.sql_already_processed.format(
            table_name=self.db_table_name,
            bucket_path=self.bucket_path,
            aws_account_id=aws_account_id,
            aws_region=aws_region,
            flow_log_id=flow_log_id,
            log_key=downloaded_file
        ))
        return cursor.fetchone()[0] > 0

    def get_days_since_today(self, date):
        date = datetime.strptime(date, "%Y%m%d")
        # it is necessary to add one day for processing the current day
        delta = datetime.utcnow() - date + timedelta(days=1)
        return delta.days

    def get_date_list(self, aws_account_id, aws_region, flow_log_id):
        num_days = self.get_days_since_today(self.get_date_last_log(aws_account_id, aws_region, flow_log_id))
        date_list_time = [datetime.utcnow() - timedelta(days=x) for x in range(0, num_days)]
        return [datetime.strftime(date, "%Y/%m/%d") for date in reversed(date_list_time)]

    def get_date_last_log(self, aws_account_id, aws_region, flow_log_id):
        try:
            query_date_last_log = self.db_connector.execute(self.sql_get_date_last_log_processed.format(
                table_name=self.db_table_name,
                bucket_path=self.bucket_path,
                aws_account_id=aws_account_id,
                aws_region=aws_region,
                flow_log_id=flow_log_id))
            # query returns an integer
            last_date_processed = str(query_date_last_log.fetchone()[0])
        # if DB is empty
        except (TypeError, IndexError) as e:
            last_date_processed = self.only_logs_after.strftime('%Y%m%d')
        return last_date_processed

    def iter_regions_and_accounts(self, account_id, regions):
        if not account_id:
            # No accounts provided, so find which exist in s3 bucket
            account_id = self.find_account_ids()
        for aws_account_id in account_id:
            # No regions provided, so find which exist for this AWS account
            if not regions:
                regions = self.find_regions(aws_account_id)
                if regions == []:
                    continue
            for aws_region in regions:
                debug("+++ Working on {} - {}".format(aws_account_id, aws_region), 1)
                # get flow log ids for the current region
                flow_logs_ids = self.get_flow_logs_ids(self.access_key,
                                                       self.secret_key, aws_region, profile_name=self.profile_name)
                # for each flow log id
                for flow_log_id in flow_logs_ids:
                    if self.old_version:
                        self.migrate(aws_account_id=aws_account_id, aws_region=aws_region,
                                     flow_log_id=flow_log_id)
                    date_list = self.get_date_list(aws_account_id, aws_region, flow_log_id)
                    for date in date_list:
                        self.iter_files_in_bucket(aws_account_id, aws_region, date, flow_log_id)

    def db_count_region(self, aws_account_id, aws_region, flow_log_id):
        """Counts the number of rows in DB for a region
        :param aws_account_id: AWS account ID
        :type aws_account_id: str
        :param aws_region: AWS region
        :type aws_region: str
        :param flow_log_id: Flow log ID
        :type flow_log_id: str
        :rtype: int
        """
        try:
            query_count_region = self.db_connector.execute(
                self.sql_count_region.format(
                    table_name=self.db_table_name,
                    bucket_path=self.bucket_path,
                    aws_account_id=aws_account_id,
                    aws_region=aws_region,
                    flow_log_id=flow_log_id,
                    retain_db_records=self.retain_db_records
                ))
            return query_count_region.fetchone()[0]
        except Exception as e:
            print(
                "ERROR: Failed to execute DB cleanup - AWS Account ID: {aws_account_id}  Region: {aws_region}: {error_msg}".format(
                    aws_account_id=aws_account_id,
                    aws_region=aws_region,
                    error_msg=e))
            sys.exit(10)

    def db_maintenance(self, aws_account_id=None, aws_region=None, flow_log_id=None):
        debug("+++ DB Maintenance", 1)
        try:
            if self.db_count_region(aws_account_id, aws_region, flow_log_id) \
                    > self.retain_db_records:
                self.db_connector.execute(self.sql_db_maintenance.format(
                    table_name=self.db_table_name,
                    bucket_path=self.bucket_path,
                    aws_account_id=aws_account_id,
                    aws_region=aws_region,
                    flow_log_id=flow_log_id,
                    retain_db_records=self.retain_db_records
                ))
        except Exception as e:
            print(
                "ERROR: Failed to execute DB cleanup - AWS Account ID: {aws_account_id}  Region: {aws_region}: {error_msg}".format(
                    aws_account_id=aws_account_id,
                    aws_region=aws_region,
                    error_msg=e))
            sys.exit(10)

    def get_vpc_prefix(self, aws_account_id, aws_region, date, flow_log_id):
        return self.get_full_prefix(aws_account_id, aws_region) + date \
               + '/' + aws_account_id + '_vpcflowlogs_' + aws_region + '_' + flow_log_id

    def build_s3_filter_args(self, aws_account_id, aws_region, date, flow_log_id, iterating=False):
        filter_marker = ''
        if self.reparse:
            if self.only_logs_after:
                filter_marker = self.marker_only_logs_after(aws_region, aws_account_id)
        else:

            query_last_key_of_day = self.db_connector.execute(
                self.sql_find_last_key_processed_of_day.format(table_name=self.db_table_name,
                                                               bucket_path=self.bucket_path,
                                                               aws_account_id=aws_account_id,
                                                               aws_region=aws_region,
                                                               flow_log_id=flow_log_id,
                                                               created_date=int(date.replace('/', ''))))
            try:
                last_key = query_last_key_of_day.fetchone()[0]
            except (TypeError, IndexError) as e:
                # if DB is empty for a region
                last_key = self.get_full_prefix(aws_account_id, aws_region) + date

        vpc_prefix = self.get_vpc_prefix(aws_account_id, aws_region, date, flow_log_id)
        filter_args = {
            'Bucket': self.bucket,
            'MaxKeys': 1000,
            'Prefix': vpc_prefix
        }

        # if nextContinuationToken is not used for processing logs in a bucket
        if not iterating:
            if filter_marker:
                filter_args['StartAfter'] = filter_marker
                debug('+++ Marker: {0}'.format(filter_marker), 2)
            else:
                filter_args['StartAfter'] = last_key
                debug('+++ Marker: {0}'.format(last_key), 2)

        return filter_args

    def iter_files_in_bucket(self, aws_account_id, aws_region, date, flow_log_id):
        try:
            bucket_files = self.client.list_objects_v2(
                **self.build_s3_filter_args(aws_account_id, aws_region, date, flow_log_id))

            if 'Contents' not in bucket_files:
                debug("+++ No logs to process for {} flow log ID in bucket: {}/{}".format(flow_log_id,
                                                                                          aws_account_id, aws_region),
                      1)
                return

            for bucket_file in bucket_files['Contents']:
                if not bucket_file['Key']:
                    continue

                if self.already_processed(bucket_file['Key'], aws_account_id, aws_region, flow_log_id):
                    if self.reparse:
                        debug("++ File previously processed, but reparse flag set: {file}".format(
                            file=bucket_file['Key']), 1)
                    else:
                        debug("++ Skipping previously processed file: {file}".format(file=bucket_file['Key']), 1)
                        continue

                debug("++ Found new log: {0}".format(bucket_file['Key']), 2)
                # Get the log file from S3 and decompress it
                log_json = self.get_log_file(aws_account_id, bucket_file['Key'])
                self.iter_events(log_json, bucket_file['Key'], aws_account_id)
                # Remove file from S3 Bucket
                if self.delete_file:
                    debug("+++ Remove file from S3 Bucket:{0}".format(bucket_file['Key']), 2)
                    self.client.delete_object(Bucket=self.bucket, Key=bucket_file['Key'])
                self.mark_complete(aws_account_id, aws_region, bucket_file, flow_log_id)
            # optimize DB
            self.db_maintenance(aws_account_id=aws_account_id, aws_region=aws_region,
                                flow_log_id=flow_log_id)
            self.db_connector.commit()
            # iterate if there are more logs
            while bucket_files['IsTruncated']:
                new_s3_args = self.build_s3_filter_args(aws_account_id, aws_region, date, flow_log_id, True)
                new_s3_args['ContinuationToken'] = bucket_files['NextContinuationToken']
                bucket_files = self.client.list_objects_v2(**new_s3_args)

                if 'Contents' not in bucket_files:
                    debug("+++ No logs to process for {} flow log ID in bucket: {}/{}".format(flow_log_id,
                                                                                              aws_account_id,
                                                                                              aws_region), 1)
                    return

                for bucket_file in bucket_files['Contents']:
                    if not bucket_file['Key']:
                        continue
                    if self.already_processed(bucket_file['Key'], aws_account_id, aws_region, flow_log_id):
                        if self.reparse:
                            debug("++ File previously processed, but reparse flag set: {file}".format(
                                file=bucket_file['Key']), 1)
                        else:
                            debug("++ Skipping previously processed file: {file}".format(file=bucket_file['Key']), 1)
                            continue
                    debug("++ Found new log: {0}".format(bucket_file['Key']), 2)
                    # Get the log file from S3 and decompress it
                    log_json = self.get_log_file(aws_account_id, bucket_file['Key'])
                    self.iter_events(log_json, bucket_file['Key'], aws_account_id)
                    # Remove file from S3 Bucket
                    if self.delete_file:
                        debug("+++ Remove file from S3 Bucket:{0}".format(bucket_file['Key']), 2)
                        self.client.delete_object(Bucket=self.bucket, Key=bucket_file['Key'])
                    self.mark_complete(aws_account_id, aws_region, bucket_file, flow_log_id)
                # optimize DB
                self.db_maintenance(aws_account_id=aws_account_id, aws_region=aws_region,
                                    flow_log_id=flow_log_id)
                self.db_connector.commit()
        except SystemExit:
            raise
        except Exception as err:
            if hasattr(err, 'message'):
                debug("+++ Unexpected error: {}".format(err.message), 2)
            else:
                debug("+++ Unexpected error: {}".format(err), 2)
            print("ERROR: Unexpected error querying/working with objects in S3: {}".format(err))
            sys.exit(7)

    def mark_complete(self, aws_account_id, aws_region, log_file, flow_log_id):
        if self.reparse:
            if self.already_processed(log_file['Key'], aws_account_id, aws_region):
                debug(
                    '+++ File already marked complete, but reparse flag set: {log_key}'.format(log_key=log_file['Key']),
                    2)
        else:
            try:
                self.db_connector.execute(self.sql_mark_complete.format(
                    table_name=self.db_table_name,
                    bucket_path=self.bucket_path,
                    aws_account_id=aws_account_id,
                    aws_region=aws_region,
                    flow_log_id=flow_log_id,
                    log_key=log_file['Key'],
                    created_date=self.get_creation_date(log_file)
                ))
            except Exception as e:
                debug("+++ Error marking log {} as completed: {}".format(log_file['Key'], e), 2)
                raise e


class AWSCustomBucket(AWSBucket):

    def __init__(self, db_table_name=None, **kwargs):
        # only special services have a different DB table
        if db_table_name:
            self.db_table_name = db_table_name
        else:
            self.db_table_name = 'custom'
        AWSBucket.__init__(self, **kwargs)
        self.retain_db_records = 500
        # get STS client
        access_key = kwargs.get('access_key', None)
        secret_key = kwargs.get('secret_key', None)
        profile = kwargs.get('profile', None)
        self.sts_client = self.get_sts_client(access_key, secret_key, profile=profile)
        # get account ID
        self.aws_account_id = self.sts_client.get_caller_identity().get('Account')
        # SQL queries for custom buckets
        self.sql_already_processed = """
                          SELECT
                            count(*)
                          FROM
                            {table_name}
                          WHERE
                            bucket_path='{bucket_path}' AND
                            aws_account_id='{aws_account_id}' AND
                            log_key='{log_key}';"""

        self.sql_mark_complete = """
                            INSERT INTO {table_name} (
                                bucket_path,
                                aws_account_id,
                                log_key,
                                processed_date,
                                created_date) VALUES (
                                '{bucket_path}',
                                '{aws_account_id}',
                                '{log_key}',
                                DATETIME('now'),
                                '{created_date}');"""

        self.sql_create_table = """
                            CREATE TABLE
                                {table_name} (
                                bucket_path 'text' NOT NULL,
                                aws_account_id 'text' NOT NULL,
                                log_key 'text' NOT NULL,
                                processed_date 'text' NOT NULL,
                                created_date 'integer' NOT NULL,
                                PRIMARY KEY (bucket_path, aws_account_id, log_key));"""

        self.sql_find_last_log_processed = """
                                        SELECT
                                            created_date
                                        FROM
                                            {table_name}
                                        WHERE
                                            bucket_path='{bucket_path}' AND
                                            aws_account_id='{aws_account_id}'
                                        ORDER BY
                                            created_date DESC
                                        LIMIT 1;"""

        self.sql_find_last_key_processed = """
                                        SELECT
                                            log_key
                                        FROM
                                            {table_name}
                                        WHERE
                                            bucket_path='{bucket_path}' AND
                                            aws_account_id='{aws_account_id}'
                                        ORDER BY
                                            log_key ASC
                                        LIMIT 1;"""

        self.sql_db_maintenance = """DELETE
                            FROM
                                {table_name}
                            WHERE
                                bucket_path='{bucket_path}' AND
                                aws_account_id='{aws_account_id}' AND
                                log_key <=
                                (SELECT log_key
                                    FROM
                                        {table_name}
                                    WHERE
                                        bucket_path='{bucket_path}' AND
                                        aws_account_id='{aws_account_id}'
                                    ORDER BY
                                        log_key DESC
                                    LIMIT 1
                                    OFFSET {retain_db_records});"""

        self.sql_count_custom = """
                                SELECT
                                    count(*)
                                FROM
                                    {table_name}
                                WHERE
                                    bucket_path='{bucket_path}' AND
                                    aws_account_id='{aws_account_id}';"""

    def load_information_from_file(self, log_key):
        def json_event_generator(data):
            while data:
                json_data, json_index = decoder.raw_decode(data)
                data = data[json_index:]
                yield json_data

        with self.decompress_file(log_key=log_key) as f:
            if f.read(1) == '{':
                decoder = json.JSONDecoder()
                return [dict(event['detail'], source=event['source'].replace('aws.', '')) for event in
                        json_event_generator('{' + f.read()) if 'detail' in event]
            else:
                fieldnames = (
                    "version", "account_id", "interface_id", "srcaddr", "dstaddr", "srcport", "dstport", "protocol",
                    "packets", "bytes", "start", "end", "action", "log_status")
                tsv_file = csv.DictReader(f, fieldnames=fieldnames, delimiter=' ')
                return [dict(x, source='vpc') for x in tsv_file]

    def get_creation_date(self, log_file):
        # The Amazon S3 object name follows the pattern DeliveryStreamName-DeliveryStreamVersion-YYYY-MM-DD-HH-MM-SS-RandomString
        name_regex = re.match(r"^[\w\-]+(\d\d\d\d-\d\d-\d\d)[\w\-.]+$", path.basename(log_file['Key']))
        if name_regex is None:
            return log_file['LastModified'].strftime('%Y%m%d')
        else:
            return int(name_regex.group(1).replace('-', ''))

    def get_full_prefix(self, account_id, account_region):
        return self.prefix

    def reformat_msg(self, event):

        def list_paths_from_dict(d, discard_levels=None, glue=".", path=None):
            path = [] if path is None else path
            if not isinstance(d, dict):
                path.extend(d if isinstance(d, list) else [str(d)])
                return [glue.join(path[:discard_levels if discard_levels is None else -discard_levels])]
            return [item for k, v in d.items() for item in list_paths_from_dict(v,
                                                                                path=path+[k],
                                                                                discard_levels=discard_levels,
                                                                                glue=glue)]

        AWSBucket.reformat_msg(self, event)
        if event['aws']['source'] == 'macie' and 'trigger' in event['aws']:
            del event['aws']['trigger']

        if 'service' in event['aws'] and 'additionalInfo' in event['aws']['service'] and \
                'unusual' in event['aws']['service']['additionalInfo'] and \
                not isinstance(event['aws']['service']['additionalInfo']['unusual'], dict):
            event['aws']['service']['additionalInfo']['unusual'] = {
                'value': event['aws']['service']['additionalInfo']['unusual']}

        if event['aws']['source'] == 'macie':
            for field in ('Bucket', 'DLP risk', 'IP', 'Location', 'Object',
                          'Owner', 'Themes', 'Timestamps', 'recipientAccountId'):
                try:
                    if isinstance(event['aws']['summary'][field], dict):
                        event['aws']['summary'][field] = list_paths_from_dict(event['aws']['summary'][field],
                                                                              discard_levels=1,
                                                                              path=[])
                except KeyError:
                    pass

            try:
                for event_name in event['aws']['summary']['Events']:
                    for event_field in event['aws']['summary']['Events'][event_name]:
                        event['aws']['summary']['Events'][event_name][event_field] = list_paths_from_dict(event['aws']['summary']['Events'][event_name][event_field],
                                                                                                          discard_levels=0 if event_field == 'count' else 1,
                                                                                                          path=[])
            except KeyError:
                pass

        return event

    def iter_regions_and_accounts(self, account_id, regions):
        # Only <self.retain_db_records> logs for each region are stored in DB. Using self.bucket as region name
        # would prevent to loose lots of logs from different buckets.
        # no iterations for accounts_id or regions on custom buckets
        self.iter_files_in_bucket()
        self.db_maintenance()

    def already_processed(self, downloaded_file, aws_account_id, aws_region):
        cursor = self.db_connector.execute(self.sql_already_processed.format(
            table_name=self.db_table_name,
            bucket_path=self.bucket_path,
            aws_account_id=self.aws_account_id,
            log_key=downloaded_file
        ))
        return cursor.fetchone()[0] > 0

    def mark_complete(self, aws_account_id, aws_region, log_file):
        if self.reparse:
            if self.already_processed(log_file['Key'], aws_account_id, aws_region):
                debug(
                    '+++ File already marked complete, but reparse flag set: {log_key}'.format(log_key=log_file['Key']),
                    2)
        else:
            try:
                self.db_connector.execute(self.sql_mark_complete.format(
                    table_name=self.db_table_name,
                    bucket_path=self.bucket_path,
                    aws_account_id=self.aws_account_id,
                    log_key=log_file['Key'],
                    created_date=self.get_creation_date(log_file)
                ))
            except Exception as e:
                debug("+++ Error marking log {} as completed: {}".format(log_file['Key'], e), 2)
                raise e

    def db_count_custom(self):
        """Counts the number of rows in DB for a region
        :param aws_account_id: AWS account ID
        :type aws_account_id: str
        :rtype: int
        """
        try:
            query_count_custom = self.db_connector.execute(
                self.sql_count_custom.format(
                    table_name=self.db_table_name,
                    bucket_path=self.bucket_path,
                    aws_account_id=self.aws_account_id,
                    retain_db_records=self.retain_db_records
                ))
            return query_count_custom.fetchone()[0]
        except Exception as e:
            print(
                "ERROR: Failed to execute DB cleanup - Path: {bucket_path}: {error_msg}".format(
                    bucket_path=self.bucket_path,
                    error_msg=e))
            sys.exit(10)

    def db_maintenance(self, **kwargs):
        debug("+++ DB Maintenance", 1)
        try:
            if self.db_count_custom() > self.retain_db_records:
                self.db_connector.execute(self.sql_db_maintenance.format(
                    table_name=self.db_table_name,
                    bucket_path=self.bucket_path,
                    aws_account_id=self.aws_account_id,
                    retain_db_records=self.retain_db_records
                ))
        except Exception as e:
            print(
                "ERROR: Failed to execute DB cleanup - Path: {bucket_path}: {error_msg}".format(
                    bucket_path=self.bucket_path,
                    error_msg=e))
            sys.exit(10)

    def build_s3_filter_args(self, aws_account_id, aws_region, iterating=False):
        filter_marker = ''
        if self.reparse:
            if self.only_logs_after:
                filter_marker = self.marker_only_logs_after(aws_account_id, aws_region)

        else:
            query_last_key = self.db_connector.execute(
                self.sql_find_last_key_processed.format(table_name=self.db_table_name,
                                                        bucket_path=self.bucket_path,
                                                        aws_account_id=self.aws_account_id))
            try:
                last_key = query_last_key.fetchone()[0]
            except (TypeError, IndexError) as e:
                # if DB is empty for a service
                last_key = self.marker_only_logs_after(aws_region, aws_account_id)

        filter_args = {
            'Bucket': self.bucket,
            'MaxKeys': 1000,
            'Prefix': self.get_full_prefix(aws_account_id, aws_region)
        }

        # if nextContinuationToken is not used for processing logs in a bucket
        if not iterating:
            if filter_marker:
                filter_args['StartAfter'] = filter_marker
                debug('+++ Marker: {0}'.format(filter_marker), 2)
            else:
                filter_args['StartAfter'] = last_key
                debug('+++ Marker: {0}'.format(last_key), 2)

        return filter_args


class AWSGuardDutyBucket(AWSCustomBucket):

    def __init__(self, **kwargs):
        db_table_name = 'guardduty'
        AWSCustomBucket.__init__(self, db_table_name, **kwargs)

    def iter_events(self, event_list, log_key, aws_account_id):
        if event_list is not None:
            for event in event_list:
                # Parse out all the values of 'None'
                event_msg = self.get_alert_msg(aws_account_id, log_key, event)
                # Send the message (splitted if it is necessary)
                for msg in self.reformat_msg(event_msg):
                    self.send_msg(msg)

    def reformat_msg(self, event):
        debug('++ Reformat message', 3)
        if event['aws']['source'] == 'guardduty' and 'service' in event['aws'] and \
                'action' in event['aws']['service'] and \
                'portProbeAction' in event['aws']['service']['action'] and \
                'portProbeDetails' in event['aws']['service']['action']['portProbeAction'] and \
                len(event['aws']['service']['action']['portProbeAction']['portProbeDetails']) > 1:

            port_probe_details = event['aws']['service']['action']['portProbeAction']['portProbeDetails']
            for detail in port_probe_details:
                event['aws']['service']['action']['portProbeAction']['portProbeDetails'] = detail
                yield event
        else:
            AWSBucket.reformat_msg(self, event)
            yield event


class AWSWAFBucket(AWSCustomBucket):

    def __init__(self, **kwargs):
        db_table_name = 'waf'
        AWSCustomBucket.__init__(self, db_table_name, **kwargs)

    def load_information_from_file(self, log_key):
        """Load data from a WAF log file."""
        content = []
        with self.decompress_file(log_key=log_key) as f:
            for line in f.readlines():
                try:
                    event = json.loads(line.rstrip())
                except json.JSONDecodeError:
                    print("ERROR: Events from {} file could not be loaded.".format(log_key.split('/')[-1]))
                    sys.exit(9)
                event['source'] = 'waf'
                content.append(event)

        return json.loads(json.dumps(content))


class AWSService(WazuhIntegration):
    """
    Class for getting AWS Services logs from API calls
    :param access_key: AWS access key id
    :param secret_key: AWS secret access key
    :param profile: AWS profile
    :param iam_role_arn: IAM Role
    :param only_logs_after: Date after which obtain logs.
    :param region: Region of service
    """

    def __init__(self, access_key, secret_key, aws_profile, iam_role_arn,
                 service_name, only_logs_after, region):
        # DB name
        self.db_name = 'aws_services'
        # table name
        self.db_table_name = 'aws_services'

        WazuhIntegration.__init__(self, access_key=access_key, secret_key=secret_key,
                                  aws_profile=aws_profile, iam_role_arn=iam_role_arn,
                                  service_name=service_name, region=region)

        # get sts client (necessary for getting account ID)
        self.sts_client = self.get_sts_client(access_key, secret_key, aws_profile)
        # get account ID
        self.account_id = self.sts_client.get_caller_identity().get('Account')
        self.only_logs_after = only_logs_after

        # SQL queries for services
        self.sql_create_table = """
                            CREATE TABLE
                                {table_name} (
                                    service_name 'text' NOT NULL,
                                    aws_account_id 'text' NOT NULL,
                                    aws_region 'text' NOT NULL,
                                    scan_date 'text' NOT NULL,
                                    PRIMARY KEY (service_name, aws_account_id, aws_region, scan_date));"""

        self.sql_insert_value = """
                                INSERT INTO {table_name} (
                                    service_name,
                                    aws_account_id,
                                    aws_region,
                                    scan_date)
                                VALUES
                                    ('{service_name}',
                                    '{aws_account_id}',
                                    '{aws_region}',
                                    '{scan_date}');"""

        self.sql_find_last_scan = """
                                SELECT
                                    scan_date
                                FROM
                                    {table_name}
                                WHERE
                                    service_name='{service_name}' AND
                                    aws_account_id='{aws_account_id}' AND
                                    aws_region='{aws_region}'
                                ORDER BY
                                    scan_date DESC
                                LIMIT 1;"""

        self.sql_db_maintenance = """DELETE
                        FROM
                            {table_name}
                        WHERE
                            service_name='{service_name}' AND
                            aws_account_id='{aws_account_id}' AND
                            aws_region='{aws_region}' AND
                            rowid NOT IN
                            (SELECT ROWID
                                FROM
                                    {table_name}
                                WHERE
                                    service_name='{service_name}' AND
                                    aws_account_id='{aws_account_id}' AND
                                    aws_region='{aws_region}'
                                ORDER BY
                                    scan_date DESC
                                LIMIT {retain_db_records});"""

    def get_last_log_date(self):
        return '{Y}-{m}-{d} 00:00:00.0'.format(Y=self.only_logs_after[0:4],
                                               m=self.only_logs_after[4:6], d=self.only_logs_after[6:8])


class AWSInspector(AWSService):
    """
    Class for getting AWS Inspector logs
    :param access_key: AWS access key id
    :param secret_key: AWS secret access key
    :param profile: AWS profile
    :param iam_role_arn: IAM Role
    :param only_logs_after: Date after which obtain logs.
    :param region: Region of service
    """

    def __init__(self, reparse, access_key, secret_key, aws_profile,
                 iam_role_arn, only_logs_after, region):

        self.service_name = 'inspector'
        self.inspector_region = region

        AWSService.__init__(self, access_key=access_key, secret_key=secret_key,
                            aws_profile=aws_profile, iam_role_arn=iam_role_arn, only_logs_after=only_logs_after,
                            service_name=self.service_name, region=region)

        # max DB records for region
        self.retain_db_records = 5
        self.reparse = reparse

    def send_describe_findings(self, arn_list):
        if len(arn_list) == 0:
            debug('+++ There are not new events from {region} region'.format(region=self.inspector_region), 1)
        else:
            debug('+++ Processing new events from {region} region'.format(region=self.inspector_region), 1)
            response = self.client.describe_findings(findingArns=arn_list)['findings']
            for elem in response:
                self.send_msg(self.format_message(elem))

    def get_alerts(self):
        self.init_db(self.sql_create_table.format(table_name=self.db_table_name))
        try:
            initial_date = self.get_last_log_date()
            # reparse logs if this parameter exists
            if self.reparse:
                last_scan = initial_date
            else:
                self.db_cursor.execute(self.sql_find_last_scan.format(table_name=self.db_table_name,
                                                                      service_name=self.service_name,
                                                                      aws_account_id=self.account_id,
                                                                      aws_region=self.inspector_region))
                last_scan = self.db_cursor.fetchone()[0]
        except TypeError as e:
            # write initial date if DB is empty
            self.db_cursor.execute(self.sql_insert_value.format(table_name=self.db_table_name,
                                                                service_name=self.service_name,
                                                                aws_account_id=self.account_id,
                                                                aws_region=self.inspector_region,
                                                                scan_date=initial_date))
            last_scan = initial_date

        datetime_last_scan = datetime.strptime(last_scan, '%Y-%m-%d %H:%M:%S.%f')
        # get current time (UTC)
        datetime_current = datetime.utcnow()
        # describe_findings only retrieves 100 results per call
        response = self.client.list_findings(maxResults=100, filter={'creationTimeRange':
                                                                         {'beginDate': datetime_last_scan,
                                                                          'endDate': datetime_current}})
        self.send_describe_findings(response['findingArns'])
        # iterate if there are more elements
        while 'nextToken' in response:
            response = self.client.list_findings(maxResults=100, nextToken=response['nextToken'],
                                                 filter={'creationTimeRange': {'beginDate': datetime_last_scan,
                                                                               'endDate': datetime_current}})
            self.send_describe_findings(response['findingArns'])
        # insert last scan in DB
        self.db_cursor.execute(self.sql_insert_value.format(table_name=self.db_table_name,
                                                            service_name=self.service_name,
                                                            aws_account_id=self.account_id,
                                                            aws_region=self.inspector_region,
                                                            scan_date=datetime_current))
        # DB maintenance
        self.db_cursor.execute(self.sql_db_maintenance.format(table_name=self.db_table_name,
                                                              service_name=self.service_name,
                                                              aws_account_id=self.account_id,
                                                              aws_region=self.inspector_region,
                                                              retain_db_records=self.retain_db_records))
        # close connection with DB
        self.db_connector.commit()
        self.close_db()

    def format_message(self, msg):
        # rename service field to source
        if 'service' in msg:
            msg['source'] = msg['service'].lower()
            del msg['service']
        # cast createdAt
        if 'createdAt' in msg:
            msg['createdAt'] = datetime.strftime(msg['createdAt'],
                                                 '%Y-%m-%dT%H:%M:%SZ')
        # cast updatedAt
        if 'updatedAt' in msg:
            msg['updatedAt'] = datetime.strftime(msg['updatedAt'],
                                                 '%Y-%m-%dT%H:%M:%SZ')

        return {'integration': 'aws', 'aws': msg}


################################################################################
# Functions
################################################################################

def handler(signal, frame):
    print("ERROR: SIGINT received.")
    sys.exit(12)


def debug(msg, msg_level):
    if debug_level >= msg_level:
        print('DEBUG: {debug_msg}'.format(debug_msg=msg))


def arg_valid_date(arg_string):
    try:
        parsed_date = datetime.strptime(arg_string, "%Y-%b-%d")
        # Return int created from date in YYYYMMDD format
        return parsed_date.strftime('%Y%m%d')
    except ValueError:
        raise argparse.ArgumentTypeError("Argument not a valid date in format YYYY-MMM-DD: '{0}'.".format(arg_string))


def arg_valid_prefix(arg_string):
    if arg_string and arg_string[-1] != '/' and arg_string[-1] != "\\":
        return '{arg_string}/'.format(arg_string=arg_string)
    return arg_string


def arg_valid_accountid(arg_string):
    if arg_string is None:
        return []
    account_ids = arg_string.split(',')
    for account in account_ids:
        if not account.strip().isdigit() and len(account) != 12:
            raise argparse.ArgumentTypeError(
                "Not valid AWS account ID (numeric digits only): '{0}'.".format(arg_string))

    return account_ids


def arg_valid_regions(arg_string):
    if not arg_string:
        return []
    final_regions = []
    regions = arg_string.split(',')
    for arg_region in regions:
        if arg_region.strip():
            final_regions.append(arg_region.strip())
    return final_regions


def get_script_arguments():
    parser = argparse.ArgumentParser(usage="usage: %(prog)s [options]",
                                     description="Wazuh wodle for monitoring AWS",
                                     formatter_class=argparse.RawTextHelpFormatter)
    # only one must be present (bucket or service)
    group = parser.add_mutually_exclusive_group(required=True)
    group.add_argument('-b', '--bucket', dest='logBucket', help='Specify the S3 bucket containing AWS logs',
                       action='store')
    group.add_argument('-sr', '--service', dest='service', help='Specify the name of the service',
                       action='store')
    parser.add_argument('-O', '--aws_organization_id', dest='aws_organization_id',
                        help='AWS organization ID for logs', required=False)
    parser.add_argument('-c', '--aws_account_id', dest='aws_account_id',
                        help='AWS Account ID for logs', required=False,
                        type=arg_valid_accountid)
    parser.add_argument('-d', '--debug', action='store', dest='debug', default=0, help='Enable debug')
    parser.add_argument('-a', '--access_key', dest='access_key', help='S3 Access key credential', default=None)
    parser.add_argument('-k', '--secret_key', dest='secret_key', help='S3 Secret key credential', default=None)
    # Beware, once you delete history it's gone.
    parser.add_argument('-R', '--remove', action='store_true', dest='deleteFile',
                        help='Remove processed files from the AWS S3 bucket', default=False)
    parser.add_argument('-p', '--aws_profile', dest='aws_profile', help='The name of credential profile to use',
                        default=None)
    parser.add_argument('-i', '--iam_role_arn', dest='iam_role_arn',
                        help='ARN of IAM role to assume for access to S3 bucket',
                        default=None)
    parser.add_argument('-n', '--aws_account_alias', dest='aws_account_alias',
                        help='AWS Account ID Alias', default='')
    parser.add_argument('-l', '--trail_prefix', dest='trail_prefix',
                        help='Log prefix for S3 key',
                        default='', type=arg_valid_prefix)
    parser.add_argument('-s', '--only_logs_after', dest='only_logs_after',
                        help='Only parse logs after this date - format YYYY-MMM-DD',
                        default=datetime.strftime(datetime.utcnow(), '%Y-%b-%d'), type=arg_valid_date)
    parser.add_argument('-r', '--regions', dest='regions', help='Comma delimited list of AWS regions to parse logs',
                        default='', type=arg_valid_regions)
    parser.add_argument('-e', '--skip_on_error', action='store_true', dest='skip_on_error',
                        help='If fail to parse a file, error out instead of skipping the file', default=True)
    parser.add_argument('-o', '--reparse', action='store_true', dest='reparse',
                        help='Parse the log file, even if its been parsed before', default=False)
    parser.add_argument('-t', '--type', dest='type', type=str, help='Bucket type.', default='cloudtrail')
    return parser.parse_args()


# Main
###############################################################################


def main(argv):
    # Parse arguments
    options = get_script_arguments()

    if int(options.debug) > 0:
        global debug_level
        debug_level = int(options.debug)
        debug('+++ Debug mode on - Level: {debug}'.format(debug=options.debug), 1)

    try:
        if options.logBucket:
            if options.type.lower() == 'cloudtrail':
                bucket_type = AWSCloudTrailBucket
            elif options.type.lower() == 'vpcflow':
                bucket_type = AWSVPCFlowBucket
            elif options.type.lower() == 'config':
                bucket_type = AWSConfigBucket
            elif options.type.lower() == 'custom':
                bucket_type = AWSCustomBucket
            elif options.type.lower() == 'guardduty':
                bucket_type = AWSGuardDutyBucket
            elif options.type.lower() == 'waf':
                bucket_type = AWSWAFBucket
            else:
                raise Exception("Invalid type of bucket")
            bucket = bucket_type(reparse=options.reparse, access_key=options.access_key,
                                 secret_key=options.secret_key,
                                 profile=options.aws_profile,
                                 iam_role_arn=options.iam_role_arn,
                                 bucket=options.logBucket,
                                 only_logs_after=options.only_logs_after,
                                 skip_on_error=options.skip_on_error,
                                 account_alias=options.aws_account_alias,
<<<<<<< HEAD
                                 prefix=options.trail_prefix, delete_file=options.deleteFile,
                                 aws_organization_id=options.aws_organization_id)
            # check if bucket is empty or credentials are wrong
            bucket.check_bucket()
=======
                                 prefix=options.trail_prefix,
                                 delete_file=options.deleteFile,
                                 aws_organization_id=options.aws_organization_id,
                                 region=options.regions[0] if options.regions else None
                                 )
            # check if bucket is empty
            bucket.check_empty_bucket()
>>>>>>> ae86ce59
            bucket.iter_bucket(options.aws_account_id, options.regions)
        elif options.service:
            if options.service.lower() == 'inspector':
                service_type = AWSInspector
            else:
                raise Exception("Invalid type of service")

            if not options.regions:
                debug("+++ Warning: No regions were specified, trying to get events from all regions", 1)
                options.regions = ['us-east-1', 'us-east-2', 'us-west-1', 'us-west-2',
                                   'ap-northeast-1', 'ap-northeast-2', 'ap-southeast-2', 'ap-south-1',
                                   'eu-central-1', 'eu-west-1']

            for region in options.regions:
                service = service_type(reparse=options.reparse, access_key=options.access_key,
                                       secret_key=options.secret_key, aws_profile=options.aws_profile,
                                       iam_role_arn=options.iam_role_arn, only_logs_after=options.only_logs_after,
                                       region=region)
                service.get_alerts()

    except Exception as err:
        debug("+++ Error: {}".format(err), 2)
        if debug_level > 0:
            raise
        print("ERROR: {}".format(err))
        sys.exit(12)


if __name__ == '__main__':
    try:
        debug('Args: {args}'.format(args=str(sys.argv)), 2)
        signal.signal(signal.SIGINT, handler)
        main(sys.argv[1:])
        sys.exit(0)
    except Exception as e:
        print("Unknown error: {}".format(e))
        if debug_level > 0:
            raise
        sys.exit(1)<|MERGE_RESOLUTION|>--- conflicted
+++ resolved
@@ -2290,20 +2290,13 @@
                                  only_logs_after=options.only_logs_after,
                                  skip_on_error=options.skip_on_error,
                                  account_alias=options.aws_account_alias,
-<<<<<<< HEAD
-                                 prefix=options.trail_prefix, delete_file=options.deleteFile,
-                                 aws_organization_id=options.aws_organization_id)
-            # check if bucket is empty or credentials are wrong
-            bucket.check_bucket()
-=======
                                  prefix=options.trail_prefix,
                                  delete_file=options.deleteFile,
                                  aws_organization_id=options.aws_organization_id,
                                  region=options.regions[0] if options.regions else None
                                  )
-            # check if bucket is empty
-            bucket.check_empty_bucket()
->>>>>>> ae86ce59
+            # check if bucket is empty or credentials are wrong
+            bucket.check_bucket()
             bucket.iter_bucket(options.aws_account_id, options.regions)
         elif options.service:
             if options.service.lower() == 'inspector':
