--- conflicted
+++ resolved
@@ -642,11 +642,7 @@
   -->
 <decoder name="imapd">
   <program_name>^imapd</program_name>
-<<<<<<< HEAD
   <regex offset="after_prematch">user=(\S+) \.+ [(\S+)]$</regex>    
-=======
-  <regex offset="after_prematch">user=(\S+) \.+ [(\d+.\d+.\d+.\d+)]$</regex>
->>>>>>> cfe9953d
   <order>user,srcip</order>
 </decoder>
 
@@ -770,15 +766,9 @@
 <decoder name="dovecot-aborted">
   <parent>dovecot</parent>
   <prematch offset="after_parent">^\w\w\w\w-login: Aborted login</prematch>
-<<<<<<< HEAD
   <regex offset="after_prematch">: user=\p(\S+)\p, method=\S+, rip=(\S+), lip=(\S+), (\S*)$</regex>
   <order>user, srcip, dstip, protocol</order>
 </decoder> 
-=======
-  <regex offset="after_prematch">: user=\p(\S+)\p, method=\S+, rip=::ffff:(\d+.\d+.\d+.\d+), lip=::ffff:(\d+.\d+.\d+.\d+)$</regex>
-  <order>user, srcip, dstip</order>
-</decoder>
->>>>>>> cfe9953d
 
 <decoder name="dovecot-fail">
   <parent>dovecot</parent>
@@ -824,13 +814,8 @@
 </decoder>
 
 <decoder name="named_from">
-<<<<<<< HEAD
   <parent>named</parent>  
   <regex offset="after_parent"> from [(\S+)]</regex>
-=======
-  <parent>named</parent>
-  <regex offset="after_parent"> from [(\d+.\d+.\d+.\d+)]</regex>
->>>>>>> cfe9953d
   <order>srcip</order>
 </decoder>
 
@@ -1294,11 +1279,7 @@
   <parent>pix</parent>
   <prematch offset="after_parent">^5-304002: </prematch>
   <regex offset="after_parent">^(\S+): Access (denied) URL (http\w*://\.+) </regex>
-<<<<<<< HEAD
   <regex>SRC (\S+) DEST (\S+) on interface</regex>  
-=======
-  <regex>SRC (\d+.\d+.\d+.\d+) DEST (\d+.\d+.\d+.\d+) on interface</regex>
->>>>>>> cfe9953d
   <order>id, action, url, srcip, dstip</order>
 </decoder>
 
@@ -1457,13 +1438,8 @@
 <decoder name="horde_imp_failed">
   <parent>horde_imp</parent>
   <prematch offset="after_parent">^FAILED LOGIN</prematch>
-<<<<<<< HEAD
   <regex offset="after_prematch">^ (\S+) to \S+ as (\S+) </regex>
   <order>srcip, user</order> 
-=======
-  <regex offset="after_prematch">^ (\d+.\d+.\d+.\d+) to \S+ as (\S+) </regex>
-  <order>srcip, user</order>
->>>>>>> cfe9953d
 </decoder>
 
 
@@ -1555,11 +1531,7 @@
 <decoder name="nginx-errorlog-ip">
   <parent>nginx-errorlog</parent>
   <prematch offset="after_parent">, client: \S+, server: \S+, request: "\S+ </prematch>
-<<<<<<< HEAD
   <regex offset="after_parent">, client: (\S+), </regex> 
-=======
-  <regex offset="after_parent">, client: (\d+.\d+.\d+.\d+), </regex>
->>>>>>> cfe9953d
   <order>srcip</order>
 </decoder>
 
