--- conflicted
+++ resolved
@@ -1,16 +1,14 @@
-<<<<<<< HEAD
 wazuh-manager (4.10.0-RELEASE) stable; urgency=low
 
   * More info: https://documentation.wazuh.com/current/release-notes/release-4-10-0.html
 
  -- Wazuh, Inc <info@wazuh.com>  Tue, 26 Nov 2024 00:00:00 +0000
-=======
+
 wazuh-manager (4.9.2-RELEASE) stable; urgency=low
 
   * More info: https://documentation.wazuh.com/current/release-notes/release-4-9-2.html
 
  -- Wazuh, Inc <info@wazuh.com>  Wed, 30 Oct 2024 00:00:00 +0000
->>>>>>> 205425e7
 
 wazuh-manager (4.9.1-RELEASE) stable; urgency=low
 
