<<<<<<< HEAD
wazuh-manager (4.11.0-RELEASE) stable; urgency=low

  * More info: https://documentation.wazuh.com/current/release-notes/release-4-11-0.html

 -- Wazuh, Inc <info@wazuh.com>  Wed, 19 Feb 2025 00:00:00 +0000
=======
wazuh-manager (4.10.2-RELEASE) stable; urgency=low

  * More info: https://documentation.wazuh.com/current/release-notes/release-4-10-2.html

 -- Wazuh, Inc <info@wazuh.com>  Thu, 23 Jan 2025 00:00:00 +0000
>>>>>>> e164c26e

wazuh-manager (4.10.1-RELEASE) stable; urgency=low

  * More info: https://documentation.wazuh.com/current/release-notes/release-4-10-1.html

 -- Wazuh, Inc <info@wazuh.com>  Thu, 16 Jan 2025 00:00:00 +0000

wazuh-manager (4.10.0-RELEASE) stable; urgency=low

  * More info: https://documentation.wazuh.com/current/release-notes/release-4-10-0.html

 -- Wazuh, Inc <info@wazuh.com>  Thu, 09 Jan 2025 00:00:00 +0000

wazuh-manager (4.9.2-RELEASE) stable; urgency=low

  * More info: https://documentation.wazuh.com/current/release-notes/release-4-9-2.html

 -- Wazuh, Inc <info@wazuh.com>  Wed, 30 Oct 2024 00:00:00 +0000

wazuh-manager (4.9.1-RELEASE) stable; urgency=low

  * More info: https://documentation.wazuh.com/current/release-notes/release-4-9-1.html

 -- Wazuh, Inc <info@wazuh.com>  Thu, 17 Oct 2024 00:00:00 +0000

wazuh-manager (4.9.0-RELEASE) stable; urgency=low

  * More info: https://documentation.wazuh.com/current/release-notes/release-4-9-0.html

 -- Wazuh, Inc <info@wazuh.com>  Thu, 05 Sep 2024 00:00:00 +0000

wazuh-manager (4.8.1-RELEASE) stable; urgency=low

  * More info: https://documentation.wazuh.com/current/release-notes/release-4-8-1.html

 -- Wazuh, Inc <info@wazuh.com>  Wed, 10 Jul 2024 00:00:00 +0000

wazuh-manager (4.8.0-RELEASE) stable; urgency=low

  * More info: https://documentation.wazuh.com/current/release-notes/release-4-8-0.html

 -- Wazuh, Inc <info@wazuh.com>  Wed, 12 Jun 2024 00:00:00 +0000

wazuh-manager (4.7.5-RELEASE) stable; urgency=low

  * More info: https://documentation.wazuh.com/current/release-notes/release-4-7-5.html

 -- Wazuh, Inc <info@wazuh.com>  Thu, 30 May 2024 00:00:00 +0000

wazuh-manager (4.7.4-RELEASE) stable; urgency=low

  * More info: https://documentation.wazuh.com/current/release-notes/release-4-7-4.html

 -- Wazuh, Inc <info@wazuh.com>  Thu, 25 Apr 2024 00:00:00 +0000

wazuh-manager (4.7.3-RELEASE) stable; urgency=low

  * More info: https://documentation.wazuh.com/current/release-notes/release-4-7-3.html

 -- Wazuh, Inc <info@wazuh.com>  Tue, 27 Feb 2024 00:00:00 +0000

wazuh-manager (4.7.2-RELEASE) stable; urgency=low

  * More info: https://documentation.wazuh.com/current/release-notes/release-4-7-2.html

 -- Wazuh, Inc <info@wazuh.com>  Tue, 09 Jan 2024 00:00:00 +0000

wazuh-manager (4.7.1-RELEASE) stable; urgency=low

  * More info: https://documentation.wazuh.com/current/release-notes/release-4-7-1.html

 -- Wazuh, Inc <info@wazuh.com>  Wed, 19 Dec 2023 00:00:00 +0000

wazuh-manager (4.7.0-RELEASE) stable; urgency=low

  * More info: https://documentation.wazuh.com/current/release-notes/release-4-7-0.html

 -- Wazuh, Inc <info@wazuh.com>  Tue, 27 Nov 2023 00:00:00 +0000

wazuh-manager (4.6.0-RELEASE) stable; urgency=low

  * More info: https://documentation.wazuh.com/current/release-notes/release-4-6-0.html

 -- Wazuh, Inc <info@wazuh.com>  Tue, 31 Oct 2023 00:00:00 +0000

wazuh-manager (4.5.4-RELEASE) stable; urgency=low

  * More info: https://documentation.wazuh.com/current/release-notes/release-4-5-4.html

 -- Wazuh, Inc <info@wazuh.com>  Tue, 24 Oct 2023 00:00:00 +0000

wazuh-manager (4.5.3-RELEASE) stable; urgency=low

  * More info: https://documentation.wazuh.com/current/release-notes/release-4-5-3.html

 -- Wazuh, Inc <info@wazuh.com>  Tue, 10 Oct 2023 00:00:00 +0000

wazuh-manager (4.5.2-RELEASE) stable; urgency=low

  * More info: https://documentation.wazuh.com/current/release-notes/release-4-5-2.html

 -- Wazuh, Inc <info@wazuh.com>  Thu, 31 Aug 2023 00:00:00 +0000

wazuh-manager (4.5.1-RELEASE) stable; urgency=low

  * More info: https://documentation.wazuh.com/current/release-notes/release-4-5-1.html

 -- Wazuh, Inc <info@wazuh.com>  Thu, 24 Aug 2023 15:56:43 +0000

wazuh-manager (4.5.0-RELEASE) stable; urgency=low

  * More info: https://documentation.wazuh.com/current/release-notes/release-4-5-0.html

 -- Wazuh, Inc <info@wazuh.com>  Thu, 10 Aug 2023 13:45:36 +0000

wazuh-manager (4.4.5-RELEASE) stable; urgency=low

  * More info: https://documentation.wazuh.com/current/release-notes/release-4-4-5.html

 -- Wazuh, Inc <info@wazuh.com>  Mon, 10 Jul 2023 15:56:43 +0000

wazuh-manager (4.4.4-RELEASE) stable; urgency=low

  * More info: https://documentation.wazuh.com/current/release-notes/release-4-4-4.html

 -- Wazuh, Inc <info@wazuh.com>  Tue, 13 Jun 2023 12:31:50 +0000

wazuh-manager (4.4.3-RELEASE) stable; urgency=low

  * More info: https://documentation.wazuh.com/current/release-notes/release-4-4-3.html

 -- Wazuh, Inc <info@wazuh.com>  Thu, 25 May 2023 12:31:50 +0000

wazuh-manager (4.4.2-RELEASE) stable; urgency=low

  * More info: https://documentation.wazuh.com/current/release-notes/release-4-4-2.html

 -- Wazuh, Inc <info@wazuh.com>  Mon, 08 May 2023 12:31:50 +0000

wazuh-manager (4.3.11-RELEASE) stable; urgency=low

  * More info: https://documentation.wazuh.com/current/release-notes/release-4-3-11.html

 -- Wazuh, Inc <info@wazuh.com>  Mon, 24 Apr 2023 15:00:00 +0000

wazuh-manager (4.4.1-RELEASE) stable; urgency=low

  * More info: https://documentation.wazuh.com/current/release-notes/release-4-4-1.html

 -- Wazuh, Inc <info@wazuh.com>  Mon, 17 Apr 2023 12:31:50 +0000

wazuh-manager (4.4.0-RELEASE) stable; urgency=low

  * More info: https://documentation.wazuh.com/current/release-notes/release-4-4-0.html

 -- Wazuh, Inc <info@wazuh.com>  Wed, 18 Jan 2023 12:31:50 +0000

wazuh-manager (4.3.10-RELEASE) stable; urgency=low

  * More info: https://documentation.wazuh.com/current/release-notes/release-4-3-10.html

 -- Wazuh, Inc <info@wazuh.com>  Thu, 10 Nov 2022 15:00:00 +0000

wazuh-manager (4.3.9-RELEASE) stable; urgency=low

  * More info: https://documentation.wazuh.com/current/release-notes/release-4-3-9.html

 -- Wazuh, Inc <info@wazuh.com>  Mon, 03 Oct 2022 15:00:00 +0000

wazuh-manager (4.3.8-RELEASE) stable; urgency=low

  * More info: https://documentation.wazuh.com/current/release-notes/release-4-3-8.html

 -- Wazuh, Inc <info@wazuh.com>  Mon, 19 Sep 2022 15:00:00 +0000

wazuh-manager (4.3.7-RELEASE) stable; urgency=low

  * More info: https://documentation.wazuh.com/current/release-notes/release-4-3-7.html

 -- Wazuh, Inc <info@wazuh.com>  Mon, 08 Aug 2022 15:00:00 +0000

wazuh-manager (4.3.6-RELEASE) stable; urgency=low

  * More info: https://documentation.wazuh.com/current/release-notes/release-4-3-6.html

 -- Wazuh, Inc <info@wazuh.com>  Thu, 07 Jul 2022 15:00:00 +0000

wazuh-manager (4.3.5-RELEASE) stable; urgency=low

  * More info: https://documentation.wazuh.com/current/release-notes/release-4-3-5.html

 -- Wazuh, Inc <info@wazuh.com>  Wed, 29 Jun 2022 15:00:00 +0000

wazuh-manager (4.3.4-RELEASE) stable; urgency=low

  * More info: https://documentation.wazuh.com/current/release-notes/release-4-3-4.html

 -- Wazuh, Inc <info@wazuh.com>  Tue, 07 Jun 2022 15:41:39 +0000

wazuh-manager (4.3.3-RELEASE) stable; urgency=low

  * More info: https://documentation.wazuh.com/current/release-notes/release-4-3-3.html

 -- Wazuh, Inc <info@wazuh.com>  Tue, 31 May 2022 15:41:39 +0000

wazuh-manager (4.3.2-RELEASE) stable; urgency=low

  * More info: https://documentation.wazuh.com/current/release-notes/release-4-3-2.html

 -- Wazuh, Inc <info@wazuh.com>  Mon, 30 May 2022 15:41:39 +0000

wazuh-manager (4.2.7-RELEASE) stable; urgency=low

  * More info: https://documentation.wazuh.com/current/release-notes/release-4-2-7.html

 -- Wazuh, Inc <info@wazuh.com>  Sun, 29 May 2022 08:51:00 +0000

wazuh-manager (4.3.1-RELEASE) stable; urgency=low

  * More info: https://documentation.wazuh.com/current/release-notes/release-4-3-1.html

 -- Wazuh, Inc <info@wazuh.com>  Wed, 18 May 2022 12:14:41 +0000

wazuh-manager (4.3.0-RELEASE) stable; urgency=low

  * More info: https://documentation.wazuh.com/current/release-notes/release-4-3-0.html

 -- Wazuh, Inc <info@wazuh.com>  Thu, 05 May 2022 12:15:57 +0000

wazuh-manager (4.2.6-RELEASE) stable; urgency=low

  * More info: https://documentation.wazuh.com/current/release-notes/release-4-2-6.html

 -- Wazuh, Inc <info@wazuh.com>  Fri, 25 Mar 2022 16:47:07 +0000

wazuh-manager (4.2.5-RELEASE) stable; urgency=low

  * More info: https://documentation.wazuh.com/current/release-notes/release-4-2-5.html

 -- Wazuh, Inc <info@wazuh.com>  Mon, 15 Nov 2021 16:47:07 +0000

wazuh-manager (4.2.4-RELEASE) stable; urgency=low

  * More info: https://documentation.wazuh.com/current/release-notes/release-4-2-4.html

 -- Wazuh, Inc <info@wazuh.com>  Thu, 21 Oct 2021 15:57:51 +0000

wazuh-manager (4.2.3-RELEASE) stable; urgency=low

  * More info: https://documentation.wazuh.com/current/release-notes/release-4-2-3.html

 -- Wazuh, Inc <info@wazuh.com>  Wed, 06 Oct 2021 15:07:13 +0000

wazuh-manager (4.2.2-RELEASE) stable; urgency=low

  * More info: https://documentation.wazuh.com/current/release-notes/release-4-2-2.html

 -- Wazuh, Inc <info@wazuh.com>  Tue, 28 Sep 2021 08:58:38 +0000

wazuh-manager (4.2.1-RELEASE) stable; urgency=low

  * More info: https://documentation.wazuh.com/current/release-notes/release-4-2-1.html

 -- Wazuh, Inc <info@wazuh.com>  Sat, 25 Sep 2021 07:04:22 +0000

wazuh-manager (4.2.0-RELEASE) stable; urgency=low

  * More info: https://documentation.wazuh.com/current/release-notes/release-4-2-0.html

 -- Wazuh, Inc <info@wazuh.com>  Mon, 26 Apr 2021 11:51:55 +0000

wazuh-manager (4.1.5-RELEASE) stable; urgency=low

  * More info: https://documentation.wazuh.com/current/release-notes/release-4-1-5.html

 -- Wazuh, Inc <info@wazuh.com>  Thu, 22 Apr 2021 16:50:05 +0000

wazuh-manager (4.1.4-RELEASE) stable; urgency=low

  * More info: https://documentation.wazuh.com/current/release-notes/release-4-1-4.html

 -- Wazuh, Inc <info@wazuh.com>  Mon, 29 Mar 2021 16:23:09 +0000

wazuh-manager (4.1.3-RELEASE) stable; urgency=low

  * More info: https://documentation.wazuh.com/current/release-notes/release-4-1-3.html

 -- Wazuh, Inc <info@wazuh.com>  Sat, 20 Mar 2021 13:41:26 +0000

wazuh-manager (4.1.2-RELEASE) stable; urgency=low

  * More info: https://documentation.wazuh.com/current/release-notes/release-4-1-2.html

 -- Wazuh, Inc <info@wazuh.com>  Mon, 08 Mar 2021 14:00:25 +0000

wazuh-manager (4.1.1-RELEASE) stable; urgency=low

  * More info: https://documentation.wazuh.com/current/release-notes/release-4-1-1.html

 -- Wazuh, Inc <info@wazuh.com>  Fri, 05 Mar 2021 13:24:41 +0000

wazuh-manager (4.1.0-RELEASE) stable; urgency=low

  * More info: https://documentation.wazuh.com/current/release-notes/release-4-1-0.html

 -- Wazuh, Inc <info@wazuh.com>  Tue, 19 Jan 2021 06:25:59 +0000

wazuh-manager (4.0.4-RELEASE) stable; urgency=low

  * More info: https://documentation.wazuh.com/current/release-notes/release-4-0-4.html

 -- Wazuh, Inc <info@wazuh.com>  Tue, 12 Jan 2021 09:30:15 +0000

wazuh-manager (4.0.3-RELEASE) stable; urgency=low

  * More info: https://documentation.wazuh.com/current/release-notes/release-4-0-3.html

 -- Wazuh, Inc <info@wazuh.com>  Mon, 30 Nov 2020 10:00:15 +0000

wazuh-manager (4.0.2-RELEASE) stable; urgency=low

  * More info: https://documentation.wazuh.com/current/release-notes/release-4-0-2.html

 -- Wazuh, Inc <info@wazuh.com>  Mon, 23 Nov 2020 12:16:36 +0000

wazuh-manager (4.0.1-RELEASE) stable; urgency=low

  * More info: https://documentation.wazuh.com/current/release-notes/release-4-0-1.html

 -- Wazuh, Inc <info@wazuh.com>  Sat, 31 Oct 2020 12:16:36 +0000

wazuh-manager (4.0.0-RELEASE) stable; urgency=low

  * More info: https://documentation.wazuh.com/current/release-notes/release-4-0-0.html

 -- Wazuh, Inc <info@wazuh.com>  Mon, 19 Oct 2020 06:59:39 +0000

wazuh-manager (3.13.6-RELEASE) stable; urgency=low

  * More info: https://documentation.wazuh.com/current/release-notes/release-3-13-6.html

 -- Wazuh, Inc <info@wazuh.com>  Wed, 21 Sep 2022 15:00:00 +0000

wazuh-manager (3.13.5-RELEASE) stable; urgency=low

  * More info: https://documentation.wazuh.com/current/release-notes/release-3-13-5.html

 -- Wazuh, Inc <info@wazuh.com>  Wed, 24 Aug 2022 15:00:00 +0000

wazuh-manager (3.13.4-RELEASE) stable; urgency=low

  * More info: https://documentation.wazuh.com/current/release-notes/release-3-13-4.html

 -- Wazuh, Inc <info@wazuh.com>  Mon, 30 May 2022 15:00:00 +0000

wazuh-manager (3.13.3-RELEASE) stable; urgency=low

  * More info: https://documentation.wazuh.com/current/release-notes/release-3-13-3.html

 -- Wazuh, Inc <info@wazuh.com>  Sat, 24 Apr 2021 07:01:55 +0000

wazuh-manager (3.13.2-RELEASE) stable; urgency=low

  * More info: https://documentation.wazuh.com/current/release-notes/release-3-13-2.html

 -- Wazuh, Inc <info@wazuh.com>  Fri, 21 Aug 2020 10:05:02 +0000

wazuh-manager (3.13.1-RELEASE) stable; urgency=low

  * More info: https://documentation.wazuh.com/current/release-notes/release-3-13-1.html

 -- Wazuh, Inc <info@wazuh.com>  Tue, 14 Jul 2020 10:05:02 +0000

wazuh-manager (3.13.0-RELEASE) stable; urgency=low

  * More info: https://documentation.wazuh.com/current/release-notes/release-3-13-0.html

 -- Wazuh, Inc <info@wazuh.com>  Mon, 29 Jun 2020 10:05:02 +0000

wazuh-manager (3.12.2-RELEASE) stable; urgency=low

  * More info: https://documentation.wazuh.com/current/release-notes/release-3-12-2.html

 -- Wazuh, Inc <info@wazuh.com>  Thu, 9 Apr 2020 08:47:14 +0000

wazuh-manager (3.12.1-RELEASE) stable; urgency=low

  * More info: https://documentation.wazuh.com/current/release-notes/release-3-12-1.html

 -- Wazuh, Inc <info@wazuh.com>  Wed, 8 Apr 2020 16:12:28 +0000

wazuh-manager (3.12.0-RELEASE) stable; urgency=low

  * More info: https://documentation.wazuh.com/current/release-notes/release-3-12-0.html

 -- Wazuh, Inc <info@wazuh.com>  Wed, 25 Mar 2020 10:20:48 +0000

wazuh-manager (3.11.4-RELEASE) stable; urgency=low

  * More info: https://documentation.wazuh.com/current/release-notes/release-3-11-4.html

 -- Wazuh, Inc <info@wazuh.com>  Thu, 24 Feb 2020 10:01:00 +0000

wazuh-manager (3.11.3-RELEASE) stable; urgency=low

  * More info: https://documentation.wazuh.com/current/release-notes/release-3-11-3.html

 -- Wazuh, Inc <info@wazuh.com>  Wed, 22 Jan 2020 10:01:00 +0000

wazuh-manager (3.11.2-RELEASE) stable; urgency=low

  * More info: https://documentation.wazuh.com/current/release-notes/release-3-11-2.html

 -- Wazuh, Inc <info@wazuh.com>  Tue, 7 Jan 2020 10:01:00 +0000

wazuh-manager (3.11.1-RELEASE) stable; urgency=low

  * More info: https://documentation.wazuh.com/current/release-notes/release-3-11-1.html

 -- Wazuh, Inc <info@wazuh.com>  Thu, 26 Dec 2019 13:33:00 +0000

wazuh-manager (3.11.0-RELEASE) stable; urgency=low

  * More info: https://documentation.wazuh.com/current/release-notes/release-3-11-0.html

 -- Wazuh, Inc <info@wazuh.com>  Mon, 7 Oct 2019 13:33:00 +0000

wazuh-manager (3.10.2-RELEASE) stable; urgency=low

  * More info: https://documentation.wazuh.com/current/release-notes/release-3-10-2.html

 -- Wazuh, Inc <info@wazuh.com>  Mon, 23 Sep 2019 10:19:00 +0000

wazuh-manager (3.10.1-RELEASE) stable; urgency=low

  * More info: https://documentation.wazuh.com/current/release-notes/release-3-10-1.html

 -- Wazuh, Inc <info@wazuh.com>  Thu, 19 Sep 2019 13:33:00 +0000

wazuh-manager (3.10.0-RELEASE) stable; urgency=low

  * More info: https://documentation.wazuh.com/current/release-notes/release-3-10-0.html

 -- Wazuh, Inc <info@wazuh.com>  Mon, 26 Aug 2019 13:33:00 +0000

wazuh-manager (3.9.5-RELEASE) stable; urgency=low

  * More info: https://documentation.wazuh.com/current/release-notes/release-3-9-5.html

 -- Wazuh, Inc <info@wazuh.com>  Thu, 8 Aug 2019 16:31:00 +0000

wazuh-manager (3.9.4-RELEASE) stable; urgency=low

  * More info: https://documentation.wazuh.com/current/release-notes/release-3-9-4.html

 -- Wazuh, Inc <info@wazuh.com>  Tue, 12 Jul 2019 16:31:00 +0000

wazuh-manager (3.9.3-RELEASE) stable; urgency=low

  * More info: https://documentation.wazuh.com/current/release-notes/release-3-9-3.html

 -- Wazuh, Inc <info@wazuh.com>  Tue, 11 Jun 2019 16:31:00 +0000

wazuh-manager (3.9.2-RELEASE) stable; urgency=low

  * More info: https://documentation.wazuh.com/current/release-notes/release-3-9-2.html

 -- Wazuh, Inc <info@wazuh.com>  Mon, 6 Jun 2019 13:33:00 +0000

wazuh-manager (3.9.1-RELEASE) stable; urgency=low

  * More info: https://documentation.wazuh.com/current/release-notes/release-3-9-1.html

 -- Wazuh, Inc <info@wazuh.com>  Mon, 6 May 2019 13:33:00 +0000

wazuh-manager (3.9.0-RELEASE) stable; urgency=low

  * More info: https://documentation.wazuh.com/current/release-notes/release-3-9-0.html

 -- Wazuh, Inc <info@wazuh.com>  Mon, 25 Feb 2019 11:00:00 +0000

wazuh-manager (3.8.2-RELEASE) stable; urgency=low

  * More info: https://documentation.wazuh.com/current/release-notes/release-3-8-2.html

 -- Wazuh, Inc <info@wazuh.com>  Wed, 30 Jan 2019 11:00:00 +0000

wazuh-manager (3.8.1-RELEASE) stable; urgency=low

  * More info: https://documentation.wazuh.com/current/release-notes/release-3-8-1.html

 -- Wazuh, Inc <info@wazuh.com>  Thu, 24 Jan 2019 09:28:34 +0000

wazuh-manager (3.8.0-RELEASE) stable; urgency=low

  * More info: https://documentation.wazuh.com/current/release-notes/release-3-8-0.html

 -- Wazuh, Inc <info@wazuh.com>  Mon, 16 Jan 2019 11:00:00 +0000

wazuh-manager (3.7.2-RELEASE) stable; urgency=low

  * More info: https://documentation.wazuh.com/current/release-notes/release-3-7-2.html

 -- Wazuh, Inc <info@wazuh.com>  Mon, 10 Dec 2018 11:00:00 +0000

wazuh-manager (3.7.1-RELEASE) stable; urgency=low

  * More info: https://documentation.wazuh.com/current/release-notes/release-3-7-1.html

 -- Wazuh, Inc <info@wazuh.com>  Mon, 12 Nov 2018 11:00:00 +0000

wazuh-manager (3.7.0-RELEASE) stable; urgency=low

  * More info: https://documentation.wazuh.com/current/release-notes/release-3-7-0.html

 -- Wazuh, Inc <info@wazuh.com>  Sat, 10 Nov 2018 11:00:00 +0000

wazuh-manager (3.6.1-RELEASE) stable; urgency=low

  * More info: https://documentation.wazuh.com/current/release-notes/release-3-6-1.html

 -- Wazuh, Inc <info@wazuh.com>  Mon, 3 Sep 2018 11:00:00 +0000

wazuh-manager (3.6.0-RELEASE) stable; urgency=low

  * More info: https://documentation.wazuh.com/current/release-notes/release-3-6-0.html

 -- Wazuh, Inc <info@wazuh.com>  Fri, 24 Aug 2018 11:00:00 +0000

wazuh-manager (3.5.0-RELEASE) stable; urgency=low

  * More info: https://documentation.wazuh.com/current/release-notes/release-3-5-0.html

 -- Wazuh, Inc <info@wazuh.com>  Wed, 25 Jul 2018 20:12:41 +0000

wazuh-manager (3.4.0-1) stable; urgency=low

  * More info: https://documentation.wazuh.com/current/release-notes/release-3-4-0.html

 -- Wazuh, Inc <info@wazuh.com>  Thu, 28 Jun 2018 20:12:41 +0000

wazuh-manager (3.3.1-1) stable; urgency=low

  * More info: https://documentation.wazuh.com/current/release-notes/release-3-3-1.html

 -- Wazuh, Inc <info@wazuh.com>  Thu, 14 Jun 2018 9:29:41 +0000

wazuh-manager (3.3.0-1) stable; urgency=low

  * More info: https://documentation.wazuh.com/current/release-notes/release-3-3-0.html

 -- Wazuh, Inc <info@wazuh.com>  Thu, 07 Jun 2018 10:00:31 +0000

wazuh-manager (3.2.4-1) stable; urgency=low

  * More info: https://documentation.wazuh.com/current/release-notes/release-3-2-4.html

 -- Wazuh, Inc <info@wazuh.com>  Wed, 30 May 2018 12:44:31 +0000

wazuh-manager (3.2.3-1) stable; urgency=low

  * More info: https://documentation.wazuh.com/current/release-notes/release-3-2-3.html

 -- Wazuh, Inc <info@wazuh.com>  Tue, 15 May 2018 12:35:30 +0000

wazuh-manager (3.2.2-1) stable; urgency=low

  * More info: https://documentation.wazuh.com/current/release-notes/release-3-2-2.html

 -- Wazuh, Inc <info@wazuh.com>  Tue, 13 Mar 2018 12:35:30 +0000

wazuh-manager (3.2.1-1) stable; urgency=low

  * More info: https://documentation.wazuh.com/current/release-notes/release-3-2-1.html

 -- Wazuh, Inc <info@wazuh.com>  Wed, 21 Feb 2018 15:26:30 +0000

wazuh-manager (3.2.0-1) stable; urgency=low

  * More info: https://documentation.wazuh.com/current/release-notes/release-3-2-0.html

 -- Wazuh, Inc <info@wazuh.com>  Thu, 11 Dec 2017 15:19:24 +0000


wazuh-manager (3.1.0-1) stable; urgency=low

  * More info: https://documentation.wazuh.com/current/release-notes/release-3-1-0.html

 -- Wazuh, Inc <info@wazuh.com>  Mon, 19 Dec 2017 08:00:10 +0000


wazuh-manager (3.0.0-2) stable; urgency=low

  * More info: https://documentation.wazuh.com/current/release-notes/release-3-0-0.html

 -- Wazuh, Inc <info@wazuh.com>  Mon, 01 Nov 2017 08:00:10 +0000

wazuh-manager (2.1.1-1) stable; urgency=low

  * More info: https://documentation.wazuh.com/current/release-notes/release-2-1-1.html

 -- Wazuh, Inc <info@wazuh.com>  Mon, 01 Aug 2016 08:43:10 +0000

wazuh-manager (2.1.0-1) stable; urgency=low

  * More info: https://documentation.wazuh.com/current/release-notes/release-2-1-0.html

 -- Wazuh, Inc <info@wazuh.com>  Mon, 01 Jul 2016 08:43:10 +0000

wazuh-manager (2.0.1-1) stable; urgency=low

  * Changed random data generator for a secure OS-provided generator.
  exi* Changed Windows installer file name (depending on version).
  * Linux distro detection using standard os-release file.
  * Changed some URLs to documentation.
  * Disable synchronization with SQLite databases for Syscheck by default.
  * Minor changes at Rootcheck formatter for JSON alerts.
  * Added debugging messages to Integrator logs.
  * Show agent ID when possible on logs about incorrectly formatted messages.
  * Use default maximum inotify event queue size.
  * Show remote IP on encoding format errors when unencrypting messages.

 -- Wazuh, Inc <info@wazuh.com>  Thu, 06 Jun 2017 08:43:10 +0000

wazuh-manager (2.0-1) stable; urgency=low

  * wazuh-manager - base 2.0

 -- Wazuh, Inc <info@wazuh.com>  Mon, 01 Jul 2016 08:43:10 +0000<|MERGE_RESOLUTION|>--- conflicted
+++ resolved
@@ -1,16 +1,14 @@
-<<<<<<< HEAD
 wazuh-manager (4.11.0-RELEASE) stable; urgency=low
 
   * More info: https://documentation.wazuh.com/current/release-notes/release-4-11-0.html
 
  -- Wazuh, Inc <info@wazuh.com>  Wed, 19 Feb 2025 00:00:00 +0000
-=======
+
 wazuh-manager (4.10.2-RELEASE) stable; urgency=low
 
   * More info: https://documentation.wazuh.com/current/release-notes/release-4-10-2.html
 
  -- Wazuh, Inc <info@wazuh.com>  Thu, 23 Jan 2025 00:00:00 +0000
->>>>>>> e164c26e
 
 wazuh-manager (4.10.1-RELEASE) stable; urgency=low
 
