%if %{_debugenabled} == yes
  %global _enable_debug_package 0
  %global debug_package %{nil}
  %global __os_install_post %{nil}
  %define __strip /bin/true
%endif

%if %{_isstage} == no
  %define _rpmfilename %%{NAME}_%%{VERSION}-%%{RELEASE}_%%{ARCH}_%{_hashcommit}.rpm
%else
  %define _rpmfilename %%{NAME}-%%{VERSION}-%%{RELEASE}.%%{ARCH}.rpm
%endif

Summary:     Wazuh helps you to gain security visibility into your infrastructure by monitoring hosts at an operating system and application level. It provides the following capabilities: log analysis, file integrity monitoring, intrusions detection and policy and compliance monitoring
Name:        wazuh-manager
Version:     %{_version}
Release:     %{_release}
License:     GPL
Group:       System Environment/Daemons
Source0:     %{name}-%{version}.tar.gz
URL:         https://www.wazuh.com/
BuildRoot:   %{_tmppath}/%{name}-%{version}-%{release}-root-%(%{__id_u} -n)
Vendor:      Wazuh, Inc <info@wazuh.com>
Packager:    Wazuh, Inc <info@wazuh.com>
Requires(pre):    /usr/sbin/groupadd /usr/sbin/useradd
Requires(postun): /usr/sbin/groupdel /usr/sbin/userdel
Conflicts:   ossec-hids ossec-hids-agent wazuh-agent wazuh-local
Obsoletes: wazuh-api < 4.0.0
AutoReqProv: no

Requires: coreutils
BuildRequires: coreutils glibc-devel automake autoconf libtool policycoreutils-python curl perl

ExclusiveOS: linux

%define _source_payload w9.xzdio
%define _binary_payload w9.xzdio

%description
Wazuh helps you to gain security visibility into your infrastructure by monitoring
hosts at an operating system and application level. It provides the following capabilities:
log analysis, file integrity monitoring, intrusions detection and policy and compliance monitoring

# Don't generate build_id links to prevent conflicts with other
# packages.
%global _build_id_links none

%prep
%setup -q

./gen_ossec.sh conf manager centos %rhel %{_localstatedir} > etc/ossec-server.conf

%build
pushd src
# Rebuild for server
make clean

# Build Wazuh sources
make deps TARGET=server
make -j%{_threads} TARGET=server USE_SELINUX=yes DEBUG=%{_debugenabled}

popd

%install
# Clean BUILDROOT
rm -fr %{buildroot}

echo 'USER_LANGUAGE="en"' > ./etc/preloaded-vars.conf
echo 'USER_NO_STOP="y"' >> ./etc/preloaded-vars.conf
echo 'USER_INSTALL_TYPE="server"' >> ./etc/preloaded-vars.conf
echo 'USER_DIR="%{_localstatedir}"' >> ./etc/preloaded-vars.conf
echo 'USER_DELETE_DIR="y"' >> ./etc/preloaded-vars.conf
echo 'USER_ENABLE_ACTIVE_RESPONSE="y"' >> ./etc/preloaded-vars.conf
echo 'USER_ENABLE_SYSCHECK="y"' >> ./etc/preloaded-vars.conf
echo 'USER_ENABLE_ROOTCHECK="y"' >> ./etc/preloaded-vars.conf
echo 'USER_ENABLE_OPENSCAP="n"' >> ./etc/preloaded-vars.conf
echo 'USER_ENABLE_CISCAT="y"' >> ./etc/preloaded-vars.conf
echo 'USER_ENABLE_SYSCOLLECTOR="y"' >> ./etc/preloaded-vars.conf
echo 'USER_UPDATE="n"' >> ./etc/preloaded-vars.conf
echo 'USER_ENABLE_EMAIL="n"' >> ./etc/preloaded-vars.conf
echo 'USER_WHITE_LIST="n"' >> ./etc/preloaded-vars.conf
echo 'USER_ENABLE_SYSLOG="y"' >> ./etc/preloaded-vars.conf
echo 'USER_ENABLE_AUTHD="y"' >> ./etc/preloaded-vars.conf
echo 'USER_SERVER_IP="MANAGER_IP"' >> ./etc/preloaded-vars.conf
echo 'USER_CA_STORE="/path/to/my_cert.pem"' >> ./etc/preloaded-vars.conf
echo 'USER_GENERATE_AUTHD_CERT="y"' >> ./etc/preloaded-vars.conf
echo 'USER_AUTO_START="n"' >> ./etc/preloaded-vars.conf
echo 'USER_CREATE_SSL_CERT="n"' >> ./etc/preloaded-vars.conf
echo 'DOWNLOAD_CONTENT="y"' >> ./etc/preloaded-vars.conf
./install.sh

# Create directories
mkdir -p ${RPM_BUILD_ROOT}%{_initrddir}
mkdir -p ${RPM_BUILD_ROOT}%{_localstatedir}/.ssh

# Copy the installed files into RPM_BUILD_ROOT directory
cp -pr %{_localstatedir}/* ${RPM_BUILD_ROOT}%{_localstatedir}/
sed -i "s:WAZUH_HOME_TMP:%{_localstatedir}:g" src/init/templates/ossec-hids-rh.init
install -m 0755 src/init/templates/ossec-hids-rh.init ${RPM_BUILD_ROOT}%{_initrddir}/wazuh-manager
mkdir -p ${RPM_BUILD_ROOT}/usr/lib/systemd/system/
sed -i "s:WAZUH_HOME_TMP:%{_localstatedir}:g" src/init/templates/wazuh-manager.service
install -m 0644 src/init/templates/wazuh-manager.service ${RPM_BUILD_ROOT}/usr/lib/systemd/system/

# Clean the preinstalled configuration assesment files
rm -f ${RPM_BUILD_ROOT}%{_localstatedir}/ruleset/sca/*

# Add configuration scripts
mkdir -p ${RPM_BUILD_ROOT}%{_localstatedir}/packages_files/manager_installation_scripts/
cp gen_ossec.sh ${RPM_BUILD_ROOT}%{_localstatedir}/packages_files/manager_installation_scripts/
cp add_localfiles.sh ${RPM_BUILD_ROOT}%{_localstatedir}/packages_files/manager_installation_scripts/

# Templates for initscript
mkdir -p ${RPM_BUILD_ROOT}%{_localstatedir}/packages_files/manager_installation_scripts/src/init
mkdir -p ${RPM_BUILD_ROOT}%{_localstatedir}/packages_files/manager_installation_scripts/etc/templates/config/generic
mkdir -p ${RPM_BUILD_ROOT}%{_localstatedir}/packages_files/manager_installation_scripts/etc/templates/config/centos
mkdir -p ${RPM_BUILD_ROOT}%{_localstatedir}/packages_files/manager_installation_scripts/etc/templates/config/rhel
mkdir -p ${RPM_BUILD_ROOT}%{_localstatedir}/packages_files/manager_installation_scripts/etc/templates/config/suse
mkdir -p ${RPM_BUILD_ROOT}%{_localstatedir}/packages_files/manager_installation_scripts/etc/templates/config/sles

# Install configuration assesment files and files templates
mkdir -p ${RPM_BUILD_ROOT}%{_localstatedir}/tmp/sca-%{version}-%{release}-tmp/{applications,generic}
mkdir -p ${RPM_BUILD_ROOT}%{_localstatedir}/tmp/sca-%{version}-%{release}-tmp/amzn/{1,2,2023}
mkdir -p ${RPM_BUILD_ROOT}%{_localstatedir}/tmp/sca-%{version}-%{release}-tmp/centos/{8,7,6,5}
mkdir -p ${RPM_BUILD_ROOT}%{_localstatedir}/tmp/sca-%{version}-%{release}-tmp/darwin/{15,16,17,18,19,20,21,22,23}
mkdir -p ${RPM_BUILD_ROOT}%{_localstatedir}/tmp/sca-%{version}-%{release}-tmp/debian/{7,8,9,10,11,12}
mkdir -p ${RPM_BUILD_ROOT}%{_localstatedir}/tmp/sca-%{version}-%{release}-tmp/ol/{9}
mkdir -p ${RPM_BUILD_ROOT}%{_localstatedir}/tmp/sca-%{version}-%{release}-tmp/ubuntu/{12,14,16,18,20,22}/04
mkdir -p ${RPM_BUILD_ROOT}%{_localstatedir}/tmp/sca-%{version}-%{release}-tmp/rhel/{9,8,7,6,5}
mkdir -p ${RPM_BUILD_ROOT}%{_localstatedir}/tmp/sca-%{version}-%{release}-tmp/sles/{11,12,15}
mkdir -p ${RPM_BUILD_ROOT}%{_localstatedir}/tmp/sca-%{version}-%{release}-tmp/suse/{11,12}
mkdir -p ${RPM_BUILD_ROOT}%{_localstatedir}/tmp/sca-%{version}-%{release}-tmp/sunos
mkdir -p ${RPM_BUILD_ROOT}%{_localstatedir}/tmp/sca-%{version}-%{release}-tmp/windows
mkdir -p ${RPM_BUILD_ROOT}%{_localstatedir}/tmp/sca-%{version}-%{release}-tmp/fedora/{29,30,31,32,33,34}
mkdir -p ${RPM_BUILD_ROOT}%{_localstatedir}/tmp/sca-%{version}-%{release}-tmp/almalinux/{8,9}
mkdir -p ${RPM_BUILD_ROOT}%{_localstatedir}/tmp/sca-%{version}-%{release}-tmp/rocky/{8,9}

cp -r ruleset/sca/{applications,generic,mongodb,nginx,oracledb,centos,darwin,debian,ol,rhel,sles,sunos,windows,amazon,ubuntu,rocky,almalinux} ${RPM_BUILD_ROOT}%{_localstatedir}/tmp/sca-%{version}-%{release}-tmp

cp etc/templates/config/generic/{sca.files,sca.manager.files} ${RPM_BUILD_ROOT}%{_localstatedir}/tmp/sca-%{version}-%{release}-tmp/generic

cp etc/templates/config/amzn/1/sca.files ${RPM_BUILD_ROOT}%{_localstatedir}/tmp/sca-%{version}-%{release}-tmp/amzn/1
cp etc/templates/config/amzn/2/sca.files ${RPM_BUILD_ROOT}%{_localstatedir}/tmp/sca-%{version}-%{release}-tmp/amzn/2
cp etc/templates/config/amzn/2023/sca.files ${RPM_BUILD_ROOT}%{_localstatedir}/tmp/sca-%{version}-%{release}-tmp/amzn/2023

cp etc/templates/config/centos/sca.files ${RPM_BUILD_ROOT}%{_localstatedir}/tmp/sca-%{version}-%{release}-tmp/centos
cp etc/templates/config/centos/8/sca.files ${RPM_BUILD_ROOT}%{_localstatedir}/tmp/sca-%{version}-%{release}-tmp/centos/8
cp etc/templates/config/centos/7/sca.files ${RPM_BUILD_ROOT}%{_localstatedir}/tmp/sca-%{version}-%{release}-tmp/centos/7
cp etc/templates/config/centos/6/sca.files ${RPM_BUILD_ROOT}%{_localstatedir}/tmp/sca-%{version}-%{release}-tmp/centos/6
cp etc/templates/config/centos/5/sca.files ${RPM_BUILD_ROOT}%{_localstatedir}/tmp/sca-%{version}-%{release}-tmp/centos/5

cp etc/templates/config/ol/9/sca.files ${RPM_BUILD_ROOT}%{_localstatedir}/tmp/sca-%{version}-%{release}-tmp/ol/9

cp etc/templates/config/rhel/sca.files ${RPM_BUILD_ROOT}%{_localstatedir}/tmp/sca-%{version}-%{release}-tmp/rhel
cp etc/templates/config/rhel/9/sca.files ${RPM_BUILD_ROOT}%{_localstatedir}/tmp/sca-%{version}-%{release}-tmp/rhel/9
cp etc/templates/config/rhel/8/sca.files ${RPM_BUILD_ROOT}%{_localstatedir}/tmp/sca-%{version}-%{release}-tmp/rhel/8
cp etc/templates/config/rhel/7/sca.files ${RPM_BUILD_ROOT}%{_localstatedir}/tmp/sca-%{version}-%{release}-tmp/rhel/7
cp etc/templates/config/rhel/6/sca.files ${RPM_BUILD_ROOT}%{_localstatedir}/tmp/sca-%{version}-%{release}-tmp/rhel/6
cp etc/templates/config/rhel/5/sca.files ${RPM_BUILD_ROOT}%{_localstatedir}/tmp/sca-%{version}-%{release}-tmp/rhel/5

cp etc/templates/config/sles/sca.files ${RPM_BUILD_ROOT}%{_localstatedir}/tmp/sca-%{version}-%{release}-tmp/sles
cp etc/templates/config/sles/11/sca.files ${RPM_BUILD_ROOT}%{_localstatedir}/tmp/sca-%{version}-%{release}-tmp/sles/11
cp etc/templates/config/sles/12/sca.files ${RPM_BUILD_ROOT}%{_localstatedir}/tmp/sca-%{version}-%{release}-tmp/sles/12
cp etc/templates/config/sles/15/sca.files ${RPM_BUILD_ROOT}%{_localstatedir}/tmp/sca-%{version}-%{release}-tmp/sles/15

cp etc/templates/config/suse/sca.files ${RPM_BUILD_ROOT}%{_localstatedir}/tmp/sca-%{version}-%{release}-tmp/suse
cp etc/templates/config/suse/11/sca.files ${RPM_BUILD_ROOT}%{_localstatedir}/tmp/sca-%{version}-%{release}-tmp/suse/11
cp etc/templates/config/suse/12/sca.files ${RPM_BUILD_ROOT}%{_localstatedir}/tmp/sca-%{version}-%{release}-tmp/suse/12

cp etc/templates/config/fedora/sca.files ${RPM_BUILD_ROOT}%{_localstatedir}/tmp/sca-%{version}-%{release}-tmp/fedora
cp etc/templates/config/fedora/29/sca.files ${RPM_BUILD_ROOT}%{_localstatedir}/tmp/sca-%{version}-%{release}-tmp/fedora/29
cp etc/templates/config/fedora/30/sca.files ${RPM_BUILD_ROOT}%{_localstatedir}/tmp/sca-%{version}-%{release}-tmp/fedora/30
cp etc/templates/config/fedora/31/sca.files ${RPM_BUILD_ROOT}%{_localstatedir}/tmp/sca-%{version}-%{release}-tmp/fedora/31
cp etc/templates/config/fedora/32/sca.files ${RPM_BUILD_ROOT}%{_localstatedir}/tmp/sca-%{version}-%{release}-tmp/fedora/32
cp etc/templates/config/fedora/33/sca.files ${RPM_BUILD_ROOT}%{_localstatedir}/tmp/sca-%{version}-%{release}-tmp/fedora/33
cp etc/templates/config/fedora/34/sca.files ${RPM_BUILD_ROOT}%{_localstatedir}/tmp/sca-%{version}-%{release}-tmp/fedora/34

cp etc/templates/config/almalinux/8/sca.files ${RPM_BUILD_ROOT}%{_localstatedir}/tmp/sca-%{version}-%{release}-tmp/almalinux/8
cp etc/templates/config/almalinux/9/sca.files ${RPM_BUILD_ROOT}%{_localstatedir}/tmp/sca-%{version}-%{release}-tmp/almalinux/9

cp etc/templates/config/rocky/9/sca.files ${RPM_BUILD_ROOT}%{_localstatedir}/tmp/sca-%{version}-%{release}-tmp/rocky/9
cp etc/templates/config/rocky/8/sca.files ${RPM_BUILD_ROOT}%{_localstatedir}/tmp/sca-%{version}-%{release}-tmp/rocky/8

# Add SUSE initscript
sed -i "s:WAZUH_HOME_TMP:%{_localstatedir}:g" src/init/templates/ossec-hids-suse.init
cp -rp src/init/templates/ossec-hids-suse.init ${RPM_BUILD_ROOT}%{_localstatedir}/packages_files/manager_installation_scripts/src/init/

# Copy scap templates
cp -rp  etc/templates/config/generic/* ${RPM_BUILD_ROOT}%{_localstatedir}/packages_files/manager_installation_scripts/etc/templates/config/generic
cp -rp  etc/templates/config/centos/* ${RPM_BUILD_ROOT}%{_localstatedir}/packages_files/manager_installation_scripts/etc/templates/config/centos
cp -rp  etc/templates/config/rhel/* ${RPM_BUILD_ROOT}%{_localstatedir}/packages_files/manager_installation_scripts/etc/templates/config/rhel

install -m 0640 src/init/*.sh ${RPM_BUILD_ROOT}%{_localstatedir}/packages_files/manager_installation_scripts/src/init

# Add installation scripts
cp src/VERSION ${RPM_BUILD_ROOT}%{_localstatedir}/packages_files/manager_installation_scripts/src/
cp src/REVISION ${RPM_BUILD_ROOT}%{_localstatedir}/packages_files/manager_installation_scripts/src/

exit 0

%pre

# Create the wazuh group if it doesn't exists
if command -v getent > /dev/null 2>&1 && ! getent group wazuh > /dev/null 2>&1; then
  groupadd -r wazuh
elif ! getent group wazuh > /dev/null 2>&1; then
  groupadd -r wazuh
fi

# Create the wazuh user if it doesn't exists
if ! getent passwd wazuh > /dev/null 2>&1; then
  useradd -g wazuh -G wazuh -d %{_localstatedir} -r -s /sbin/nologin wazuh
fi

# Stop the services to upgrade the package
if [ $1 = 2 ]; then
  if command -v systemctl > /dev/null 2>&1 && systemctl > /dev/null 2>&1 && systemctl is-active --quiet wazuh-manager > /dev/null 2>&1; then
    systemctl stop wazuh-manager.service > /dev/null 2>&1
    %{_localstatedir}/bin/ossec-control stop > /dev/null 2>&1
    touch %{_localstatedir}/tmp/wazuh.restart
  # Check for SysV
  elif command -v service > /dev/null 2>&1 && service wazuh-manager status 2>/dev/null | grep "is running" > /dev/null 2>&1; then
    service wazuh-manager stop > /dev/null 2>&1
    %{_localstatedir}/bin/ossec-control stop > /dev/null 2>&1
    touch %{_localstatedir}/tmp/wazuh.restart
  elif %{_localstatedir}/bin/wazuh-control status 2>/dev/null | grep "is running" > /dev/null 2>&1; then
    touch %{_localstatedir}/tmp/wazuh.restart
  elif %{_localstatedir}/bin/ossec-control status 2>/dev/null | grep "is running" > /dev/null 2>&1; then
    touch %{_localstatedir}/tmp/wazuh.restart
  fi
  %{_localstatedir}/bin/ossec-control stop > /dev/null 2>&1 || %{_localstatedir}/bin/wazuh-control stop > /dev/null 2>&1
fi
if pgrep -f ossec-authd > /dev/null 2>&1; then
    kill -15 $(pgrep -f ossec-authd)
fi

# Remove/relocate existing SQLite databases
rm -f %{_localstatedir}/var/db/cluster.db* || true
rm -f %{_localstatedir}/var/db/.profile.db* || true
rm -rf %{_localstatedir}/var/db/agents || true

if [ -f %{_localstatedir}/var/db/global.db ]; then
  mv %{_localstatedir}/var/db/global.db %{_localstatedir}/queue/db/
  rm -f %{_localstatedir}/var/db/global.db* || true
  rm -f %{_localstatedir}/var/db/.template.db || true
fi

if [ -f %{_localstatedir}/queue/db/global.db ]; then
  chmod 640 %{_localstatedir}/queue/db/global.db*
  chown wazuh:wazuh %{_localstatedir}/queue/db/global.db*
fi

# Remove Vuln-detector database
rm -f %{_localstatedir}/queue/vulnerabilities/cve.db || true

# Remove plain-text agent information if exists
if [ -d %{_localstatedir}/queue/agent-info ]; then
  rm -rf %{_localstatedir}/queue/agent-info/* > /dev/null 2>&1
fi

if [ -d %{_localstatedir}/queue/rootcheck ]; then
  rm -rf %{_localstatedir}/queue/rootcheck/* > /dev/null 2>&1
fi

# Delete old API backups
if [ $1 = 2 ]; then
  if [ -d %{_localstatedir}/~api ]; then
    rm -rf %{_localstatedir}/~api
  fi

  if [ -f %{_sysconfdir}/ossec-init.conf ]; then
    # Import the variables from ossec-init.conf file
    . %{_sysconfdir}/ossec-init.conf
  else
    # Ask wazuh-control the version
    VERSION=$(%{_localstatedir}/bin/wazuh-control info -v)
  fi

  # Get the major and minor version
  MAJOR=$(echo $VERSION | cut -dv -f2 | cut -d. -f1)
  MINOR=$(echo $VERSION | cut -d. -f2)

  # Delete uncompatible DBs versions
  if [ $MAJOR = 3 ] && [ $MINOR -lt 7 ]; then
    rm -f %{_localstatedir}/queue/db/*.db*
    rm -f %{_localstatedir}/queue/db/.template.db
  fi

  # Delete 3.X Wazuh API service
  if [ "$MAJOR" = "3" ] && [ -d %{_localstatedir}/api ]; then
    if command -v systemctl > /dev/null 2>&1 && systemctl > /dev/null 2>&1 ; then
      systemctl stop wazuh-api.service > /dev/null 2>&1
      systemctl disable wazuh-api.service > /dev/null 2>&1
      rm -f /etc/systemd/system/wazuh-api.service
    elif command -v service > /dev/null 2>&1 && command -v chkconfig > /dev/null 2>&1; then
      service wazuh-api stop > /dev/null 2>&1
      chkconfig wazuh-api off > /dev/null 2>&1
      chkconfig --del wazuh-api > /dev/null 2>&1
      rm -f /etc/rc.d/init.d/wazuh-api || true
    fi
  fi
fi

%post

echo "VERSION=\"$(%{_localstatedir}/bin/wazuh-control info -v)\"" > /etc/ossec-init.conf

# Upgrade install code block
if [ $1 = 2 ]; then
  if [ -d %{_localstatedir}/logs/ossec ]; then
    rm -rf %{_localstatedir}/logs/wazuh
    cp -rp %{_localstatedir}/logs/ossec %{_localstatedir}/logs/wazuh
  fi

  if [ -d %{_localstatedir}/queue/ossec ]; then
    rm -rf %{_localstatedir}/queue/sockets
    cp -rp %{_localstatedir}/queue/ossec %{_localstatedir}/queue/sockets
  fi

  FILE_PATH="%{_localstatedir}/packages_files/manager_installation_scripts/src/init/update-indexer.sh"
  if [ -f "$FILE_PATH" ]; then
    CONFIG_INDEXER_TEMPLATE="%{_localstatedir}/packages_files/manager_installation_scripts/etc/templates/config/generic/wodle-indexer.manager.template"
    . "$FILE_PATH"
    updateIndexerTemplate "%{_localstatedir}/etc/ossec.conf" $CONFIG_INDEXER_TEMPLATE
  fi
fi

%define _vdfilename vd_1.0.0_vd_4.8.0.tar.xz

# Fresh install code block
if [ $1 = 1 ]; then

  . %{_localstatedir}/packages_files/manager_installation_scripts/src/init/dist-detect.sh

  # Generating ossec.conf file
  %{_localstatedir}/packages_files/manager_installation_scripts/gen_ossec.sh conf manager ${DIST_NAME} ${DIST_VER}.${DIST_SUBVER} %{_localstatedir} > %{_localstatedir}/etc/ossec.conf

  touch %{_localstatedir}/logs/active-responses.log
  touch %{_localstatedir}/logs/integrations.log
  chown wazuh:wazuh %{_localstatedir}/logs/active-responses.log
  chown wazuh:wazuh %{_localstatedir}/logs/integrations.log
  chmod 0660 %{_localstatedir}/logs/active-responses.log
  chmod 0640 %{_localstatedir}/logs/integrations.log

  # Add default local_files to ossec.conf
  %{_localstatedir}/packages_files/manager_installation_scripts/add_localfiles.sh %{_localstatedir} >> %{_localstatedir}/etc/ossec.conf
fi

if [[ -d /run/systemd/system ]]; then
  rm -f %{_initrddir}/wazuh-manager
fi

# Generation auto-signed certificate if not exists
if [ ! -f "%{_localstatedir}/etc/sslmanager.key" ] && [ ! -f "%{_localstatedir}/etc/sslmanager.cert" ]; then
  %{_localstatedir}/bin/wazuh-authd -C 365 -B 2048 -S "/C=US/ST=California/CN=Wazuh/" -K %{_localstatedir}/etc/sslmanager.key -X %{_localstatedir}/etc/sslmanager.cert 2>/dev/null
  chmod 640 %{_localstatedir}/etc/sslmanager.key
  chmod 640 %{_localstatedir}/etc/sslmanager.cert
fi

rm -f %{_localstatedir}/etc/shared/ar.conf  >/dev/null 2>&1
rm -f %{_localstatedir}/etc/shared/merged.mg  >/dev/null 2>&1

# Set merged.mg permissions to new ones
find %{_localstatedir}/etc/shared/ -type f -name 'merged.mg' -exec chmod 644 {} \;

#AlmaLinux
if [ -r "/etc/almalinux-release" ]; then
  DIST_NAME=almalinux
  DIST_VER=`sed -rn 's/.* ([0-9]{1,2})\.*[0-9]{0,2}.*/\1/p' /etc/almalinux-release`
#Rocky
elif [ -r "/etc/rocky-release" ]; then
  DIST_NAME=rocky
  DIST_VER=`sed -rn 's/.* ([0-9]{1,2})\.*[0-9]{0,2}.*/\1/p' /etc/rocky-release`
# CentOS
elif [ -r "/etc/centos-release" ]; then
  if grep -q "AlmaLinux" /etc/centos-release; then
    DIST_NAME=almalinux
  elif grep -q "Rocky" /etc/centos-release; then
    DIST_NAME=almalinux
  else
    DIST_NAME="centos"
  fi
  DIST_VER=`sed -rn 's/.* ([0-9]{1,2})\.*[0-9]{0,2}.*/\1/p' /etc/centos-release`
# Fedora
elif [ -r "/etc/fedora-release" ]; then
    DIST_NAME="fedora"
    DIST_VER=`sed -rn 's/.* ([0-9]{1,2})\.*[0-9]{0,2}.*/\1/p' /etc/fedora-release`
# Oracle Linux
elif [ -r "/etc/oracle-release" ]; then
    DIST_NAME="ol"
    DIST_VER=`sed -rn 's/.* ([0-9]{1,2})\.*[0-9]{0,2}.*/\1/p' /etc/oracle-release`
# RedHat
elif [ -r "/etc/redhat-release" ]; then
  if grep -q "AlmaLinux" /etc/redhat-release; then
    DIST_NAME=almalinux
  elif grep -q "Rocky" /etc/redhat-release; then
    DIST_NAME=almalinux
  elif grep -q "CentOS" /etc/redhat-release; then
      DIST_NAME="centos"
  else
      DIST_NAME="rhel"
  fi
  DIST_VER=`sed -rn 's/.* ([0-9]{1,2})\.*[0-9]{0,2}.*/\1/p' /etc/redhat-release`
# SUSE
elif [ -r "/etc/SuSE-release" ]; then
  if grep -q "openSUSE" /etc/SuSE-release; then
      DIST_NAME="generic"
      DIST_VER=""
  else
      DIST_NAME="sles"
      DIST_VER=`sed -rn 's/.*VERSION = ([0-9]{1,2}).*/\1/p' /etc/SuSE-release`
  fi
elif [ -r "/etc/os-release" ]; then
  . /etc/os-release
  DIST_NAME=$ID
  DIST_VER=$(echo $VERSION_ID | sed -rn 's/[^0-9]*([0-9]+).*/\1/p')
  if [ "X$DIST_VER" = "X" ]; then
      DIST_VER="0"
  fi
  if [ "$DIST_NAME" = "amzn" ] && [ "$DIST_VER" != "2" ] && [ "$DIST_VER" != "2023" ]; then
      DIST_VER="1"
  fi
  DIST_SUBVER=$(echo $VERSION_ID | sed -rn 's/[^0-9]*[0-9]+\.([0-9]+).*/\1/p')
  if [ "X$DIST_SUBVER" = "X" ]; then
      DIST_SUBVER="0"
  fi
else
  DIST_NAME="generic"
  DIST_VER=""
fi

SCA_DIR="${DIST_NAME}/${DIST_VER}"
SCA_BASE_DIR="%{_localstatedir}/tmp/sca-%{version}-%{release}-tmp"
mkdir -p %{_localstatedir}/ruleset/sca

SCA_TMP_DIR="${SCA_BASE_DIR}/${SCA_DIR}"

# Install the configuration files needed for this hosts
if [ -r "${SCA_BASE_DIR}/${DIST_NAME}/${DIST_VER}/${DIST_SUBVER}/sca.files" ]; then
  SCA_TMP_DIR="${SCA_BASE_DIR}/${DIST_NAME}/${DIST_VER}/${DIST_SUBVER}"
elif [ -r "${SCA_BASE_DIR}/${DIST_NAME}/${DIST_VER}/sca.files" ]; then
  SCA_TMP_DIR="${SCA_BASE_DIR}/${DIST_NAME}/${DIST_VER}"
elif [ -r "${SCA_BASE_DIR}/${DIST_NAME}/sca.files" ]; then
  SCA_TMP_DIR="${SCA_BASE_DIR}/${DIST_NAME}"
else
  SCA_TMP_DIR="${SCA_BASE_DIR}/generic"
fi

SCA_TMP_FILE="${SCA_TMP_DIR}/sca.files"

if [ -r ${SCA_TMP_FILE} ] && [ -r ${SCA_BASE_DIR}/generic/sca.manager.files ]; then

  rm -f %{_localstatedir}/ruleset/sca/* || true

  for sca_file in $(cat ${SCA_TMP_FILE}); do
    if [ -f ${SCA_BASE_DIR}/${sca_file} ]; then
      mv ${SCA_BASE_DIR}/${sca_file} %{_localstatedir}/ruleset/sca
    fi
  done

  for sca_file in $(cat ${SCA_BASE_DIR}/generic/sca.manager.files); do
    filename=$(basename ${sca_file})
    if [ -f "${SCA_BASE_DIR}/${sca_file}" ] && [ ! -f "%{_localstatedir}/ruleset/sca/${filename}" ]; then
      mv ${SCA_BASE_DIR}/${sca_file} %{_localstatedir}/ruleset/sca/${filename}.disabled
    fi
  done
fi

# Fix sca permissions, group and owner
chmod 640 %{_localstatedir}/ruleset/sca/*
chown root:wazuh %{_localstatedir}/ruleset/sca/*
# Delete the temporary directory
rm -rf ${SCA_BASE_DIR}

# Add the SELinux policy
if command -v getenforce > /dev/null 2>&1 && command -v semodule > /dev/null 2>&1; then
  if [ $(getenforce) != "Disabled" ]; then
    semodule -i %{_localstatedir}/var/selinux/wazuh.pp
    semodule -e wazuh
  fi
fi

# Delete the installation files used to configure the manager
rm -rf %{_localstatedir}/packages_files

# Remove unnecessary files from default group
rm -f %{_localstatedir}/etc/shared/default/*.rpmnew

# Remove old ossec user and group if exists and change ownwership of files

if getent group ossec > /dev/null 2>&1; then
  find %{_localstatedir}/ -group ossec -user root -print0 | xargs -0 chown root:wazuh > /dev/null 2>&1 || true
  if getent passwd ossec > /dev/null 2>&1; then
    find %{_localstatedir}/ -group ossec -user ossec -print0 | xargs -0 chown wazuh:wazuh > /dev/null 2>&1 || true
    userdel ossec > /dev/null 2>&1
  fi
  if getent passwd ossecm > /dev/null 2>&1; then
    find %{_localstatedir}/ -group ossec -user ossecm -print0 | xargs -0 chown wazuh:wazuh > /dev/null 2>&1 || true
    userdel ossecm > /dev/null 2>&1
  fi
  if getent passwd ossecr > /dev/null 2>&1; then
    find %{_localstatedir}/ -group ossec -user ossecr -print0 | xargs -0 chown wazuh:wazuh > /dev/null 2>&1 || true
    userdel ossecr > /dev/null 2>&1
  fi
  if getent group ossec > /dev/null 2>&1; then
    groupdel ossec > /dev/null 2>&1
  fi
fi

%preun

if [ $1 = 0 ]; then

  # Stop the services before uninstall the package
  # Check for systemd
  if command -v systemctl > /dev/null 2>&1 && systemctl > /dev/null 2>&1 && systemctl is-active --quiet wazuh-manager > /dev/null 2>&1; then
    systemctl stop wazuh-manager.service > /dev/null 2>&1
  # Check for SysV
  elif command -v service > /dev/null 2>&1 && service wazuh-manager status 2>/dev/null | grep "is running" > /dev/null 2>&1; then
    service wazuh-manager stop > /dev/null 2>&1
  fi
  %{_localstatedir}/bin/wazuh-control stop > /dev/null 2>&1

  # Remove the SELinux policy
  if command -v getenforce > /dev/null 2>&1 && command -v semodule > /dev/null 2>&1; then
    if [ $(getenforce) != "Disabled" ]; then
      if (semodule -l | grep wazuh > /dev/null); then
        semodule -r wazuh > /dev/null
      fi
    fi
  fi

  # Remove SCA files
  rm -f %{_localstatedir}/ruleset/sca/*
fi

%postun

# If the package is been uninstalled
if [ $1 = 0 ];then
  # Remove the wazuh user if it exists
  if getent passwd wazuh > /dev/null 2>&1; then
    userdel wazuh >/dev/null 2>&1
  fi
  # Remove the wazuh group if it exists
  if command -v getent > /dev/null 2>&1 && getent group wazuh > /dev/null 2>&1; then
    groupdel wazuh >/dev/null 2>&1
  elif getent group wazuh > /dev/null 2>&1; then
    groupdel wazuh >/dev/null 2>&1
  fi

  # Backup agents centralized configuration (etc/shared)
  if [ -d %{_localstatedir}/etc/shared ]; then
    find %{_localstatedir}/etc/ -type f  -name "*save" ! -name "*rpmsave" -exec rm -f {} \;
    find %{_localstatedir}/etc/ -type f ! -name "*shared*" ! -name "*rpmsave" -exec mv {} {}.save \;
  fi

  # Backup registration service certificates (sslmanager.cert,sslmanager.key)
  if [ -f %{_localstatedir}/etc/sslmanager.cert ]; then
      mv %{_localstatedir}/etc/sslmanager.cert %{_localstatedir}/etc/sslmanager.cert.save
  fi
  if [ -f %{_localstatedir}/etc/sslmanager.key ]; then
      mv %{_localstatedir}/etc/sslmanager.key %{_localstatedir}/etc/sslmanager.key.save
  fi

  # Remove lingering folders and files
  rm -rf %{_localstatedir}/queue/
  rm -rf %{_localstatedir}/framework/
  rm -rf %{_localstatedir}/api/
  rm -rf %{_localstatedir}/stats/
  rm -rf %{_localstatedir}/var/
  rm -rf %{_localstatedir}/bin/
  rm -rf %{_localstatedir}/logs/
  rm -rf %{_localstatedir}/ruleset/
  rm -rf %{_localstatedir}/tmp
fi

# posttrans code is the last thing executed in a install/upgrade
%posttrans
if [ -f %{_sysconfdir}/systemd/system/wazuh-manager.service ]; then
  rm -rf %{_sysconfdir}/systemd/system/wazuh-manager.service
  systemctl daemon-reload > /dev/null 2>&1
fi

if [ -f %{_localstatedir}/tmp/wazuh.restart ]; then
  rm -f %{_localstatedir}/tmp/wazuh.restart
  if command -v systemctl > /dev/null 2>&1 && systemctl > /dev/null 2>&1 ; then
    systemctl daemon-reload > /dev/null 2>&1
    systemctl restart wazuh-manager.service > /dev/null 2>&1
  elif command -v service > /dev/null 2>&1 ; then
    service wazuh-manager restart > /dev/null 2>&1
  else
    %{_localstatedir}/bin/wazuh-control restart > /dev/null 2>&1
  fi
fi

if [ -d %{_localstatedir}/logs/ossec ]; then
  rm -rf %{_localstatedir}/logs/ossec/
fi

if [ -d %{_localstatedir}/queue/ossec ]; then
  rm -rf %{_localstatedir}/queue/ossec/
fi

if [ -f %{_sysconfdir}/ossec-init.conf ]; then
  rm -f %{_sysconfdir}/ossec-init.conf
  rm -f %{_localstatedir}/etc/ossec-init.conf
fi

# Remove groups backup files
rm -rf %{_localstatedir}/backup/groups

%triggerin -- glibc
[ -r %{_sysconfdir}/localtime ] && cp -fpL %{_sysconfdir}/localtime %{_localstatedir}/etc
 chown root:wazuh %{_localstatedir}/etc/localtime
 chmod 0640 %{_localstatedir}/etc/localtime

%clean
rm -fr %{buildroot}

%files
%defattr(-,root,wazuh)
%config(missingok) %{_initrddir}/wazuh-manager
%attr(640, root, wazuh) %verify(not md5 size mtime) %ghost %{_sysconfdir}/ossec-init.conf
/usr/lib/systemd/system/wazuh-manager.service
%dir %attr(750, root, wazuh) %{_localstatedir}
%attr(750, root, wazuh) %{_localstatedir}/agentless
%dir %attr(750, root, wazuh) %{_localstatedir}/active-response
%dir %attr(750, root, wazuh) %{_localstatedir}/active-response/bin
%attr(750, root, wazuh) %{_localstatedir}/active-response/bin/*
%dir %attr(750, root, wazuh) %{_localstatedir}/api
%dir %attr(770, root, wazuh) %{_localstatedir}/api/configuration
%attr(660, root, wazuh) %config(noreplace) %{_localstatedir}/api/configuration/api.yaml
%dir %attr(770, root, wazuh) %{_localstatedir}/api/configuration/security
%dir %attr(770, root, wazuh) %{_localstatedir}/api/configuration/ssl
%dir %attr(750, root, wazuh) %{_localstatedir}/api/scripts
%attr(640, root, wazuh) %{_localstatedir}/api/scripts/*.py
%dir %attr(750, root, wazuh) %{_localstatedir}/backup
%dir %attr(750, wazuh, wazuh) %{_localstatedir}/backup/db
%dir %attr(750, wazuh, wazuh) %{_localstatedir}/backup/agents
%dir %attr(750, root, wazuh) %{_localstatedir}/backup/shared
%dir %attr(750, root, wazuh) %{_localstatedir}/bin
%attr(750, root, root) %{_localstatedir}/bin/agent_control
%attr(750, root, wazuh) %{_localstatedir}/bin/agent_groups
%attr(750, root, wazuh) %{_localstatedir}/bin/agent_upgrade
%attr(750, root, root) %{_localstatedir}/bin/clear_stats
%attr(750, root, wazuh) %{_localstatedir}/bin/cluster_control
%attr(750, root, root) %{_localstatedir}/bin/manage_agents
%attr(750, root, root) %{_localstatedir}/bin/wazuh-agentlessd
%attr(750, root, root) %{_localstatedir}/bin/wazuh-analysisd
%attr(750, root, root) %{_localstatedir}/bin/wazuh-authd
%attr(750, root, root) %{_localstatedir}/bin/wazuh-control
%attr(750, root, root) %{_localstatedir}/bin/wazuh-csyslogd
%attr(750, root, root) %{_localstatedir}/bin/wazuh-dbd
%attr(750, root, root) %{_localstatedir}/bin/wazuh-execd
%attr(750, root, root) %{_localstatedir}/bin/wazuh-integratord
%attr(750, root, root) %{_localstatedir}/bin/wazuh-logcollector
%attr(750, root, root) %{_localstatedir}/bin/wazuh-logtest-legacy
%attr(750, root, wazuh) %{_localstatedir}/bin/wazuh-logtest
%attr(750, root, root) %{_localstatedir}/bin/wazuh-maild
%attr(750, root, root) %{_localstatedir}/bin/wazuh-monitord
%attr(750, root, root) %{_localstatedir}/bin/wazuh-regex
%attr(750, root, root) %{_localstatedir}/bin/wazuh-remoted
%attr(750, root, root) %{_localstatedir}/bin/wazuh-reportd
%attr(750, root, root) %{_localstatedir}/bin/wazuh-syscheckd
%attr(750, root, wazuh) %{_localstatedir}/bin/verify-agent-conf
%attr(750, root, wazuh) %{_localstatedir}/bin/wazuh-apid
%attr(750, root, wazuh) %{_localstatedir}/bin/wazuh-clusterd
%attr(750, root, root) %{_localstatedir}/bin/wazuh-db
%attr(750, root, root) %{_localstatedir}/bin/wazuh-modulesd
%attr(750, root, wazuh) %{_localstatedir}/bin/rbac_control
%attr(750, root, wazuh) %{_localstatedir}/bin/wazuh-keystore
%dir %attr(770, wazuh, wazuh) %{_localstatedir}/etc
%attr(660, root, wazuh) %config(noreplace) %{_localstatedir}/etc/ossec.conf
%attr(640, root, wazuh) %config(noreplace) %{_localstatedir}/etc/client.keys
%attr(640, root, wazuh) %{_localstatedir}/etc/internal_options*
%attr(640, root, wazuh) %config(noreplace) %{_localstatedir}/etc/local_internal_options.conf
%attr(640, root, wazuh) %{_localstatedir}/etc/localtime
%dir %attr(770, root, wazuh) %{_localstatedir}/etc/decoders
%attr(660, wazuh, wazuh) %config(noreplace) %{_localstatedir}/etc/decoders/local_decoder.xml
%dir %attr(770, root, wazuh) %{_localstatedir}/etc/lists
%dir %attr(770, wazuh, wazuh) %{_localstatedir}/etc/lists/amazon
%attr(660, wazuh, wazuh) %config(noreplace) %{_localstatedir}/etc/lists/amazon/*
%attr(660, wazuh, wazuh) %config(noreplace) %{_localstatedir}/etc/lists/audit-keys
%attr(660, wazuh, wazuh) %config(noreplace) %{_localstatedir}/etc/lists/security-eventchannel
%dir %attr(770, root, wazuh) %{_localstatedir}/etc/shared
%dir %attr(770, wazuh, wazuh) %{_localstatedir}/etc/shared/default
%attr(660, wazuh, wazuh) %{_localstatedir}/etc/shared/agent-template.conf
%attr(660, wazuh, wazuh) %config(noreplace) %{_localstatedir}/etc/shared/default/*
%dir %attr(770, root, wazuh) %{_localstatedir}/etc/rootcheck
%attr(660, root, wazuh) %{_localstatedir}/etc/rootcheck/*.txt
%dir %attr(770, root, wazuh) %{_localstatedir}/etc/rules
%attr(660, wazuh, wazuh) %config(noreplace) %{_localstatedir}/etc/rules/local_rules.xml
%dir %attr(750, root, wazuh) %{_localstatedir}/framework
%dir %attr(750, root, wazuh) %{_localstatedir}/framework/python
%{_localstatedir}/framework/python/*
%dir %attr(750, root, wazuh) %{_localstatedir}/framework/scripts
%attr(640, root, wazuh) %{_localstatedir}/framework/scripts/*.py
%dir %attr(750, root, wazuh) %{_localstatedir}/framework/wazuh
%attr(640, root, wazuh) %{_localstatedir}/framework/wazuh/*.py
%dir %attr(750, root, wazuh) %{_localstatedir}/framework/wazuh/core/cluster
%attr(640, root, wazuh) %{_localstatedir}/framework/wazuh/core/cluster/*.py
%attr(640, root, wazuh) %{_localstatedir}/framework/wazuh/core/cluster/*.json
%dir %attr(750, root, wazuh) %{_localstatedir}/framework/wazuh/core/cluster/hap_helper
%attr(640, root, wazuh) %{_localstatedir}/framework/wazuh/core/cluster/hap_helper/*.py
%dir %attr(750, root, wazuh) %{_localstatedir}/framework/wazuh/core/cluster/dapi
%attr(640, root, wazuh) %{_localstatedir}/framework/wazuh/core/cluster/dapi/*.py
%dir %attr(750, root, wazuh) %{_localstatedir}/integrations
%attr(750, root, wazuh) %{_localstatedir}/integrations/*
%dir %attr(750, root, wazuh) %{_localstatedir}/lib
%attr(750, root, wazuh) %{_localstatedir}/lib/libwazuhext.so
%attr(750, root, wazuh) %{_localstatedir}/lib/libwazuhshared.so
%attr(750, root, wazuh) %{_localstatedir}/lib/libdbsync.so
%attr(750, root, wazuh) %{_localstatedir}/lib/librsync.so
%attr(750, root, wazuh) %{_localstatedir}/lib/libsyscollector.so
%attr(750, root, wazuh) %{_localstatedir}/lib/libsysinfo.so
%attr(750, root, wazuh) %{_localstatedir}/lib/libjemalloc.so.2
%attr(750, root, wazuh) %{_localstatedir}/lib/libstdc++.so.6
%attr(750, root, wazuh) %{_localstatedir}/lib/libgcc_s.so.1
%attr(750, root, wazuh) %{_localstatedir}/lib/libfimdb.so
%attr(750, root, wazuh) %{_localstatedir}/lib/libcontent_manager.so
%attr(750, root, wazuh) %{_localstatedir}/lib/libindexer_connector.so
%attr(750, root, wazuh) %{_localstatedir}/lib/librocksdb.so.8
%attr(750, root, wazuh) %{_localstatedir}/lib/librouter.so
%attr(750, root, wazuh) %{_localstatedir}/lib/libvulnerability_scanner.so
%{_localstatedir}/lib/libpython3.10.so.1.0
%dir %attr(770, wazuh, wazuh) %{_localstatedir}/logs
%attr(660, wazuh, wazuh)  %ghost %{_localstatedir}/logs/active-responses.log
%attr(660, wazuh, wazuh) %ghost %{_localstatedir}/logs/api.log
%attr(640, wazuh, wazuh) %ghost %{_localstatedir}/logs/integrations.log
%attr(660, wazuh, wazuh) %ghost %{_localstatedir}/logs/ossec.log
%attr(660, wazuh, wazuh) %ghost %{_localstatedir}/logs/ossec.json
%dir %attr(440, root, wazuh) %{_localstatedir}/templates
%attr(0440, root, wazuh) %{_localstatedir}/templates/vd_states_template.json
%dir %attr(750, wazuh, wazuh) %{_localstatedir}/logs/api
%dir %attr(750, wazuh, wazuh) %{_localstatedir}/logs/archives
%dir %attr(750, wazuh, wazuh) %{_localstatedir}/logs/alerts
%dir %attr(750, wazuh, wazuh) %{_localstatedir}/logs/cluster
%dir %attr(750, wazuh, wazuh) %{_localstatedir}/logs/firewall
%dir %attr(750, wazuh, wazuh) %{_localstatedir}/logs/wazuh
%dir %attr(750, root, root) %config(missingok) %{_localstatedir}/packages_files
%dir %attr(750, root, root) %config(missingok) %{_localstatedir}/packages_files/manager_installation_scripts
%attr(750, root, root) %config(missingok) %{_localstatedir}/packages_files/manager_installation_scripts/add_localfiles.sh
%attr(750, root, root) %config(missingok) %{_localstatedir}/packages_files/manager_installation_scripts/gen_ossec.sh
%dir %attr(750, root, root) %config(missingok) %{_localstatedir}/packages_files/manager_installation_scripts/src/
%attr(750, root, root) %config(missingok) %{_localstatedir}/packages_files/manager_installation_scripts/src/REVISION
%attr(750, root, root) %config(missingok) %{_localstatedir}/packages_files/manager_installation_scripts/src/VERSION
%dir %attr(750, root, root) %config(missingok) %{_localstatedir}/packages_files/manager_installation_scripts/src/init/
%attr(750, root, root) %config(missingok) %{_localstatedir}/packages_files/manager_installation_scripts/src/init/*
%dir %attr(750, root, root) %config(missingok) %{_localstatedir}/packages_files/manager_installation_scripts/etc/templates
%dir %attr(750, root, root) %config(missingok) %{_localstatedir}/packages_files/manager_installation_scripts/etc/templates/config
%dir %attr(750, root, root) %config(missingok) %{_localstatedir}/packages_files/manager_installation_scripts/etc/templates/config/generic
%attr(750, root, root) %config(missingok) %{_localstatedir}/packages_files/manager_installation_scripts/etc/templates/config/generic/*
%dir %attr(750, root, root) %config(missingok) %{_localstatedir}/packages_files/manager_installation_scripts/etc/templates/config/centos
%attr(750, root, root) %config(missingok) %{_localstatedir}/packages_files/manager_installation_scripts/etc/templates/config/centos/*
%dir %attr(750, root, root) %config(missingok) %{_localstatedir}/packages_files/manager_installation_scripts/etc/templates/config/rhel
%attr(750, root, root) %config(missingok) %{_localstatedir}/packages_files/manager_installation_scripts/etc/templates/config/rhel/*
%attr(750, wazuh, wazuh) %config(missingok) %{_localstatedir}/tmp/%{_vdfilename}
%dir %attr(750, root, wazuh) %{_localstatedir}/queue
%attr(600, root, wazuh) %ghost %{_localstatedir}/queue/agents-timestamp
%dir %attr(750, wazuh, wazuh) %{_localstatedir}/queue/agentless
%dir %attr(770, wazuh, wazuh) %{_localstatedir}/queue/alerts
%dir %attr(770, wazuh, wazuh) %{_localstatedir}/queue/cluster
%dir %attr(750, wazuh, wazuh) %{_localstatedir}/queue/db
%dir %attr(750, wazuh, wazuh) %{_localstatedir}/queue/diff
%dir %attr(750, wazuh, wazuh) %{_localstatedir}/queue/fim
%dir %attr(750, wazuh, wazuh) %{_localstatedir}/queue/fim/db
%dir %attr(750, wazuh, wazuh) %{_localstatedir}/queue/syscollector
%dir %attr(750, wazuh, wazuh) %{_localstatedir}/queue/syscollector/db
%attr(640, root, wazuh) %{_localstatedir}/queue/syscollector/norm_config.json
%dir %attr(750, wazuh, wazuh) %{_localstatedir}/queue/fts
%dir %attr(770, wazuh, wazuh) %{_localstatedir}/queue/rids
%dir %attr(770, wazuh, wazuh) %{_localstatedir}/queue/tasks
%dir %attr(770, wazuh, wazuh) %{_localstatedir}/queue/sockets
%dir %attr(660, root, wazuh) %{_localstatedir}/queue/vd
%dir %attr(660, root, wazuh) %{_localstatedir}/queue/indexer
%dir %attr(770, wazuh, wazuh) %{_localstatedir}/queue/router
%dir %attr(750, wazuh, wazuh) %{_localstatedir}/queue/logcollector
%dir %attr(750, wazuh, wazuh) %{_localstatedir}/queue/keystore
%dir %attr(750, root, wazuh) %{_localstatedir}/ruleset
%dir %attr(750, root, wazuh) %{_localstatedir}/ruleset/sca
%dir %attr(750, root, wazuh) %{_localstatedir}/ruleset/decoders
%attr(640, root, wazuh) %{_localstatedir}/ruleset/decoders/*
%dir %attr(750, root, wazuh) %{_localstatedir}/ruleset/rules
%attr(640, root, wazuh) %{_localstatedir}/ruleset/rules/*
%dir %attr(770, root, wazuh) %{_localstatedir}/.ssh
%dir %attr(750, wazuh, wazuh) %{_localstatedir}/stats
%dir %attr(1770, root, wazuh) %{_localstatedir}/tmp
%dir %attr(750, wazuh, wazuh) %config(missingok) %{_localstatedir}/tmp/sca-%{version}-%{release}-tmp
%dir %attr(750, wazuh, wazuh) %config(missingok) %{_localstatedir}/tmp/sca-%{version}-%{release}-tmp/applications
%attr(640, root, wazuh) %config(missingok) %{_localstatedir}/tmp/sca-%{version}-%{release}-tmp/applications/*
%dir %attr(750, wazuh, wazuh) %config(missingok) %{_localstatedir}/tmp/sca-%{version}-%{release}-tmp/generic
%attr(640, root, wazuh) %config(missingok) %{_localstatedir}/tmp/sca-%{version}-%{release}-tmp/generic/*
%dir %attr(750, wazuh, wazuh) %config(missingok) %{_localstatedir}/tmp/sca-%{version}-%{release}-tmp/mongodb
%attr(640, root, wazuh) %config(missingok) %{_localstatedir}/tmp/sca-%{version}-%{release}-tmp/mongodb/*
%dir %attr(750, wazuh, wazuh) %config(missingok) %{_localstatedir}/tmp/sca-%{version}-%{release}-tmp/nginx
%attr(640, root, wazuh) %config(missingok) %{_localstatedir}/tmp/sca-%{version}-%{release}-tmp/nginx/*
%dir %attr(750, wazuh, wazuh) %config(missingok) %{_localstatedir}/tmp/sca-%{version}-%{release}-tmp/oracledb
%attr(640, root, wazuh) %config(missingok) %{_localstatedir}/tmp/sca-%{version}-%{release}-tmp/oracledb/*
%dir %attr(750, wazuh, wazuh) %config(missingok) %{_localstatedir}/tmp/sca-%{version}-%{release}-tmp/amzn
%dir %attr(750, wazuh, wazuh) %config(missingok) %{_localstatedir}/tmp/sca-%{version}-%{release}-tmp/amzn/1
%attr(640, root, wazuh) %config(missingok) %{_localstatedir}/tmp/sca-%{version}-%{release}-tmp/amzn/1/*
%dir %attr(750, wazuh, wazuh) %config(missingok) %{_localstatedir}/tmp/sca-%{version}-%{release}-tmp/amzn/2
%attr(640, root, wazuh) %config(missingok) %{_localstatedir}/tmp/sca-%{version}-%{release}-tmp/amzn/2/*
%dir %attr(750, wazuh, wazuh) %config(missingok) %{_localstatedir}/tmp/sca-%{version}-%{release}-tmp/amzn/2023
%attr(640, root, wazuh) %config(missingok) %{_localstatedir}/tmp/sca-%{version}-%{release}-tmp/amzn/2023/*
%dir %attr(750, wazuh, wazuh) %config(missingok) %{_localstatedir}/tmp/sca-%{version}-%{release}-tmp/centos
%attr(640, root, wazuh) %config(missingok) %{_localstatedir}/tmp/sca-%{version}-%{release}-tmp/centos/sca.files
%dir %attr(750, wazuh, wazuh) %config(missingok) %{_localstatedir}/tmp/sca-%{version}-%{release}-tmp/centos/5
%attr(640, root, wazuh) %config(missingok) %{_localstatedir}/tmp/sca-%{version}-%{release}-tmp/centos/5/*
%dir %attr(750, wazuh, wazuh) %config(missingok) %{_localstatedir}/tmp/sca-%{version}-%{release}-tmp/centos/6
%attr(640, root, wazuh) %config(missingok) %{_localstatedir}/tmp/sca-%{version}-%{release}-tmp/centos/6/*
%dir %attr(750, wazuh, wazuh) %config(missingok) %{_localstatedir}/tmp/sca-%{version}-%{release}-tmp/centos/7
%attr(640, root, wazuh) %config(missingok) %{_localstatedir}/tmp/sca-%{version}-%{release}-tmp/centos/7/*
%dir %attr(750, wazuh, wazuh) %config(missingok) %{_localstatedir}/tmp/sca-%{version}-%{release}-tmp/centos/8
%attr(640, root, wazuh) %config(missingok) %{_localstatedir}/tmp/sca-%{version}-%{release}-tmp/centos/8/*
%dir %attr(750, wazuh, wazuh) %config(missingok) %{_localstatedir}/tmp/sca-%{version}-%{release}-tmp/darwin
%dir %attr(750, wazuh, wazuh) %config(missingok) %{_localstatedir}/tmp/sca-%{version}-%{release}-tmp/darwin/15
%attr(640, root, wazuh) %config(missingok) %{_localstatedir}/tmp/sca-%{version}-%{release}-tmp/darwin/15/*
%dir %attr(750, wazuh, wazuh) %config(missingok) %{_localstatedir}/tmp/sca-%{version}-%{release}-tmp/darwin/16
%attr(640, root, wazuh) %config(missingok) %{_localstatedir}/tmp/sca-%{version}-%{release}-tmp/darwin/16/*
%dir %attr(750, wazuh, wazuh) %config(missingok) %{_localstatedir}/tmp/sca-%{version}-%{release}-tmp/darwin/17
%attr(640, root, wazuh) %config(missingok) %{_localstatedir}/tmp/sca-%{version}-%{release}-tmp/darwin/17/*
%dir %attr(750, wazuh, wazuh) %config(missingok) %{_localstatedir}/tmp/sca-%{version}-%{release}-tmp/darwin/18
%attr(640, root, wazuh) %config(missingok) %{_localstatedir}/tmp/sca-%{version}-%{release}-tmp/darwin/18/*
%dir %attr(750, wazuh, wazuh) %config(missingok) %{_localstatedir}/tmp/sca-%{version}-%{release}-tmp/darwin/19
%attr(640, root, wazuh) %config(missingok) %{_localstatedir}/tmp/sca-%{version}-%{release}-tmp/darwin/19/*
%dir %attr(750, wazuh, wazuh) %config(missingok) %{_localstatedir}/tmp/sca-%{version}-%{release}-tmp/darwin/20
%attr(640, root, wazuh) %config(missingok) %{_localstatedir}/tmp/sca-%{version}-%{release}-tmp/darwin/20/*
%dir %attr(750, wazuh, wazuh) %config(missingok) %{_localstatedir}/tmp/sca-%{version}-%{release}-tmp/darwin/21
%attr(640, root, wazuh) %config(missingok) %{_localstatedir}/tmp/sca-%{version}-%{release}-tmp/darwin/21/*
%dir %attr(750, wazuh, wazuh) %config(missingok) %{_localstatedir}/tmp/sca-%{version}-%{release}-tmp/darwin/22
%attr(640, root, wazuh) %config(missingok) %{_localstatedir}/tmp/sca-%{version}-%{release}-tmp/darwin/22/*
%dir %attr(750, wazuh, wazuh) %config(missingok) %{_localstatedir}/tmp/sca-%{version}-%{release}-tmp/darwin/23
%attr(640, root, wazuh) %config(missingok) %{_localstatedir}/tmp/sca-%{version}-%{release}-tmp/darwin/23/*
%dir %attr(750, wazuh, wazuh) %config(missingok) %{_localstatedir}/tmp/sca-%{version}-%{release}-tmp/debian
%attr(640, root, wazuh) %config(missingok) %{_localstatedir}/tmp/sca-%{version}-%{release}-tmp/debian/*
%dir %attr(750, wazuh, wazuh) %config(missingok) %{_localstatedir}/tmp/sca-%{version}-%{release}-tmp/ol/9
%attr(640, root, wazuh) %config(missingok) %{_localstatedir}/tmp/sca-%{version}-%{release}-tmp/ol/9/*
%dir %attr(750, wazuh, wazuh) %config(missingok) %{_localstatedir}/tmp/sca-%{version}-%{release}-tmp/rhel
%attr(640, root, wazuh) %config(missingok) %{_localstatedir}/tmp/sca-%{version}-%{release}-tmp/rhel/sca.files
%dir %attr(750, wazuh, wazuh) %config(missingok) %{_localstatedir}/tmp/sca-%{version}-%{release}-tmp/rhel/5
%attr(640, root, wazuh) %config(missingok) %{_localstatedir}/tmp/sca-%{version}-%{release}-tmp/rhel/5/*
%dir %attr(750, wazuh, wazuh) %config(missingok) %{_localstatedir}/tmp/sca-%{version}-%{release}-tmp/rhel/6
%attr(640, root, wazuh) %config(missingok) %{_localstatedir}/tmp/sca-%{version}-%{release}-tmp/rhel/6/*
%dir %attr(750, wazuh, wazuh) %config(missingok) %{_localstatedir}/tmp/sca-%{version}-%{release}-tmp/rhel/7
%attr(640, root, wazuh) %config(missingok) %{_localstatedir}/tmp/sca-%{version}-%{release}-tmp/rhel/7/*
%dir %attr(750, wazuh, wazuh) %config(missingok) %{_localstatedir}/tmp/sca-%{version}-%{release}-tmp/rhel/8
%attr(640, root, wazuh) %config(missingok) %{_localstatedir}/tmp/sca-%{version}-%{release}-tmp/rhel/8/*
%dir %attr(750, wazuh, wazuh) %config(missingok) %{_localstatedir}/tmp/sca-%{version}-%{release}-tmp/rhel/9
%attr(640, root, wazuh) %config(missingok) %{_localstatedir}/tmp/sca-%{version}-%{release}-tmp/rhel/9/*
%dir %attr(750, wazuh, wazuh) %config(missingok) %{_localstatedir}/tmp/sca-%{version}-%{release}-tmp/sles
%attr(640, root, wazuh) %config(missingok) %{_localstatedir}/tmp/sca-%{version}-%{release}-tmp/sles/sca.files
%dir %attr(750, wazuh, wazuh) %config(missingok) %{_localstatedir}/tmp/sca-%{version}-%{release}-tmp/sles/11
%attr(640, root, wazuh) %config(missingok) %{_localstatedir}/tmp/sca-%{version}-%{release}-tmp/sles/11/*
%dir %attr(750, wazuh, wazuh) %config(missingok) %{_localstatedir}/tmp/sca-%{version}-%{release}-tmp/sles/12
%attr(640, root, wazuh) %config(missingok) %{_localstatedir}/tmp/sca-%{version}-%{release}-tmp/sles/12/*
%dir %attr(750, wazuh, wazuh) %config(missingok) %{_localstatedir}/tmp/sca-%{version}-%{release}-tmp/sles/15
%attr(640, root, wazuh) %config(missingok) %{_localstatedir}/tmp/sca-%{version}-%{release}-tmp/sles/15/*
%dir %attr(750, wazuh, wazuh) %config(missingok) %{_localstatedir}/tmp/sca-%{version}-%{release}-tmp/sunos
%attr(640, root, wazuh) %config(missingok) %{_localstatedir}/tmp/sca-%{version}-%{release}-tmp/sunos/*
%attr(640, root, wazuh) %config(missingok) %{_localstatedir}/tmp/sca-%{version}-%{release}-tmp/suse/sca.files
%dir %attr(750, wazuh, wazuh) %config(missingok) %{_localstatedir}/tmp/sca-%{version}-%{release}-tmp/suse/11
%attr(640, root, wazuh) %config(missingok) %{_localstatedir}/tmp/sca-%{version}-%{release}-tmp/suse/11/*
%dir %attr(750, wazuh, wazuh) %config(missingok) %{_localstatedir}/tmp/sca-%{version}-%{release}-tmp/suse/12
%attr(640, root, wazuh) %config(missingok) %{_localstatedir}/tmp/sca-%{version}-%{release}-tmp/suse/12/*
%dir %attr(750, wazuh, wazuh) %config(missingok) %{_localstatedir}/tmp/sca-%{version}-%{release}-tmp/ubuntu
%attr(640, root, wazuh) %config(missingok) %{_localstatedir}/tmp/sca-%{version}-%{release}-tmp/ubuntu/*
%dir %attr(750, wazuh, wazuh) %config(missingok) %{_localstatedir}/tmp/sca-%{version}-%{release}-tmp/amazon
%attr(640, root, wazuh) %config(missingok) %{_localstatedir}/tmp/sca-%{version}-%{release}-tmp/amazon/*
%dir %attr(750, wazuh, wazuh) %config(missingok) %{_localstatedir}/tmp/sca-%{version}-%{release}-tmp/fedora
%attr(640, root, wazuh) %config(missingok) %{_localstatedir}/tmp/sca-%{version}-%{release}-tmp/fedora/*
%dir %attr(750, wazuh, wazuh) %config(missingok) %{_localstatedir}/tmp/sca-%{version}-%{release}-tmp/windows
%attr(640, root, wazuh) %config(missingok) %{_localstatedir}/tmp/sca-%{version}-%{release}-tmp/windows/*
%dir %attr(750, wazuh, wazuh) %config(missingok) %{_localstatedir}/tmp/sca-%{version}-%{release}-tmp/almalinux
%attr(640, root, wazuh) %config(missingok) %{_localstatedir}/tmp/sca-%{version}-%{release}-tmp/almalinux/*
%dir %attr(750, wazuh, wazuh) %config(missingok) %{_localstatedir}/tmp/sca-%{version}-%{release}-tmp/rocky
%attr(640, root, wazuh) %config(missingok) %{_localstatedir}/tmp/sca-%{version}-%{release}-tmp/rocky/*
%dir %attr(750, root, wazuh) %{_localstatedir}/var
%dir %attr(770, root, wazuh) %{_localstatedir}/var/db
%attr(660, root, wazuh) %{_localstatedir}/var/db/mitre.db
%dir %attr(770, root, wazuh) %{_localstatedir}/var/download
%dir %attr(770, wazuh, wazuh) %{_localstatedir}/var/multigroups
%dir %attr(770, root, wazuh) %{_localstatedir}/var/run
%dir %attr(770, root, wazuh) %{_localstatedir}/var/selinux
%attr(640, root, wazuh) %{_localstatedir}/var/selinux/*
%dir %attr(770, root, wazuh) %{_localstatedir}/var/upgrade
%dir %attr(770, root, wazuh) %{_localstatedir}/var/wodles
%dir %attr(750, root, wazuh) %{_localstatedir}/wodles
%attr(750,root, wazuh) %{_localstatedir}/wodles/*
%dir %attr(750, root, wazuh) %{_localstatedir}/wodles/aws
%attr(750, root, wazuh) %{_localstatedir}/wodles/aws/*
%dir %attr(750, root, wazuh) %{_localstatedir}/wodles/azure
%attr(750, root, wazuh) %{_localstatedir}/wodles/azure/*
%dir %attr(750, root, wazuh) %{_localstatedir}/wodles/docker
%attr(750, root, wazuh) %{_localstatedir}/wodles/docker/*
%dir %attr(750, root, wazuh) %{_localstatedir}/wodles/gcloud
%attr(750, root, wazuh) %{_localstatedir}/wodles/gcloud/*

%changelog
<<<<<<< HEAD
* Wed Jun 19 2024 support <info@wazuh.com> - 4.10.0
- More info: https://documentation.wazuh.com/current/release-notes/release-4-10-0.html
* Wed Jul 10 2024 support <info@wazuh.com> - 4.9.0
=======
* Thu Aug 15 2024 support <info@wazuh.com> - 4.9.0
>>>>>>> 45e0cbae
- More info: https://documentation.wazuh.com/current/release-notes/release-4-9-0.html
* Wed Jul 10 2024 support <info@wazuh.com> - 4.8.1
- More info: https://documentation.wazuh.com/current/release-notes/release-4-8-1.html
* Wed Jun 12 2024 support <info@wazuh.com> - 4.8.0
- More info: https://documentation.wazuh.com/current/release-notes/release-4-8-0.html
* Thu May 30 2024 support <info@wazuh.com> - 4.7.5
- More info: https://documentation.wazuh.com/current/release-notes/release-4-7-5.html
* Thu Apr 25 2024 support <info@wazuh.com> - 4.7.4
- More info: https://documentation.wazuh.com/current/release-notes/release-4-7-4.html
* Tue Feb 27 2024 support <info@wazuh.com> - 4.7.3
- More info: https://documentation.wazuh.com/current/release-notes/release-4-7-3.html
* Tue Jan 09 2024 support <info@wazuh.com> - 4.7.2
- More info: https://documentation.wazuh.com/current/release-notes/release-4-7-2.html
* Wed Dec 13 2023 support <info@wazuh.com> - 4.7.1
- More info: https://documentation.wazuh.com/current/release-notes/release-4-7-1.html
* Tue Nov 21 2023 support <info@wazuh.com> - 4.7.0
- More info: https://documentation.wazuh.com/current/release-notes/release-4-7-0.html
* Tue Oct 31 2023 support <info@wazuh.com> - 4.6.0
- More info: https://documentation.wazuh.com/current/release-notes/release-4-6-0.html
* Tue Oct 24 2023 support <info@wazuh.com> - 4.5.4
- More info: https://documentation.wazuh.com/current/release-notes/release-4-5-4.html
* Tue Oct 10 2023 support <info@wazuh.com> - 4.5.3
- More info: https://documentation.wazuh.com/current/release-notes/release-4-5-3.html
* Thu Aug 31 2023 support <info@wazuh.com> - 4.5.2
- More info: https://documentation.wazuh.com/current/release-notes/release-4-5-2.html
* Thu Aug 24 2023 support <info@wazuh.com> - 4.5.1
- More info: https://documentation.wazuh.com/current/release-notes/release-4-5.1.html
* Thu Aug 10 2023 support <info@wazuh.com> - 4.5.0
- More info: https://documentation.wazuh.com/current/release-notes/release-4-5-0.html
* Mon Jul 10 2023 support <info@wazuh.com> - 4.4.5
- More info: https://documentation.wazuh.com/current/release-notes/release-4-4-5.html
* Tue Jun 13 2023 support <info@wazuh.com> - 4.4.4
- More info: https://documentation.wazuh.com/current/release-notes/release-4-4-4.html
* Thu May 25 2023 support <info@wazuh.com> - 4.4.3
- More info: https://documentation.wazuh.com/current/release-notes/release-4-4-3.html
* Mon May 08 2023 support <info@wazuh.com> - 4.4.2
- More info: https://documentation.wazuh.com/current/release-notes/release-4-4-2.html
* Mon Apr 24 2023 support <info@wazuh.com> - 4.3.11
- More info: https://documentation.wazuh.com/current/release-notes/release-4-3.11.html
* Mon Apr 17 2023 support <info@wazuh.com> - 4.4.1
- More info: https://documentation.wazuh.com/current/release-notes/release-4-4-1.html
* Wed Jan 18 2023 support <info@wazuh.com> - 4.4.0
- More info: https://documentation.wazuh.com/current/release-notes/release-4-4-0.html
* Thu Nov 10 2022 support <info@wazuh.com> - 4.3.10
- More info: https://documentation.wazuh.com/current/release-notes/release-4-3-10.html
* Mon Oct 03 2022 support <info@wazuh.com> - 4.3.9
- More info: https://documentation.wazuh.com/current/release-notes/release-4-3-9.html
* Wed Sep 21 2022 support <info@wazuh.com> - 3.13.6
- More info: https://documentation.wazuh.com/current/release-notes/release-3-13-6.html
* Mon Sep 19 2022 support <info@wazuh.com> - 4.3.8
- More info: https://documentation.wazuh.com/current/release-notes/release-4-3-8.html
* Wed Aug 24 2022 support <info@wazuh.com> - 3.13.5
- More info: https://documentation.wazuh.com/current/release-notes/release-3-13-5.html
* Mon Aug 08 2022 support <info@wazuh.com> - 4.3.7
- More info: https://documentation.wazuh.com/current/release-notes/release-4-3-7.html
* Thu Jul 07 2022 support <info@wazuh.com> - 4.3.6
- More info: https://documentation.wazuh.com/current/release-notes/release-4-3-6.html
* Wed Jun 29 2022 support <info@wazuh.com> - 4.3.5
- More info: https://documentation.wazuh.com/current/release-notes/release-4-3-5.html
* Tue Jun 07 2022 support <info@wazuh.com> - 4.3.4
- More info: https://documentation.wazuh.com/current/release-notes/release-4-3-4.html
* Tue May 31 2022 support <info@wazuh.com> - 4.3.3
- More info: https://documentation.wazuh.com/current/release-notes/release-4-3-3.html
* Mon May 30 2022 support <info@wazuh.com> - 4.3.2
- More info: https://documentation.wazuh.com/current/release-notes/release-4-3-2.html
* Mon May 30 2022 support <info@wazuh.com> - 3.13.4
- More info: https://documentation.wazuh.com/current/release-notes/release-3-13-4.html
* Sun May 29 2022 support <info@wazuh.com> - 4.2.7
- More info: https://documentation.wazuh.com/current/release-notes/release-4-2-7.html
* Wed May 18 2022 support <info@wazuh.com> - 4.3.1
- More info: https://documentation.wazuh.com/current/release-notes/release-4-3-1.html
* Thu May 05 2022 support <info@wazuh.com> - 4.3.0
- More info: https://documentation.wazuh.com/current/release-notes/release-4-3-0.html
* Fri Mar 25 2022 support <info@wazuh.com> - 4.2.6
- More info: https://documentation.wazuh.com/current/release-notes/release-4-2-6.html
* Mon Nov 15 2021 support <info@wazuh.com> - 4.2.5
- More info: https://documentation.wazuh.com/current/release-notes/release-4-2-5.html
* Thu Oct 21 2021 support <info@wazuh.com> - 4.2.4
- More info: https://documentation.wazuh.com/current/release-notes/release-4-2-4.html
* Wed Oct 06 2021 support <info@wazuh.com> - 4.2.3
- More info: https://documentation.wazuh.com/current/release-notes/release-4-2-3.html
* Tue Sep 28 2021 support <info@wazuh.com> - 4.2.2
- More info: https://documentation.wazuh.com/current/release-notes/release-4-2-2.html
* Sat Sep 25 2021 support <info@wazuh.com> - 4.2.1
- More info: https://documentation.wazuh.com/current/release-notes/release-4-2-1.html
* Mon Apr 26 2021 support <info@wazuh.com> - 4.2.0
- More info: https://documentation.wazuh.com/current/release-notes/release-4-2-0.html
* Sat Apr 24 2021 support <info@wazuh.com> - 3.13.3
- More info: https://documentation.wazuh.com/current/release-notes/release-3-13-3.html
* Thu Apr 22 2021 support <info@wazuh.com> - 4.1.5
- More info: https://documentation.wazuh.com/current/release-notes/release-4-1-5.html
* Mon Mar 29 2021 support <info@wazuh.com> - 4.1.4
- More info: https://documentation.wazuh.com/current/release-notes/release-4-1-4.html
* Sat Mar 20 2021 support <info@wazuh.com> - 4.1.3
- More info: https://documentation.wazuh.com/current/release-notes/release-4-1-3.html
* Mon Mar 08 2021 support <info@wazuh.com> - 4.1.2
- More info: https://documentation.wazuh.com/current/release-notes/release-4-1-2.html
* Fri Mar 05 2021 support <info@wazuh.com> - 4.1.1
- More info: https://documentation.wazuh.com/current/release-notes/release-4-1-1.html
* Tue Jan 19 2021 support <info@wazuh.com> - 4.1.0
- More info: https://documentation.wazuh.com/current/release-notes/release-4-1-0.html
* Mon Nov 30 2020 support <info@wazuh.com> - 4.0.3
- More info: https://documentation.wazuh.com/current/release-notes/release-4-0-3.html
* Mon Nov 23 2020 support <info@wazuh.com> - 4.0.2
- More info: https://documentation.wazuh.com/current/release-notes/release-4-0-2.html
* Sat Oct 31 2020 support <info@wazuh.com> - 4.0.1
- More info: https://documentation.wazuh.com/current/release-notes/release-4-0-1.html
* Mon Oct 19 2020 support <info@wazuh.com> - 4.0.0
- More info: https://documentation.wazuh.com/current/release-notes/release-4-0-0.html
* Fri Aug 21 2020 support <info@wazuh.com> - 3.13.2
- More info: https://documentation.wazuh.com/current/release-notes/release-3-13-2.html
* Tue Jul 14 2020 support <info@wazuh.com> - 3.13.1
- More info: https://documentation.wazuh.com/current/release-notes/release-3-13-1.html
* Mon Jun 29 2020 support <info@wazuh.com> - 3.13.0
- More info: https://documentation.wazuh.com/current/release-notes/release-3-13-0.html
* Wed May 13 2020 support <info@wazuh.com> - 3.12.3
- More info: https://documentation.wazuh.com/current/release-notes/release-3-12-3.html
* Thu Apr 9 2020 support <info@wazuh.com> - 3.12.2
- More info: https://documentation.wazuh.com/current/release-notes/release-3-12-2.html
* Wed Apr 8 2020 support <info@wazuh.com> - 3.12.1
- More info: https://documentation.wazuh.com/current/release-notes/release-3-12-1.html
* Wed Mar 25 2020 support <info@wazuh.com> - 3.12.0
- More info: https://documentation.wazuh.com/current/release-notes/release-3-12-0.html
* Mon Feb 24 2020 support <info@wazuh.com> - 3.11.4
- More info: https://documentation.wazuh.com/current/release-notes/release-3-11-4.html
* Wed Jan 22 2020 support <info@wazuh.com> - 3.11.3
- More info: https://documentation.wazuh.com/current/release-notes/release-3-11-3.html
* Tue Jan 7 2020 support <info@wazuh.com> - 3.11.2
- More info: https://documentation.wazuh.com/current/release-notes/release-3-11-2.html
* Thu Dec 26 2019 support <info@wazuh.com> - 3.11.1
- More info: https://documentation.wazuh.com/current/release-notes/release-3-11-1.html
* Mon Oct 7 2019 support <info@wazuh.com> - 3.11.0
- More info: https://documentation.wazuh.com/current/release-notes/release-3-11-0.html
* Mon Sep 23 2019 support <support@wazuh.com> - 3.10.2
- More info: https://documentation.wazuh.com/current/release-notes/release-3-10-2.html
* Thu Sep 19 2019 support <support@wazuh.com> - 3.10.1
- More info: https://documentation.wazuh.com/current/release-notes/release-3-10-1.html
* Mon Aug 26 2019 support <support@wazuh.com> - 3.10.0
- More info: https://documentation.wazuh.com/current/release-notes/release-3-10-0.html
* Thu Aug 8 2019 support <support@wazuh.com> - 3.9.5
- More info: https://documentation.wazuh.com/current/release-notes/release-3-9-5.html
* Fri Jul 12 2019 support <support@wazuh.com> - 3.9.4
- More info: https://documentation.wazuh.com/current/release-notes/release-3-9-4.html
* Tue Jul 02 2019 support <support@wazuh.com> - 3.9.3
- More info: https://documentation.wazuh.com/current/release-notes/release-3-9-3.html
* Tue Jun 11 2019 support <support@wazuh.com> - 3.9.2
- More info: https://documentation.wazuh.com/current/release-notes/release-3-9-2.html
* Sat Jun 01 2019 support <support@wazuh.com> - 3.9.1
- More info: https://documentation.wazuh.com/current/release-notes/release-3-9-1.html
* Mon Feb 25 2019 support <support@wazuh.com> - 3.9.0
- More info: https://documentation.wazuh.com/current/release-notes/release-3-9-0.html
* Wed Jan 30 2019 support <support@wazuh.com> - 3.8.2
- More info: https://documentation.wazuh.com/current/release-notes/release-3-8-2.html
* Thu Jan 24 2019 support <support@wazuh.com> - 3.8.1
- More info: https://documentation.wazuh.com/current/release-notes/release-3-8-1.html
* Fri Jan 18 2019 support <support@wazuh.com> - 3.8.0
- More info: https://documentation.wazuh.com/current/release-notes/release-3-8-0.html
* Wed Nov 7 2018 support <support@wazuh.com> - 3.7.0
- More info: https://documentation.wazuh.com/current/release-notes/release-3-7-0.html
* Mon Sep 10 2018 support <info@wazuh.com> - 3.6.1
- More info: https://documentation.wazuh.com/current/release-notes/release-3-6-1.html
* Fri Sep 7 2018 support <support@wazuh.com> - 3.6.0
- More info: https://documentation.wazuh.com/current/release-notes/release-3-6-0.html
* Wed Jul 25 2018 support <support@wazuh.com> - 3.5.0
- More info: https://documentation.wazuh.com/current/release-notes/release-3-5-0.html
* Wed Jul 11 2018 support <support@wazuh.com> - 3.4.0
- More info: https://documentation.wazuh.com/current/release-notes/release-3-4-0.html
* Mon Jun 18 2018 support <support@wazuh.com> - 3.3.1
- More info: https://documentation.wazuh.com/current/release-notes/release-3-3-1.html
* Mon Jun 11 2018 support <support@wazuh.com> - 3.3.0
- More info: https://documentation.wazuh.com/current/release-notes/release-3-3-0.html
* Wed May 30 2018 support <support@wazuh.com> - 3.2.4
- More info: https://documentation.wazuh.com/current/release-notes/release-3-2-4.html
* Thu May 10 2018 support <support@wazuh.com> - 3.2.3
- More info: https://documentation.wazuh.com/current/release-notes/release-3-2-3.html
* Mon Apr 09 2018 support <support@wazuh.com> - 3.2.2
- More info: https://documentation.wazuh.com/current/release-notes/release-3-2-2.html
* Wed Feb 21 2018 support <support@wazuh.com> - 3.2.1
- More info: https://documentation.wazuh.com/current/release-notes/rerlease-3-2-1.html
* Wed Feb 07 2018 support <support@wazuh.com> - 3.2.0
- More info: https://documentation.wazuh.com/current/release-notes/release-3-2-0.html
* Thu Dec 21 2017 support <support@wazuh.com> - 3.1.0
- More info: https://documentation.wazuh.com/current/release-notes/release-3-1-0.html
* Mon Nov 06 2017 support <support@wazuh.com> - 3.0.0
- More info: https://documentation.wazuh.com/current/release-notes/release-3-0-0.html
* Tue Jun 06 2017 support <support@wazuh.com> - 2.0.1
- Changed random data generator for a secure OS-provided generator.
- Changed Windows installer file name (depending on version).
- Linux distro detection using standard os-release file.
- Changed some URLs to documentation.
- Disable synchronization with SQLite databases for Syscheck by default.
- Minor changes at Rootcheck formatter for JSON alerts.
- Added debugging messages to Integrator logs.
- Show agent ID when possible on logs about incorrectly formatted messages.
- Use default maximum inotify event queue size.
- Show remote IP on encoding format errors when unencrypting messages.
- Fix permissions in agent-info folder
- Fix permissions in rids folder.
* Fri Apr 21 2017 Jose Luis Ruiz <jose@wazuh.com> - 2.0
- Changed random data generator for a secure OS-provided generator.
- Changed Windows installer file name (depending on version).
- Linux distro detection using standard os-release file.
- Changed some URLs to documentation.
- Disable synchronization with SQLite databases for Syscheck by default.
- Minor changes at Rootcheck formatter for JSON alerts.
- Added debugging messages to Integrator logs.
- Show agent ID when possible on logs about incorrectly formatted messages.
- Use default maximum inotify event queue size.
- Show remote IP on encoding format errors when unencrypting messages.
- Fixed resource leaks at rules configuration parsing.
- Fixed memory leaks at rules parser.
- Fixed memory leaks at XML decoders parser.
- Fixed TOCTOU condition when removing directories recursively.
- Fixed insecure temporary file creation for old POSIX specifications.
- Fixed missing agentless devices identification at JSON alerts.
- Fixed FIM timestamp and file name issue at SQLite database.
- Fixed cryptographic context acquirement on Windows agents.
- Fixed debug mode for Analysisd.
- Fixed bad exclusion of BTRFS filesystem by Rootcheck.
- Fixed compile errors on macOS.
- Fixed option -V for Integrator.
- Exclude symbolic links to directories when sending FIM diffs (by Stephan Joerrens).
- Fixed daemon list for service reloading at ossec-control.
- Fixed socket waiting issue on Windows agents.
- Fixed PCI_DSS definitions grouping issue at Rootcheck controls.<|MERGE_RESOLUTION|>--- conflicted
+++ resolved
@@ -897,13 +897,9 @@
 %attr(750, root, wazuh) %{_localstatedir}/wodles/gcloud/*
 
 %changelog
-<<<<<<< HEAD
 * Wed Jun 19 2024 support <info@wazuh.com> - 4.10.0
 - More info: https://documentation.wazuh.com/current/release-notes/release-4-10-0.html
-* Wed Jul 10 2024 support <info@wazuh.com> - 4.9.0
-=======
-* Thu Aug 15 2024 support <info@wazuh.com> - 4.9.0
->>>>>>> 45e0cbae
+* Wed Aug 15 2024 support <info@wazuh.com> - 4.9.0
 - More info: https://documentation.wazuh.com/current/release-notes/release-4-9-0.html
 * Wed Jul 10 2024 support <info@wazuh.com> - 4.8.1
 - More info: https://documentation.wazuh.com/current/release-notes/release-4-8-1.html
