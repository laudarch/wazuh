--- conflicted
+++ resolved
@@ -312,27 +312,20 @@
     # list with all the ips the localhost has
     localhost_ips = get_localhost_ips()
     data = []
-<<<<<<< HEAD
     chosen_master = False
-=======
     error_response = False
->>>>>>> 9b3f3ffd
 
     for url in sorted(config_cluster["nodes"]):
         if not url in localhost_ips:
             error, response = send_request(host=url, port=config_cluster["port"], key=config_cluster['key'],
                                 data="node {0}".format('a'*(common.cluster_protocol_plain_size - len("node "))))
             if error == 0:
-<<<<<<< HEAD
-                response = response['data']
-                response['localhost'] = False 
-=======
                 if response['error'] == 0:
                     response = response['data']
+                    response['localhost'] = False 
                 else:
                     logging.warning("Received an error response from {0}: {1}".format(url, response))
                     error_response = True
->>>>>>> 9b3f3ffd
         else:
             error = 0
             response = get_node()
@@ -340,15 +333,11 @@
 
         if error == 1:
             logging.warning("Error connecting with {0}: {1}".format(url, response))
-<<<<<<< HEAD
+            error_response = True
+
+        if error_response:
             data.append({'error': response, 'node':'unknown', 'status':'disconnected', 'url':url, 'type':'unknown', 'localhost': False})
-=======
-            error_response = True
-
-        if error_response:
-            data.append({'error': response, 'node':'unknown', 'status':'disconnected', 'url':url})
             error_response = False
->>>>>>> 9b3f3ffd
             continue
 
         if not chosen_master and response['type'] == 'master':
@@ -365,13 +354,9 @@
                          'localhost': response['localhost']})
 
             if updateDBname:
-<<<<<<< HEAD
                 cluster_socket = connect_to_db_socket()
 
                 query = "insertname " +response['node'] + " " + url 
-=======
-                query = "insertname " +response['node'] + " " + url
->>>>>>> 9b3f3ffd
                 send_to_socket(cluster_socket, query)
                 receive_data_from_db_socket(cluster_socket)
 
