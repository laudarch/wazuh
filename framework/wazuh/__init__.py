#!/usr/bin/env python

# Created by Wazuh, Inc. <info@wazuh.com>.
# This program is a free software; you can redistribute it and/or modify it under the terms of GPLv2

from wazuh import common
from wazuh.utils import execute
from wazuh.database import Connection
from time import strftime
from wazuh.exception import WazuhException
import re


"""
Wazuh HIDS Python package
~~~~~~~~~~~~~~~~~~~~~~~~~~~~~
Wazuh is a python package to manage OSSEC.

"""

<<<<<<< HEAD
__version__ = '3.6.2'
=======
__version__ = '3.7.0'
>>>>>>> a02099fb


msg = "\n\nPython 2.7 or newer not found."
msg += "\nUpdate it or set the path to a valid version. Example:"
msg += "\n  export PATH=$PATH:/opt/rh/python27/root/usr/bin"
msg += "\n  export LD_LIBRARY_PATH=$LD_LIBRARY_PATH:/opt/rh/python27/root/usr/lib64"

try:
    from sys import version_info as python_version
    if python_version.major < 2 or (python_version.major == 2 and python_version.minor < 7 ):
        raise WazuhException(999, msg)
except Exception as e:
    raise WazuhException(999, msg)

class Wazuh:
    """
    Basic class to set up OSSEC directories
    """

    OSSEC_INIT = '/etc/ossec-init.conf'

    def __init__(self, ossec_path='/var/ossec', get_init=False):
        """
        Initialize basic information and directories.
        :param ossec_path: OSSEC Path. By default it is /var/ossec.
        :param get_init: Get information from /etc/ossec-init.conf.
        :return:
        """

        self.version = None
        self.installation_date = None
        self.type = None
        self.path = ossec_path
        self.max_agents = 'N/A'
        self.openssl_support = 'N/A'
        self.ruleset_version = None
        self.tz_offset = None
        self.tz_name = None

        if get_init:
            self.get_ossec_init()

        common.set_paths_based_on_ossec(self.path)

    def __str__(self):
        return str(self.to_dict())

    def to_dict(self):
        return {'path': self.path, 'version': self.version, 'compilation_date': self.installation_date, 'type': self.type, 'max_agents': self.max_agents, 'openssl_support': self.openssl_support, 'ruleset_version': self.ruleset_version, 'tz_offset': self.tz_offset, 'tz_name': self.tz_name}

    def get_ossec_init(self):
        """
        Gets information from /etc/ossec-init.conf.

        :return: ossec-init.conf as dictionary
        """

        try:
            with open(self.OSSEC_INIT, 'r') as f:
                line_regex = re.compile('(^\w+)="(.+)"')
                for line in f:
                    match = line_regex.match(line)
                    if match and len(match.groups()) == 2:
                        key = match.group(1).lower()
                        if key == "version":
                            self.version = match.group(2)
                        elif key == "directory":
                            # Read 'directory' when ossec_path (__init__) is set by default.
                            # It could mean that get_init is True and ossec_path is not used.
                            if self.path == '/var/ossec':
                                self.path = match.group(2)
                                common.set_paths_based_on_ossec(self.path)
                        elif key == "date":
                            self.installation_date = match.group(2)
                        elif key == "type":
                            if (str(match.group(2)) == "server"):
                                self.type = "manager"
                            else:
                                self.type = match.group(2)
        except:
            raise WazuhException(1005, self.OSSEC_INIT)

        # info DB
        conn = Connection(common.database_path_global)

        query = "SELECT * FROM info"
        conn.execute(query)

        for tuple in conn:
            if tuple[0] == 'max_agents':
                self.max_agents = tuple[1]
            elif tuple[0] == 'openssl_support':
                self.openssl_support = tuple[1]

        # Ruleset version
        ruleset_version_file = "{0}/ruleset/VERSION".format(self.path)
        try:
            with open(ruleset_version_file, 'r') as f:
                line_regex = re.compile('(^\w+)="(.+)"')
                for line in f:
                    match = line_regex.match(line)
                    if match and len(match.groups()) == 2:
                        self.ruleset_version = match.group(2)
        except:
            raise WazuhException(1005, ruleset_version_file)

        # Timezone info
        try:
            self.tz_offset = strftime("%z")
            self.tz_name = strftime("%Z")
        except:
            self.tz_offset = None
            self.tz_name = None

        return self.to_dict()


def main():
    print("Wazuh HIDS Library")<|MERGE_RESOLUTION|>--- conflicted
+++ resolved
@@ -18,11 +18,7 @@
 
 """
 
-<<<<<<< HEAD
-__version__ = '3.6.2'
-=======
 __version__ = '3.7.0'
->>>>>>> a02099fb
 
 
 msg = "\n\nPython 2.7 or newer not found."
