--- conflicted
+++ resolved
@@ -1,4 +1,3 @@
-<<<<<<< HEAD
 # Copyright (C) 2015-2019, Wazuh Inc.
 # Created by Wazuh, Inc. <info@wazuh.com>.
 # This program is a free software; you can redistribute it and/or modify it under the terms of GPLv2
@@ -7,52 +6,6 @@
 import re
 import sqlite3
 from functools import wraps
-
-test_data_path = os.path.join(os.path.dirname(os.path.realpath(__file__)), 'data')
-
-
-class InitWDBSocketMock:
-    def __init__(self, sql_schema_file):
-        self.sql_schema_file = sql_schema_file
-        self.__conn = self.init_db()
-
-    def init_db(self):
-        sys_db = sqlite3.connect(':memory:')
-        cur = sys_db.cursor()
-        with open(os.path.join(test_data_path, self.sql_schema_file)) as f:
-            cur.executescript(f.read())
-        sys_db.row_factory = lambda c, r: dict(zip([col[0] for col in c.description], r))
-
-        return sys_db
-
-    def execute(self, query, count=False):
-        query = re.search(r'^agent \d{3} sql (.+)$', query).group(1)
-        self.__conn.execute(query)
-        rows = self.__conn.execute(query).fetchall()
-        if len(rows) > 0 and 'COUNT(*)' in rows[0]:
-            return rows[0]['COUNT(*)']
-        elif count:
-            return next(iter(rows[0].values()))
-        return rows
-
-
-def RBAC_bypasser(**kwargs_decorator):
-    def decorator(f):
-        @wraps(f)
-        def wrapper(*args, **kwargs):
-            return f(*args, **kwargs)
-
-        return wrapper
-
-    return decorator
-=======
-# Copyright (C) 2015-2020, Wazuh Inc.
-# Created by Wazuh, Inc. <info@wazuh.com>.
-# This program is a free software; you can redistribute it and/or modify it under the terms of GPLv2
-
-import sqlite3
-import os
-import re
 
 test_data_path = os.path.join(os.path.dirname(os.path.realpath(__file__)), 'data')
 
@@ -82,4 +35,14 @@
         elif count:
             return next(iter(rows[0].values()))
         return rows
->>>>>>> 7420370b
+
+
+def RBAC_bypasser(**kwargs_decorator):
+    def decorator(f):
+        @wraps(f)
+        def wrapper(*args, **kwargs):
+            return f(*args, **kwargs)
+
+        return wrapper
+
+    return decorator