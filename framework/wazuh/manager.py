--- conflicted
+++ resolved
@@ -1,37 +1,25 @@
 # Copyright (C) 2015-2019, Wazuh Inc.
 # Created by Wazuh, Inc. <info@wazuh.com>.
 # This program is a free software; you can redistribute it and/or modify it under the terms of GPLv2
-<<<<<<< HEAD
-=======
-
+
+import random
+import re
+import socket
+import subprocess
+import time
 from datetime import datetime
->>>>>>> 798aa657
-from wazuh.utils import execute, previous_month, cut_array, sort_array, search_array, tail
+from glob import glob
+from os import remove
+from os.path import exists
+from os.path import join
+from shutil import move, Error
+from xml.dom.minidom import parseString
+from xml.parsers.expat import ExpatError
+
+from wazuh import common
 from wazuh.exception import WazuhException
 from wazuh.utils import load_wazuh_xml
-from wazuh import common
-from datetime import datetime
-import time
-from os.path import exists, join
-from glob import glob
-import hashlib
-import re
-import socket
-import struct
-import subprocess
-from os.path import exists
-import time
-
-from wazuh import common
-from wazuh.exception import WazuhException
-from wazuh.utils import execute, previous_month, cut_array, sort_array, search_array, tail
-from xml.dom.minidom import parseString
-from xml.parsers.expat import ExpatError
-from shutil import move, Error
-import socket
-from os import remove
-import random
-
+from wazuh.utils import previous_month, cut_array, sort_array, search_array, tail
 
 re_logtest = re.compile(r"^.*(?:ERROR: |CRITICAL: )(.*)$")
 
