--- conflicted
+++ resolved
@@ -1,462 +1,429 @@
-# Copyright (C) 2015-2019, Wazuh Inc.
-# Created by Wazuh, Inc. <info@wazuh.com>.
-# This program is a free software; you can redistribute it and/or modify it under the terms of GPLv2
-import asyncio
-import functools
-import itertools
-import json
-import operator
-import random
-from importlib import import_module
-from typing import Callable, Dict, Union, Tuple
-from wazuh.cluster import local_client, cluster, common as c_common
-from wazuh import exception, agent, common, utils
-from wazuh import Wazuh
-import logging
-import os
-import time
-import copy
-
-
-
-class DistributedAPI:
-    """
-    Represents a distributed API request
-    """
-    def __init__(self, f: Callable, logger: logging.Logger, f_kwargs: Dict = {}, node: c_common.Handler = None,
-                 debug: bool = False, pretty: bool = False, request_type: str = "local_master",
-                 wait_for_complete: bool = False, from_cluster: bool = False, is_async: bool = False):
-        """
-        Class constructor
-
-        :param input_json: JSON containing information/arguments about the request.
-        :param logger: Logging logger to use
-        :param node: Asyncio protocol object to use when sending requests to other nodes
-        :param debug: Enable debug messages and raise exceptions.
-        :param pretty: Return request result with pretty indent
-        """
-        self.logger = logger
-        self.f = f
-        self.f_kwargs = f_kwargs
-        self.node = node if node is not None else local_client
-        self.cluster_items = cluster.get_cluster_items() if node is None else node.cluster_items
-        self.debug = debug
-        self.pretty = pretty
-        self.node_info = cluster.get_node() if node is None else node.get_node()
-        self.request_id = str(random.randint(0, 2**10 - 1))
-        self.request_type = request_type
-        self.wait_for_complete = wait_for_complete
-        self.from_cluster = from_cluster
-        self.is_async = is_async
-
-    async def distribute_function(self) -> str:
-        """
-        Distributes an API call
-
-        :return: Dictionary with API response
-        """
-        try:
-            is_dapi_enabled = self.cluster_items['distributed_api']['enabled']
-            is_cluster_disabled = self.node == local_client and cluster.check_cluster_status()
-
-<<<<<<< HEAD
-=======
-            if 'wait_for_complete' not in self.input_json['arguments']:
-                self.input_json['arguments']['wait_for_complete'] = False
-
-            # if it is a cluster API request and the cluster is not enabled, raise an exception
-            if is_cluster_disabled and 'cluster' in self.input_json['function'] and \
-                    self.input_json['function'] != '/cluster/status' and \
-                    self.input_json['function'] != '/cluster/config' and \
-                    self.input_json['function'] != '/cluster/node':
-                raise exception.WazuhException(3013)
-
->>>>>>> d71c2b18
-            # First case: execute the request local.
-            # If the distributed api is not enabled
-            # If the cluster is disabled or the request type is local_any
-            # if the request was made in the master node and the request type is local_master
-            # if the request came forwarded from the master node and its type is distributed_master
-<<<<<<< HEAD
-            if not is_dapi_enabled or (self.node == local_client and cluster.check_cluster_status()) or self.request_type == 'local_any' or \
-                    (self.request_type == 'local_master' and self.node_info['type'] == 'master') or \
-                    (self.request_type == 'distributed_master' and self.from_cluster):
-=======
-            if not is_dapi_enabled or is_cluster_disabled or request_type == 'local_any' or \
-                    (request_type == 'local_master' and self.node_info['type'] == 'master') or \
-                    (request_type == 'distributed_master' and self.input_json['from_cluster']):
->>>>>>> d71c2b18
-
-                return await self.execute_local_request()
-
-            # Second case: forward the request
-            # Only the master node will forward a request, and it will only be forwarded if its type is distributed_
-            # master
-            elif self.request_type == 'distributed_master' and self.node_info['type'] == 'master':
-                return await self.forward_request()
-
-            # Last case: execute the request remotely.
-            # A request will only be executed remotely if it was made in a worker node and its type isn't local_any
-            else:
-                return await self.execute_remote_request()
-        except exception.WazuhException as e:
-            if self.debug:
-                raise
-            return self.print_json(data=e.message, error=e.code)
-        except Exception as e:
-            if self.debug:
-                raise
-            return self.print_json(data=str(e), error=1000)
-
-    def print_json(self, data: Union[Dict, str], error: int = 0) -> str:
-        def encode_json(o):
-            try:
-                return getattr(o, 'to_dict')()
-            except AttributeError as e:
-                self.print_json(error=1000, data="Wazuh-Python Internal Error: data encoding unknown ({})".format(e))
-
-        output = {'message' if error else 'data': data, 'error': error}
-        #return json.dumps(obj=output, default=encode_json, indent=4 if self.pretty else None)
-        return output
-
-    async def execute_local_request(self) -> str:
-        """
-        Executes an API request locally.
-
-        :return: a JSON response.
-        """
-        def run_local():
-            self.logger.debug("Starting to execute request locally")
-            data = self.f(**self.f_kwargs)
-            self.logger.debug("Finished executing request locally")
-            return data
-        try:
-            before = time.time()
-
-            timeout = None if self.wait_for_complete \
-                           else self.cluster_items['intervals']['communication']['timeout_api_request']
-
-            if self.is_async:
-                task = run_local()
-            else:
-                loop = asyncio.get_running_loop()
-                task = loop.run_in_executor(None, run_local)
-
-            try:
-                data = await asyncio.wait_for(task, timeout=timeout)
-            except asyncio.TimeoutError:
-                raise exception.WazuhException(3021)
-
-            after = time.time()
-            self.logger.debug("Time calculating request result: {}s".format(after - before))
-            return self.print_json(data=data, error=0)
-        except exception.WazuhException as e:
-            if self.debug:
-                raise
-            return self.print_json(data=e.message, error=e.code)
-        except Exception as e:
-            self.logger.error("Error executing API request locally: {}".format(e))
-            if self.debug:
-                raise
-            return self.print_json(data=str(e), error=1000)
-
-<<<<<<< HEAD
-    def to_dict(self):
-        return {"f": self.f,
-                "f_kwargs": self.f_kwargs,
-                "request_type": self.request_type,
-                "wait_for_complete": self.wait_for_complete,
-                "from_cluster": self.from_cluster,
-                "is_async": self.is_async
-                }
-=======
-    async def send_tmp_file(self, node_name=None):
-        # POST/agent/group/:group_id/configuration and POST/agent/group/:group_id/file/:file_name API calls write
-        # a temporary file in /var/ossec/tmp which needs to be sent to the master before forwarding the request
-        res = await self.node.send_file(os.path.join(common.ossec_path, self.input_json['arguments']['tmp_file']), node_name)
-        os.remove(os.path.join(common.ossec_path, self.input_json['arguments']['tmp_file']))
-        if res.startswith(b'Error'):
-            return self.print_json(data=res.decode(), error=1000)
->>>>>>> d71c2b18
-
-    async def execute_remote_request(self) -> str:
-        """
-        Executes a remote request. This function is used by worker nodes to execute master_only API requests.
-
-        :return: JSON response
-        """
-<<<<<<< HEAD
-        if 'tmp_file' in self.f_kwargs:
-            # POST/agent/group/:group_id/configuration and POST/agent/group/:group_id/file/:file_name API calls write
-            # a temporary file in /var/ossec/tmp which needs to be sent to the master before forwarding the request
-            res = await self.node.send_file(common.ossec_path + self.f_kwargs['tmp_file'])
-            os.remove(common.ossec_path + self.f_kwargs['tmp_file'])
-            if res.startswith('Error'):
-                return self.print_json(data=res.decode(), error=1000)
-        return await self.node.execute(command=b'dapi', data=json.dumps(self.to_dict(), cls=CallableEncoder).encode(),
-                                       wait_for_complete=self.wait_for_complete)
-=======
-        if 'tmp_file' in self.input_json['arguments']:
-            await self.send_tmp_file()
-        return await self.node.execute(command=b'dapi', data=json.dumps(self.input_json).encode(),
-                                       wait_for_complete=self.input_json['arguments']['wait_for_complete'])
->>>>>>> d71c2b18
-
-    async def forward_request(self):
-        """
-        Forwards a request to the node who has all available information to answer it. This function is called when a
-        distributed_master function is used. Only the master node calls this function. An API request will only be
-        forwarded to worker nodes.
-
-        :return: a JSON response.
-        """
-        async def forward(node_name: Tuple) -> str:
-            """
-            Forwards a request to a node.
-            :param node_name: Node to forward a request to.
-            :return: a JSON response
-            """
-            node_name, agent_id = node_name
-            if agent_id and ('agent_id' not in self.f_kwargs or isinstance(self.f_kwargs['agent_id'], list)):
-                self.f_kwargs['agent_id'] = agent_id
-            if node_name == 'unknown' or node_name == '' or node_name == self.node_info['node']:
-                # The request will be executed locally if the the node to forward to is unknown, empty or the master
-                # itself
-                response = await self.distribute_function()
-            else:
-<<<<<<< HEAD
-                response = json.loads(await self.node.execute(b'dapi_forward',
-                                                              "{} {}".format(node_name,
-                                                                             json.dumps(self.to_dict(),
-                                                                                        cls=CallableEncoder)
-                                                                             ).encode(),
-                                                              self.wait_for_complete))
-=======
-                if 'tmp_file' in self.input_json['arguments']:
-                    await self.send_tmp_file(node_name)
-                response = await self.node.execute(b'dapi_forward',
-                                                   "{} {}".format(node_name, json.dumps(self.input_json)).encode(),
-                                                   self.input_json['arguments']['wait_for_complete'])
->>>>>>> d71c2b18
-            return response
-
-        # get the node(s) who has all available information to answer the request.
-        nodes = self.get_solver_node()
-        self.from_cluster = True
-        if len(nodes) > 1:
-            results = await asyncio.shield(asyncio.gather(*[forward(node) for node in nodes.items()]))
-            final_json = {}
-            response = self.merge_results(results, final_json)
-        else:
-            response = await forward(next(iter(nodes.items())))
-        return response
-
-    def get_solver_node(self) -> Dict:
-        """
-        Gets the node(s) that can solve a request, the node(s) that has all the necessary information to answer it.
-        Only called when the request type is 'master_distributed' and the node_type is master.
-
-        :return: node name and whether the result is list or not
-        """
-        select_node = {'fields': ['node_name']}
-        if 'agent_id' in self.f_kwargs:
-            # the request is for multiple agents
-            if isinstance(self.f_kwargs['agent_id'], list):
-                agents = agent.Agent.get_agents_overview(select=select_node, limit=None,
-                                                         filters={'id': self.f_kwargs['agent_id']},
-                                                         sort={'fields': ['node'], 'order': 'desc'})['items']
-                node_name = {k: list(map(operator.itemgetter('id'), g)) for k, g in
-                             itertools.groupby(agents, key=operator.itemgetter('node_name'))}
-
-                # add non existing ids in the master's dictionary entry
-                non_existent_ids = list(set(self.input_json['arguments']['agent_id']) -
-                                        set(map(operator.itemgetter('id'), agents)))
-                if non_existent_ids:
-                    if self.node_info['node'] in node_name:
-                        node_name[self.node_info['node']].extend(non_existent_ids)
-                    else:
-                        node_name[self.node_info['node']] = non_existent_ids
-
-                return node_name
-            # if the request is only for one agent
-            else:
-                # Get the node where the agent 'agent_id' is reporting
-                node_name = agent.Agent.get_agent(self.f_kwargs['agent_id'],
-                                                  select=select_node)['node_name']
-                return {node_name: [self.f_kwargs['agent_id']]}
-
-        elif 'node_id' in self.f_kwargs:
-            node_id = self.f_kwargs['node_id']
-            del self.f_kwargs['node_id']
-            return {node_id: []}
-
-        else:
-            if 'cluster' in self.input_json['function']:
-                node_name = {'fw_all_nodes': [], self.node_info['node']: []}
-            else:
-                # agents, syscheck, rootcheck and syscollector
-                # API calls that affect all agents. For example, PUT/agents/restart, DELETE/rootcheck, etc...
-                agents = agent.Agent.get_agents_overview(select=select_node, limit=None,
-                                                         sort={'fields': ['node_name'], 'order': 'desc'})['items']
-                node_name = {k: [] for k, _ in itertools.groupby(agents, key=operator.itemgetter('node_name'))}
-            return node_name
-
-    def merge_results(self, responses, final_json):
-        """
-        Merge results from an API call.
-        To do the merging process, the following is considered:
-            1.- If the field is a list, append items to it
-            2.- If the field is a message (msg), only replace it if the new message has more priority.
-            3.- If the field is a integer:
-                * if it's totalItems, sum
-                * if it's an error, only replace it if its value is higher
-        The priorities are defined in a list of tuples. The first item of the tuple is the element which has more priority.
-        :param responses: list of results from each node
-        :param final_json: JSON to return.
-        :return: single JSON with the final result
-        """
-        priorities = {
-            ("Some agents were not restarted", "All selected agents were restarted"),
-            ("KO", "OK")
-        }
-
-        for local_json in responses:
-            for key, field in local_json.items():
-                field_type = type(field)
-                if field_type == dict:
-                    final_json[key] = self.merge_results([field], {} if key not in final_json else final_json[key])
-                elif field_type == list:
-                    if key in final_json:
-                        final_json[key].extend([elem for elem in field if elem not in final_json[key]])
-                    else:
-                        final_json[key] = field
-                elif field_type == int:
-                    if key in final_json:
-                        if key == 'totalItems':
-                            final_json[key] += field
-                        elif key == 'error' and final_json[key] < field:
-                            final_json[key] = field
-                    else:
-                        final_json[key] = field
-                else:  # str
-                    if key in final_json:
-                        if (field, final_json[key]) in priorities:
-                            final_json[key] = field
-                    else:
-                        final_json[key] = field
-
-        if 'data' in final_json and 'items' in final_json['data'] and isinstance(final_json['data']['items'], list):
-            if 'offset' not in self.f_kwargs:
-                self.f_kwargs['offset'] = 0
-            if 'limit' not in self.f_kwargs:
-                self.f_kwargs['limit'] = common.database_limit
-
-            if 'sort' in self.f_kwargs:
-                final_json['data']['items'] = utils.sort_array(final_json['data']['items'],
-                                                               self.f_kwargs['sort']['fields'],
-                                                               self.f_kwargs['sort']['order'])
-
-            offset, limit = self.f_kwargs['offset'], self.f_kwargs['limit']
-            final_json['data']['items'] = final_json['data']['items'][offset:offset+limit]
-
-        if 'error' in final_json and final_json['error'] > 0 and 'data' in final_json:
-            del final_json['data']
-
-        return final_json
-
-
-class APIRequestQueue:
-    """
-    Represents a queue of API requests. This thread will be always in background, it will remain blocked until a
-    request is pushed into its request_queue. Then, it will answer the request and get blocked again.
-    """
-    def __init__(self, server):
-        self.request_queue = asyncio.Queue()
-        self.server = server
-        self.logger = logging.getLogger('wazuh').getChild('dapi')
-        self.logger.addFilter(cluster.ClusterFilter(tag='Cluster', subtag='D API'))
-        self.pending_requests = {}
-
-    async def run(self):
-        while True:
-            # name    -> node name the request must be sent to. None if called from a worker node.
-            # id      -> id of the request.
-            # request -> JSON containing request's necessary information
-            names, request = (await self.request_queue.get()).split(' ', 1)
-            request = json.loads(request, object_hook=as_callable)
-            names = names.split('*', 1)
-            name_2 = '' if len(names) == 1 else names[1] + ' '
-            node = self.server.client if names[0] == 'None' else self.server.clients[names[0]]
-            self.logger.info("Receiving request: {} from {}".format(
-                request['f'].__name__, names[0] if not name_2 else '{} ({})'.format(names[0], names[1])))
-            try:
-                result = await DistributedAPI(**request,
-                                              logger=self.logger,
-                                              node=node).distribute_function()
-                task_id = await node.send_string(result.encode())
-            except Exception as e:
-                self.logger.error("Error in distributed API: {}".format(e))
-                task_id = b'Error in distributed API: ' + str(e).encode()
-
-            if task_id.startswith(b'Error'):
-                self.logger.error(task_id.decode())
-                result = await node.send_request(b'dapi_err', name_2.encode() + task_id, b'dapi_err')
-            else:
-                result = await node.send_request(b'dapi_res', name_2.encode() + task_id, b'dapi_err')
-            if result.startswith(b'Error'):
-                self.logger.error(result.decode())
-
-    def add_request(self, request: bytes):
-        """
-        Adds request to the queue
-
-        :param request: Request to add
-        """
-        self.logger.debug("Received request: {}".format(request))
-        self.request_queue.put_nowait(request.decode())
-
-
-class CallableEncoder(json.JSONEncoder):
-    def default(self, obj):
-
-        if callable(obj):
-            result = {'__callable__': {}}
-            attributes = result['__callable__']
-            if hasattr(obj, '__name__'):
-                attributes['__name__'] = obj.__name__
-            if hasattr(obj, '__module__'):
-                attributes['__module__'] = obj.__module__
-            if hasattr(obj, '__qualname__'):
-                attributes['__qualname__'] = obj.__qualname__
-            if hasattr(obj, '__self__'):
-                if isinstance(obj.__self__, Wazuh):
-                    attributes['__wazuh__'] = obj.__self__.to_dict()
-            attributes['__type__'] = type(obj).__name__
-            return result
-
-        return json.JSONEncoder.default(self, obj)
-
-
-def as_callable(dct: Dict):
-    try:
-        if '__callable__' in dct:
-            encoded_callable = dct['__callable__']
-            funcname = encoded_callable['__name__']
-            if '__wazuh__' in encoded_callable:
-                # Encoded Wazuh instance method
-                wazuh_dict = encoded_callable['__wazuh__']
-                wazuh = Wazuh(ossec_path=wazuh_dict.get('path', '/var/ossec'))
-                return getattr(wazuh, funcname)
-            else:
-                # Encoded function or static method
-                qualname = encoded_callable['__qualname__'].split('.')
-                classname = qualname[0] if len(qualname) > 1 else None
-                module_path = encoded_callable['__module__']
-                module = import_module(module_path)
-                if classname is None:
-                    return getattr(module, funcname)
-                else:
-                    return getattr(getattr(module, classname), funcname)
-        return dct
-    except (KeyError, AttributeError):
-        raise TypeError(f"Wazuh object cannot be decoded from JSON {encoded_callable}")
+# Copyright (C) 2015-2019, Wazuh Inc.
+# Created by Wazuh, Inc. <info@wazuh.com>.
+# This program is a free software; you can redistribute it and/or modify it under the terms of GPLv2
+import asyncio
+import itertools
+import json
+import logging
+import operator
+import os
+import random
+import time
+from importlib import import_module
+from typing import Callable, Dict, Union, Tuple
+
+from wazuh import Wazuh
+from wazuh import exception, agent, common, utils
+from wazuh.cluster import local_client, cluster, common as c_common
+
+
+class DistributedAPI:
+    """
+    Represents a distributed API request
+    """
+    def __init__(self, f: Callable, logger: logging.Logger, f_kwargs: Dict = {}, node: c_common.Handler = None,
+                 debug: bool = False, pretty: bool = False, request_type: str = "local_master",
+                 wait_for_complete: bool = False, from_cluster: bool = False, is_async: bool = False):
+        """
+        Class constructor
+
+        :param input_json: JSON containing information/arguments about the request.
+        :param logger: Logging logger to use
+        :param node: Asyncio protocol object to use when sending requests to other nodes
+        :param debug: Enable debug messages and raise exceptions.
+        :param pretty: Return request result with pretty indent
+        """
+        self.logger = logger
+        self.f = f
+        self.f_kwargs = f_kwargs
+        self.node = node if node is not None else local_client
+        self.cluster_items = cluster.get_cluster_items() if node is None else node.cluster_items
+        self.debug = debug
+        self.pretty = pretty
+        self.node_info = cluster.get_node() if node is None else node.get_node()
+        self.request_id = str(random.randint(0, 2**10 - 1))
+        self.request_type = request_type
+        self.wait_for_complete = wait_for_complete
+        self.from_cluster = from_cluster
+        self.is_async = is_async
+
+    async def distribute_function(self) -> str:
+        """
+        Distributes an API call
+
+        :return: Dictionary with API response
+        """
+        try:
+            is_dapi_enabled = self.cluster_items['distributed_api']['enabled']
+            is_cluster_disabled = self.node == local_client and cluster.check_cluster_status()
+
+            # if it is a cluster API request and the cluster is not enabled, raise an exception
+            if is_cluster_disabled and 'cluster' in self.f.__name__ and \
+                    self.f.__name__ != '/cluster/status' and \
+                    self.f.__name__ != '/cluster/config' and \
+                    self.f.__name__ != '/cluster/node':
+                raise exception.WazuhException(3013)
+
+            # First case: execute the request local.
+            # If the distributed api is not enabled
+            # If the cluster is disabled or the request type is local_any
+            # if the request was made in the master node and the request type is local_master
+            # if the request came forwarded from the master node and its type is distributed_master
+
+            if not is_dapi_enabled or is_cluster_disabled or self.request_type == 'local_any' or \
+                    (self.request_type == 'local_master' and self.node_info['type'] == 'master') or \
+                    (self.request_type == 'distributed_master' and self.from_cluster):
+
+                return await self.execute_local_request()
+
+            # Second case: forward the request
+            # Only the master node will forward a request, and it will only be forwarded if its type is distributed_
+            # master
+            elif self.request_type == 'distributed_master' and self.node_info['type'] == 'master':
+                return await self.forward_request()
+
+            # Last case: execute the request remotely.
+            # A request will only be executed remotely if it was made in a worker node and its type isn't local_any
+            else:
+                return await self.execute_remote_request()
+        except exception.WazuhException as e:
+            if self.debug:
+                raise
+            return self.print_json(data=e.message, error=e.code)
+        except Exception as e:
+            if self.debug:
+                raise
+            return self.print_json(data=str(e), error=1000)
+
+    def print_json(self, data: Union[Dict, str], error: int = 0) -> str:
+        def encode_json(o):
+            try:
+                return getattr(o, 'to_dict')()
+            except AttributeError as e:
+                self.print_json(error=1000, data="Wazuh-Python Internal Error: data encoding unknown ({})".format(e))
+
+        output = {'message' if error else 'data': data, 'error': error}
+        #return json.dumps(obj=output, default=encode_json, indent=4 if self.pretty else None)
+        return output
+
+    async def execute_local_request(self) -> str:
+        """
+        Executes an API request locally.
+
+        :return: a JSON response.
+        """
+        def run_local():
+            self.logger.debug("Starting to execute request locally")
+            data = self.f(**self.f_kwargs)
+            self.logger.debug("Finished executing request locally")
+            return data
+        try:
+            before = time.time()
+
+            timeout = None if self.wait_for_complete \
+                           else self.cluster_items['intervals']['communication']['timeout_api_request']
+
+            if self.is_async:
+                task = run_local()
+            else:
+                loop = asyncio.get_running_loop()
+                task = loop.run_in_executor(None, run_local)
+
+            try:
+                data = await asyncio.wait_for(task, timeout=timeout)
+            except asyncio.TimeoutError:
+                raise exception.WazuhException(3021)
+
+            after = time.time()
+            self.logger.debug("Time calculating request result: {}s".format(after - before))
+            return self.print_json(data=data, error=0)
+        except exception.WazuhException as e:
+            if self.debug:
+                raise
+            return self.print_json(data=e.message, error=e.code)
+        except Exception as e:
+            self.logger.error("Error executing API request locally: {}".format(e))
+            if self.debug:
+                raise
+            return self.print_json(data=str(e), error=1000)
+
+    def to_dict(self):
+        return {"f": self.f,
+                "f_kwargs": self.f_kwargs,
+                "request_type": self.request_type,
+                "wait_for_complete": self.wait_for_complete,
+                "from_cluster": self.from_cluster,
+                "is_async": self.is_async
+                }
+
+    async def send_tmp_file(self, node_name=None):
+        # POST/agent/group/:group_id/configuration and POST/agent/group/:group_id/file/:file_name API calls write
+        # a temporary file in /var/ossec/tmp which needs to be sent to the master before forwarding the request
+        res = await self.node.send_file(os.path.join(common.ossec_path, self.f_kwargs['tmp_file']), node_name)
+        os.remove(os.path.join(common.ossec_path, self.f_kwargs['tmp_file']))
+        if res.startswith(b'Error'):
+            return self.print_json(data=res.decode(), error=1000)
+
+    async def execute_remote_request(self) -> str:
+        """
+        Executes a remote request. This function is used by worker nodes to execute master_only API requests.
+
+        :return: JSON response
+        """
+        if 'tmp_file' in self.f_kwargs:
+            await self.send_tmp_file()
+        return await self.node.execute(command=b'dapi', data=json.dumps(self.to_dict(), cls=CallableEncoder).encode(),
+                                       wait_for_complete=self.wait_for_complete)
+
+    async def forward_request(self):
+        """
+        Forwards a request to the node who has all available information to answer it. This function is called when a
+        distributed_master function is used. Only the master node calls this function. An API request will only be
+        forwarded to worker nodes.
+
+        :return: a JSON response.
+        """
+        async def forward(node_name: Tuple) -> str:
+            """
+            Forwards a request to a node.
+            :param node_name: Node to forward a request to.
+            :return: a JSON response
+            """
+            node_name, agent_id = node_name
+            if agent_id and ('agent_id' not in self.f_kwargs or isinstance(self.f_kwargs['agent_id'], list)):
+                self.f_kwargs['agent_id'] = agent_id
+            if node_name == 'unknown' or node_name == '' or node_name == self.node_info['node']:
+                # The request will be executed locally if the the node to forward to is unknown, empty or the master
+                # itself
+                response = await self.distribute_function()
+            else:
+                if 'tmp_file' in self.f_kwargs:
+                    await self.send_tmp_file(node_name)
+                response = await self.node.execute(b'dapi_forward',
+                                                   "{} {}".format(node_name,
+                                                                  json.dumps(self.to_dict(),
+                                                                             cls=CallableEncoder)
+                                                                  ).encode(),
+                                                   self.wait_for_complete)
+            return response
+
+        # get the node(s) who has all available information to answer the request.
+        nodes = self.get_solver_node()
+        self.from_cluster = True
+        if len(nodes) > 1:
+            results = await asyncio.shield(asyncio.gather(*[forward(node) for node in nodes.items()]))
+            final_json = {}
+            response = self.merge_results(results, final_json)
+        else:
+            response = await forward(next(iter(nodes.items())))
+        return response
+
+    def get_solver_node(self) -> Dict:
+        """
+        Gets the node(s) that can solve a request, the node(s) that has all the necessary information to answer it.
+        Only called when the request type is 'master_distributed' and the node_type is master.
+
+        :return: node name and whether the result is list or not
+        """
+        select_node = {'fields': ['node_name']}
+        if 'agent_id' in self.f_kwargs:
+            # the request is for multiple agents
+            if isinstance(self.f_kwargs['agent_id'], list):
+                agents = agent.Agent.get_agents_overview(select=select_node, limit=None,
+                                                         filters={'id': self.f_kwargs['agent_id']},
+                                                         sort={'fields': ['node'], 'order': 'desc'})['items']
+                node_name = {k: list(map(operator.itemgetter('id'), g)) for k, g in
+                             itertools.groupby(agents, key=operator.itemgetter('node_name'))}
+
+                # add non existing ids in the master's dictionary entry
+                non_existent_ids = list(set(self.input_json['arguments']['agent_id']) -
+                                        set(map(operator.itemgetter('id'), agents)))
+                if non_existent_ids:
+                    if self.node_info['node'] in node_name:
+                        node_name[self.node_info['node']].extend(non_existent_ids)
+                    else:
+                        node_name[self.node_info['node']] = non_existent_ids
+
+                return node_name
+            # if the request is only for one agent
+            else:
+                # Get the node where the agent 'agent_id' is reporting
+                node_name = agent.Agent.get_agent(self.f_kwargs['agent_id'],
+                                                  select=select_node)['node_name']
+                return {node_name: [self.f_kwargs['agent_id']]}
+
+        elif 'node_id' in self.f_kwargs:
+            node_id = self.f_kwargs['node_id']
+            del self.f_kwargs['node_id']
+            return {node_id: []}
+
+        else:
+            if 'cluster' in self.input_json['function']:
+                node_name = {'fw_all_nodes': [], self.node_info['node']: []}
+            else:
+                # agents, syscheck, rootcheck and syscollector
+                # API calls that affect all agents. For example, PUT/agents/restart, DELETE/rootcheck, etc...
+                agents = agent.Agent.get_agents_overview(select=select_node, limit=None,
+                                                         sort={'fields': ['node_name'], 'order': 'desc'})['items']
+                node_name = {k: [] for k, _ in itertools.groupby(agents, key=operator.itemgetter('node_name'))}
+            return node_name
+
+    def merge_results(self, responses, final_json):
+        """
+        Merge results from an API call.
+        To do the merging process, the following is considered:
+            1.- If the field is a list, append items to it
+            2.- If the field is a message (msg), only replace it if the new message has more priority.
+            3.- If the field is a integer:
+                * if it's totalItems, sum
+                * if it's an error, only replace it if its value is higher
+        The priorities are defined in a list of tuples. The first item of the tuple is the element which has more priority.
+        :param responses: list of results from each node
+        :param final_json: JSON to return.
+        :return: single JSON with the final result
+        """
+        priorities = {
+            ("Some agents were not restarted", "All selected agents were restarted"),
+            ("KO", "OK")
+        }
+
+        for local_json in responses:
+            for key, field in local_json.items():
+                field_type = type(field)
+                if field_type == dict:
+                    final_json[key] = self.merge_results([field], {} if key not in final_json else final_json[key])
+                elif field_type == list:
+                    if key in final_json:
+                        final_json[key].extend([elem for elem in field if elem not in final_json[key]])
+                    else:
+                        final_json[key] = field
+                elif field_type == int:
+                    if key in final_json:
+                        if key == 'totalItems':
+                            final_json[key] += field
+                        elif key == 'error' and final_json[key] < field:
+                            final_json[key] = field
+                    else:
+                        final_json[key] = field
+                else:  # str
+                    if key in final_json:
+                        if (field, final_json[key]) in priorities:
+                            final_json[key] = field
+                    else:
+                        final_json[key] = field
+
+        if 'data' in final_json and 'items' in final_json['data'] and isinstance(final_json['data']['items'], list):
+            if 'offset' not in self.f_kwargs:
+                self.f_kwargs['offset'] = 0
+            if 'limit' not in self.f_kwargs:
+                self.f_kwargs['limit'] = common.database_limit
+
+            if 'sort' in self.f_kwargs:
+                final_json['data']['items'] = utils.sort_array(final_json['data']['items'],
+                                                               self.f_kwargs['sort']['fields'],
+                                                               self.f_kwargs['sort']['order'])
+
+            offset, limit = self.f_kwargs['offset'], self.f_kwargs['limit']
+            final_json['data']['items'] = final_json['data']['items'][offset:offset+limit]
+
+        if 'error' in final_json and final_json['error'] > 0 and 'data' in final_json:
+            del final_json['data']
+
+        return final_json
+
+
+class APIRequestQueue:
+    """
+    Represents a queue of API requests. This thread will be always in background, it will remain blocked until a
+    request is pushed into its request_queue. Then, it will answer the request and get blocked again.
+    """
+    def __init__(self, server):
+        self.request_queue = asyncio.Queue()
+        self.server = server
+        self.logger = logging.getLogger('wazuh').getChild('dapi')
+        self.logger.addFilter(cluster.ClusterFilter(tag='Cluster', subtag='D API'))
+        self.pending_requests = {}
+
+    async def run(self):
+        while True:
+            # name    -> node name the request must be sent to. None if called from a worker node.
+            # id      -> id of the request.
+            # request -> JSON containing request's necessary information
+            names, request = (await self.request_queue.get()).split(' ', 1)
+            request = json.loads(request, object_hook=as_callable)
+            names = names.split('*', 1)
+            name_2 = '' if len(names) == 1 else names[1] + ' '
+            node = self.server.client if names[0] == 'None' else self.server.clients[names[0]]
+            self.logger.info("Receiving request: {} from {}".format(
+                request['f'].__name__, names[0] if not name_2 else '{} ({})'.format(names[0], names[1])))
+            try:
+                result = await DistributedAPI(**request,
+                                              logger=self.logger,
+                                              node=node).distribute_function()
+                task_id = await node.send_string(result.encode())
+            except Exception as e:
+                self.logger.error("Error in distributed API: {}".format(e))
+                task_id = b'Error in distributed API: ' + str(e).encode()
+
+            if task_id.startswith(b'Error'):
+                self.logger.error(task_id.decode())
+                result = await node.send_request(b'dapi_err', name_2.encode() + task_id, b'dapi_err')
+            else:
+                result = await node.send_request(b'dapi_res', name_2.encode() + task_id, b'dapi_err')
+            if result.startswith(b'Error'):
+                self.logger.error(result.decode())
+
+    def add_request(self, request: bytes):
+        """
+        Adds request to the queue
+
+        :param request: Request to add
+        """
+        self.logger.debug("Received request: {}".format(request))
+        self.request_queue.put_nowait(request.decode())
+
+
+class CallableEncoder(json.JSONEncoder):
+    def default(self, obj):
+
+        if callable(obj):
+            result = {'__callable__': {}}
+            attributes = result['__callable__']
+            if hasattr(obj, '__name__'):
+                attributes['__name__'] = obj.__name__
+            if hasattr(obj, '__module__'):
+                attributes['__module__'] = obj.__module__
+            if hasattr(obj, '__qualname__'):
+                attributes['__qualname__'] = obj.__qualname__
+            if hasattr(obj, '__self__'):
+                if isinstance(obj.__self__, Wazuh):
+                    attributes['__wazuh__'] = obj.__self__.to_dict()
+            attributes['__type__'] = type(obj).__name__
+            return result
+
+        return json.JSONEncoder.default(self, obj)
+
+
+def as_callable(dct: Dict):
+    try:
+        if '__callable__' in dct:
+            encoded_callable = dct['__callable__']
+            funcname = encoded_callable['__name__']
+            if '__wazuh__' in encoded_callable:
+                # Encoded Wazuh instance method
+                wazuh_dict = encoded_callable['__wazuh__']
+                wazuh = Wazuh(ossec_path=wazuh_dict.get('path', '/var/ossec'))
+                return getattr(wazuh, funcname)
+            else:
+                # Encoded function or static method
+                qualname = encoded_callable['__qualname__'].split('.')
+                classname = qualname[0] if len(qualname) > 1 else None
+                module_path = encoded_callable['__module__']
+                module = import_module(module_path)
+                if classname is None:
+                    return getattr(module, funcname)
+                else:
+                    return getattr(getattr(module, classname), funcname)
+        return dct
+    except (KeyError, AttributeError):
+        raise TypeError(f"Wazuh object cannot be decoded from JSON {encoded_callable}")