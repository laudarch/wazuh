# Copyright (C) 2015-2020, Wazuh Inc.
# Created by Wazuh, Inc. <info@wazuh.com>.
# This program is free software; you can redistribute it and/or modify it under the terms of GPLv2

import os
from enum import Enum
from glob import glob

from wazuh import common
from wazuh.exception import WazuhError
from wazuh.utils import load_wazuh_xml

<<<<<<< HEAD
RULE_REQUIREMENTS = ['pci_dss', 'gdpr', 'hipaa', 'nist_800_53', 'gpg13', 'mitre']
=======
REQUIRED_FIELDS = ['id']
RULE_REQUIREMENTS = ['pci_dss', 'gdpr', 'hipaa', 'nist_800_53', 'gpg13', 'tsc']
SORT_FIELDS = ['filename', 'relative_dirname', 'description', 'id', 'level', 'status']
>>>>>>> 35863ba3


class Status(Enum):
    S_ENABLED = 'enabled'
    S_DISABLED = 'disabled'
    S_ALL = 'all'


def add_detail(detail, value, details):
    """Add a rule detail (i.e. category, noalert, etc.).

    :param detail: Detail name.
    :param value: Detail value.
    :param details: Details dict.
    """
    if detail in details:
        # If it was an element, we create a list.
        if type(details[detail]) is not list:
            element = details[detail]
            details[detail] = [element]

        details[detail].append(value)
    else:
        details[detail] = value


def check_status(status):
    if status is None:
        return Status.S_ALL.value
    elif status in [Status.S_ALL.value, Status.S_ENABLED.value, Status.S_DISABLED.value]:
        return status
    else:
        raise WazuhError(1202)


def set_groups(groups, general_groups, rule):
    groups.extend(general_groups)
    for g in groups:
        for req in RULE_REQUIREMENTS:
            if g.startswith(req):
                # We add the requirement to the rule
                rule[req].append(g[len(req) + 1:]) if g[len(req) + 1:] not in rule[req] else None
                break
        else:
            # If a requirement is not found we add it to the rule as group
            rule['groups'].append(g) if g != '' else None


def load_rules_from_file(rule_filename, rule_relative_path, rule_status):
    try:
        rules = list()
        root = load_wazuh_xml(os.path.join(common.ossec_path, rule_relative_path, rule_filename))

        for xml_group in list(root):
            if xml_group.tag.lower() == "group":
                general_groups = xml_group.attrib['name'].split(',')
                for xml_rule in list(xml_group):
                    # New rule
                    if xml_rule.tag.lower() == "rule":
                        groups = list()
                        rule = {'filename': rule_filename, 'relative_dirname': rule_relative_path,
                                'id': int(xml_rule.attrib['id']), 'level': int(xml_rule.attrib['level']),
                                'status': rule_status, 'details': dict(), 'pci_dss': list(), 'gpg13': list(),
<<<<<<< HEAD
                                'gdpr': list(), 'hipaa': list(), 'nist_800_53': list(), 'mitre': list(),
                                'groups': list(), 'description': ''}
=======
                                'gdpr': list(), 'hipaa': list(), 'nist_800_53': list(), 'tsc': list(), 'groups': list(),
                                'description': ''}
>>>>>>> 35863ba3
                        for k in xml_rule.attrib:
                            if k != 'id' and k != 'level':
                                rule['details'][k] = xml_rule.attrib[k]

                        for xml_rule_tags in list(xml_rule):
                            tag = xml_rule_tags.tag.lower()
                            value = xml_rule_tags.text
                            if value is None:
                                value = ''
                            if tag == "group":
                                groups.extend(value.split(","))
                            elif tag == "mitre":
                                for mitre_id in list(xml_rule_tags):
                                    groups.append(f'mitre_{mitre_id.text}')
                            elif tag == "description":
                                rule['description'] += value
                            elif tag == "field":
                                add_detail(xml_rule_tags.attrib['name'], value, rule['details'])
                            elif tag in ("list", "info"):
                                list_detail = {'name': value}
                                for attrib, attrib_value in xml_rule_tags.attrib.items():
                                    list_detail[attrib] = attrib_value
                                add_detail(tag, list_detail, rule['details'])
                            # show rule variables
                            elif tag in {'regex', 'match', 'user', 'id'} and value != '' and value[0] == "$":
                                for variable in filter(lambda x: x.get('name') == value[1:], root.findall('var')):
                                    add_detail(tag, variable.text, rule['details'])
                            else:
                                add_detail(tag, value, rule['details'])

                        # Set groups
                        set_groups(groups=groups, general_groups=general_groups, rule=rule)
                        rules.append(rule)
    except OSError as e:
        if e.errno == 2:
            raise WazuhError(1201)
        elif e.errno == 13:
            raise WazuhError(1207)
        else:
            raise e

    return rules


def _remove_files(tmp_data, parameters):
    data = list(tmp_data)
    for d in tmp_data:
        for key, value in parameters.items():
            if key == 'status':
                value and value != Status.S_ALL.value and value != d[key] and data.remove(d)
            elif value and value != d[key] and d in data:
                data.remove(d)

    return data


def item_format(data, all_items, exclude_filenames):
    for item in glob(all_items):
        item_name = os.path.basename(item)
        item_dir = os.path.relpath(os.path.dirname(item), start=common.ossec_path)
        item_status = Status.S_DISABLED.value if item_name in exclude_filenames else Status.S_ENABLED.value
        data.append({'filename': item_name, 'relative_dirname': item_dir, 'status': item_status})


def _create_rule_decoder_dir_dict(ruleset_conf, tag, exclude_filenames, data):
    items = ruleset_conf[tag] if type(ruleset_conf[tag]) is list else [ruleset_conf[tag]]
    for item_dir in items:
        all_rules = f"{common.ossec_path}/{item_dir}/*.xml"
        item_format(data, all_rules, exclude_filenames)


def _create_dict(ruleset_conf, tag, exclude_filenames, data):
    item_status = Status.S_DISABLED.value if tag == 'rule_exclude' or tag == 'decoder_exclude' \
        else Status.S_ENABLED.value
    items = ruleset_conf[tag] if type(ruleset_conf[tag]) is list else [ruleset_conf[tag]]
    for item in items:
        item_name = os.path.basename(item)
        full_dir = os.path.dirname(item)
        item_dir = os.path.relpath(full_dir if full_dir else common.ruleset_rules_path, start=common.ossec_path)
        exclude_filenames.append(item_name) if tag == 'rule_exclude' or tag == 'decoder_exclude' else \
            data.append({'filename': item_name, 'relative_dirname': item_dir, 'status': item_status})


def format_rule_decoder_file(ruleset_conf, parameters, tags):
    tmp_data, exclude_filenames = list(), list()
    for tag in tags:
        if tag in ruleset_conf:
            if tag == 'rule_dir' or tag == 'decoder_dir':
                _create_rule_decoder_dir_dict(ruleset_conf, tag, exclude_filenames, tmp_data)
            else:
                _create_dict(ruleset_conf, tag, exclude_filenames, tmp_data)

    return _remove_files(tmp_data, parameters)<|MERGE_RESOLUTION|>--- conflicted
+++ resolved
@@ -10,13 +10,9 @@
 from wazuh.exception import WazuhError
 from wazuh.utils import load_wazuh_xml
 
-<<<<<<< HEAD
-RULE_REQUIREMENTS = ['pci_dss', 'gdpr', 'hipaa', 'nist_800_53', 'gpg13', 'mitre']
-=======
 REQUIRED_FIELDS = ['id']
-RULE_REQUIREMENTS = ['pci_dss', 'gdpr', 'hipaa', 'nist_800_53', 'gpg13', 'tsc']
+RULE_REQUIREMENTS = ['pci_dss', 'gdpr', 'hipaa', 'nist_800_53', 'gpg13', 'tsc', 'mitre']
 SORT_FIELDS = ['filename', 'relative_dirname', 'description', 'id', 'level', 'status']
->>>>>>> 35863ba3
 
 
 class Status(Enum):
@@ -80,13 +76,8 @@
                         rule = {'filename': rule_filename, 'relative_dirname': rule_relative_path,
                                 'id': int(xml_rule.attrib['id']), 'level': int(xml_rule.attrib['level']),
                                 'status': rule_status, 'details': dict(), 'pci_dss': list(), 'gpg13': list(),
-<<<<<<< HEAD
-                                'gdpr': list(), 'hipaa': list(), 'nist_800_53': list(), 'mitre': list(),
+                                'gdpr': list(), 'hipaa': list(), 'nist_800_53': list(), 'tsc': list(), 'mitre': list(),
                                 'groups': list(), 'description': ''}
-=======
-                                'gdpr': list(), 'hipaa': list(), 'nist_800_53': list(), 'tsc': list(), 'groups': list(),
-                                'description': ''}
->>>>>>> 35863ba3
                         for k in xml_rule.attrib:
                             if k != 'id' and k != 'level':
                                 rule['details'][k] = xml_rule.attrib[k]
