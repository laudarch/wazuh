import logging
import os
import sys
from unittest.mock import patch, MagicMock

import pytest

with patch('wazuh.core.common.getgrnam'):
    with patch('wazuh.core.common.getpwnam'):
        with patch('wazuh.core.common.wazuh_uid'):
            with patch('wazuh.core.common.wazuh_gid'):
                sys.modules['wazuh.rbac.orm'] = MagicMock()

                from wazuh.core.cluster import utils
                from wazuh import WazuhError, WazuhException, WazuhInternalError
                from wazuh.core.results import WazuhResult


default_cluster_config = {
    'disabled': True,
    'node_type': 'master',
    'name': 'wazuh',
    'node_name': 'node01',
    'key': '',
    'port': 1516,
    'bind_addr': '0.0.0.0',
    'nodes': ['NODE_IP'],
    'hidden': 'no'
}


def test_read_cluster_config():
    """Verify that read_cluster function returns, in this case, the default configuration."""
    config = utils.read_cluster_config()
    assert config == default_cluster_config

    with patch('wazuh.core.cluster.utils.get_manager_conf', side_effect=WazuhError(1001)):
        with pytest.raises(WazuhError, match='.* 3006 .*'):
            utils.read_cluster_config()

<<<<<<< HEAD
    with patch('wazuh.core.cluster.utils.get_manager_conf', side_effect=KeyError(1)):
=======
    with patch('wazuh.core.configuration.load_wazuh_xml', return_value=SystemExit):
        with pytest.raises(SystemExit) as pytest_wrapped_e:
            utils.read_cluster_config(from_import=True)
        assert pytest_wrapped_e.type == SystemExit
        assert pytest_wrapped_e.value.code == 0

    with patch('wazuh.core.cluster.utils.get_ossec_conf', side_effect=KeyError(1)):
>>>>>>> e1361124
        with pytest.raises(WazuhError, match='.* 3006 .*'):
            utils.read_cluster_config()

    with patch('wazuh.core.cluster.utils.get_manager_conf', return_value={'cluster': default_cluster_config}):
        utils.read_config.cache_clear()
        default_cluster_config.pop('hidden')
        default_cluster_config['disabled'] = 'no'
        config = utils.read_cluster_config()
        config_simple = utils.read_config()
        assert config == config_simple
        assert config == default_cluster_config

        default_cluster_config['node_type'] = 'client'
        config = utils.read_cluster_config()
        assert config == default_cluster_config

        default_cluster_config['disabled'] = 'None'
        with pytest.raises(WazuhError, match='.* 3004 .*'):
            utils.read_cluster_config()

        default_cluster_config['disabled'] = 'yes'
        config = utils.read_cluster_config()
        assert config == default_cluster_config

        default_cluster_config['port'] = 'None'
        with pytest.raises(WazuhError, match='.* 3004 .*'):
            utils.read_cluster_config()


def test_get_manager_status():
    """Check that get_manager function returns the manager status,
    for this test, the status can be stopped or failed."""
    status = utils.get_manager_status()
    for value in status.values():
        assert value == 'stopped'

    with patch('wazuh.core.cluster.utils.glob', return_value=['ossec-0.pid']):
        with patch('re.match', return_value='None'):
            status = utils.get_manager_status()
            for value in status.values():
                assert value == 'failed'


def test_get_cluster_status():
    """Check if cluster is enabled and if is running."""
    status = utils.get_cluster_status()
    assert {'enabled': 'no', 'running': 'no'} == status


def test_manager_restart():
    """Verify that manager_restart send to the manager the restart request."""
    with patch('wazuh.core.cluster.utils.open', side_effect=None):
        with patch('fcntl.lockf', side_effect=None):
            with pytest.raises(WazuhInternalError, match='.* 1901 .*'):
                utils.manager_restart()

            with patch('wazuh.core.cluster.utils.exists', return_value=True):
                with pytest.raises(WazuhInternalError, match='.* 1902 .*'):
                    utils.manager_restart()

                with patch('socket.socket.connect', side_effect=None):
                    with pytest.raises(WazuhInternalError, match='.* 1014 .*'):
                        utils.manager_restart()

                    with patch('socket.socket.send', side_effect=None):
                        status = utils.manager_restart()
                        assert WazuhResult({'message': 'Restart request sent'}) == status


def test_get_cluster_items():
    """Verify the cluster files information."""
    utils.get_cluster_items.cache_clear()

    with patch('os.path.abspath', side_effect=FileNotFoundError):
        with pytest.raises(WazuhException, match='.* 3005 .*'):
            utils.get_cluster_items()

    items = utils.get_cluster_items()
    assert items == {'files': {'etc/': {'permissions': 416, 'source': 'master', 'files': ['client.keys'],
                                         'recursive': False, 'restart': False, 'remove_subdirs_if_empty': False,
                                         'extra_valid': False, 'description': 'client keys file database'},
                               'etc/shared/': {'permissions': 432, 'source': 'master', 'files': ['merged.mg'],
                                                'recursive': True, 'restart': False, 'remove_subdirs_if_empty': True,
                                                'extra_valid': False, 'description': 'shared configuration files'},
                               'var/multigroups/': {'permissions': 432, 'source': 'master', 'files': ['merged.mg'],
                                                     'recursive': True, 'restart': False,
                                                     'remove_subdirs_if_empty': True, 'extra_valid': False,
                                                     'description': 'shared configuration files'},
                               'etc/rules/': {'permissions': 432, 'source': 'master', 'files': ['all'],
                                               'recursive': True, 'restart': True, 'remove_subdirs_if_empty': False,
                                               'extra_valid': False, 'description': 'user rules'},
                               'etc/decoders/': {'permissions': 432, 'source': 'master', 'files': ['all'],
                                                  'recursive': True, 'restart': True, 'remove_subdirs_if_empty': False,
                                                  'extra_valid': False, 'description': 'user decoders'},
                               'etc/lists/': {'permissions': 432, 'source': 'master', 'files': ['all'],
                                               'recursive': True, 'restart': True, 'remove_subdirs_if_empty': False,
                                               'extra_valid': False, 'description': 'user CDB lists'},
                               'queue/agent-groups/': {'permissions': 432, 'source': 'master', 'files': ['all'],
                                                        'recursive': True, 'restart': False,
                                                        'remove_subdirs_if_empty': False, 'extra_valid': True,
                                                        'description': 'agents group configuration'},
                               'excluded_files': ['ar.conf', 'manager.conf'],
                               'excluded_extensions': ['~', '.tmp', '.lock', '.swp']},
                     'intervals': {'worker': {'sync_integrity': 9, 'sync_agent_info': 10, 'sync_agent_info_ko_retry': 1,
                                              'keep_alive': 60, 'connection_retry': 10,
                                              'max_failed_keepalive_attempts': 2},
                                   'master': {'recalculate_integrity': 8, 'check_worker_lastkeepalive': 60,
                                              'max_allowed_time_without_keepalive': 120},
                                   'communication': {'timeout_cluster_request': 20, 'timeout_api_request': 200,
                                                     'timeout_api_exe': 10, 'timeout_receiving_file': 120}},
                     'sync_options': {'get_agentinfo_newer_than': 1800}, 'distributed_api': {'enabled': True}}


def test_ClusterFilter():
    """Verify that ClusterFilter adds cluster related information into cluster logs"""
    cluster_filter = utils.ClusterFilter(tag='Cluster', subtag='config')
    record = utils.ClusterFilter(tag='Testing', subtag='config')
    record.update_tag(new_tag='Testing_tag')
    record.update_subtag(new_subtag='Testing_subtag')

    assert cluster_filter.filter(record=record)


def test_ClusterLogger():
    """Verify that ClusterLogger defines the logger used by wazuh-clusterd."""
    current_logger_path = os.path.join(os.path.dirname(__file__), 'testing.log')
    cluster_logger = utils.ClusterLogger(foreground_mode=False, log_path=current_logger_path,
                                         tag='{asctime} {levelname}: [{tag}] [{subtag}] {message}', debug_level=1)
    cluster_logger.setup_logger()

    assert cluster_logger.logger.level == logging.DEBUG

    os.path.exists(current_logger_path) and os.remove(current_logger_path)<|MERGE_RESOLUTION|>--- conflicted
+++ resolved
@@ -38,17 +38,13 @@
         with pytest.raises(WazuhError, match='.* 3006 .*'):
             utils.read_cluster_config()
 
-<<<<<<< HEAD
-    with patch('wazuh.core.cluster.utils.get_manager_conf', side_effect=KeyError(1)):
-=======
     with patch('wazuh.core.configuration.load_wazuh_xml', return_value=SystemExit):
         with pytest.raises(SystemExit) as pytest_wrapped_e:
             utils.read_cluster_config(from_import=True)
         assert pytest_wrapped_e.type == SystemExit
         assert pytest_wrapped_e.value.code == 0
 
-    with patch('wazuh.core.cluster.utils.get_ossec_conf', side_effect=KeyError(1)):
->>>>>>> e1361124
+    with patch('wazuh.core.cluster.utils.get_manager_conf', side_effect=KeyError(1)):
         with pytest.raises(WazuhError, match='.* 3006 .*'):
             utils.read_cluster_config()
 
