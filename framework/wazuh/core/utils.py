# Copyright (C) 2015, Wazuh Inc.
# Created by Wazuh, Inc. <info@wazuh.com>.
# This program is free software; you can redistribute it and/or modify it under the terms of GPLv2

import errno
import glob
import hashlib
import operator
import os
import re
import stat
import sys
import tempfile
import typing
from copy import deepcopy
from datetime import datetime, timedelta, timezone
from functools import wraps
from itertools import groupby, chain
from os import chmod, chown, listdir, mkdir, curdir, rename, utime, remove, walk, path
from pyexpat import ExpatError
<<<<<<< HEAD
from shutil import Error, move, copy2
from signal import signal, alarm, SIGALRM
=======
from shutil import Error, move, copyfile
from signal import signal, alarm, SIGALRM, SIGKILL
from subprocess import CalledProcessError, check_output
from xml.etree.ElementTree import ElementTree
>>>>>>> 85b87475

from cachetools import cached, TTLCache
from defusedxml.ElementTree import fromstring
from defusedxml.minidom import parseString

import wazuh.core.results as results
from api import configuration
from wazuh.core import common
from wazuh.core.common import OSSEC_PIDFILE_PATH
from wazuh.core.database import Connection
from wazuh.core.exception import WazuhError, WazuhInternalError
from wazuh.core.wdb import WazuhDBConnection

# Python 2/3 compatibility
if sys.version_info[0] == 3:
    unicode = str

# Temporary cache
t_cache = TTLCache(maxsize=4500, ttl=60)


def clean_pid_files(daemon):
    """Check the existence of '.pid' files for a specified daemon.

    Parameters
    ----------
    daemon : str
        Daemon's name.
    """
    regex = rf'{daemon}[\w_]*-(\d+).pid'
    for pid_file in os.listdir(OSSEC_PIDFILE_PATH):
        if match := re.match(regex, pid_file):
            try:
                os.kill(int(match.group(1)), SIGKILL)
                print(f"{daemon}: Orphan child process {match.group(1)} was terminated.")
            except OSError:
<<<<<<< HEAD
                print(f'{daemon}: Process {match.group(1)} not used by Wazuh, removing...')
                os.remove(path.join(OSSEC_PIDFILE_PATH, pid_file))
=======
                print(f'{daemon}: Non existent process {match.group(1)}, removing from {common.wazuh_path}/var/run...')
            finally:
                os.remove(path.join(pidfiles_path, pid_file))
>>>>>>> 85b87475


def find_nth(string, substring, n):
    """Return the index corresponding to the n'th occurrence of a substring within a string.

    Parameters
    ----------
    string : str
        String where the substring is searched.
    substring : str
        String to be found in "string".
    n : int
        Occurrence to be found.

    Returns
    -------
    int
        Index of the n'th occurrence of a substring within a string.
    """

    start = string.find(substring)
    while start >= 0 and n > 1:
        start = string.find(substring, start + len(substring))
        n -= 1
    return start


def previous_month(n=1):
    """Returns the first date of the previous n month.

    :param n: Number of months.
    :return: First date of the previous n month.
    """

    date = get_utc_now().replace(day=1)  # First day of current month

    for i in range(0, int(n)):
        date = (date - timedelta(days=1)).replace(day=1)  # (first_day - 1) = previous month

    return date.replace(hour=00, minute=00, second=00, microsecond=00)


def process_array(array, search_text=None, complementary_search=False, search_in_fields=None, select=None, sort_by=None,
                  sort_ascending=True, allowed_sort_fields=None, offset=0, limit=None, q='', required_fields=None,
                  allowed_select_fields=None, filters=None):
    """ Process a Wazuh framework data array

    Parameters
    ----------
    array : list
        Array to process
    search_text : str
        Text to search and search type
    complementary_search : bool
        Perform a complementary search
    search_in_fields : list
        Fields to search in
    select : list
        Select fields to return
    sort_by : list
        Fields to sort_by. Will sort the array directly if [''] is received
    sort_ascending : bool
        Sort order ascending or descending
    allowed_sort_fields : list
        Allowed fields to sort_by
    offset : int
        First element to return.
    limit : int
        Maximum number of elements to return
    q : str
        Query to filter by
    required_fields : list
        Required fields that must appear in the response
    allowed_select_fields: list
        List of fields allowed to select from
    filters : dict
        Defines required field filters. Format: {"field1":"value1", "field2":["value2","value3"]}

    Returns
    -------
    Dictionary: {'items': Processed array, 'totalItems': Number of items, before applying offset and limit)}
    """
    if not array:
        return {'items': list(), 'totalItems': 0}

    if isinstance(filters, dict) and len(filters.keys()) > 0:
        new_array = list()
        for element in array:
            for key, value in filters.items():
                if element[key] in value:
                    new_array.append(element)

        array = new_array

    if sort_by == [""]:
        array = sort_array(array, sort_ascending=sort_ascending)
    elif sort_by:
        array = sort_array(array, sort_by=sort_by, sort_ascending=sort_ascending,
                           allowed_sort_fields=allowed_sort_fields)

    if select:
        array = select_array(array, select=select, required_fields=required_fields,
                             allowed_select_fields=allowed_select_fields)

    if search_text:
        array = search_array(array, search_text=search_text, complementary_search=complementary_search,
                             search_in_fields=search_in_fields)

    if q:
        array = filter_array_by_query(q, array)

    return {'items': cut_array(array, offset=offset, limit=limit), 'totalItems': len(array)}


def cut_array(array, offset=0, limit=common.DATABASE_LIMIT):
    """Returns a part of the array: from offset to offset + limit.

    :param array: Array to cut.
    :param offset: First element to return.
    :param limit: Maximum number of elements to return. 0 means no cut array.
    :return: cut array.
    """

    if limit is not None:
        if limit > common.MAXIMUM_DATABASE_LIMIT:
            raise WazuhError(1405, extra_message=str(limit))
        elif limit == 0:
            raise WazuhError(1406)

    elif not array or limit is None:
        return array

    offset = int(offset)
    limit = int(limit)

    if offset < 0:
        raise WazuhError(1400)
    elif limit < 1:
        raise WazuhError(1401)
    else:
        return array[offset:offset + limit]


def sort_array(array, sort_by=None, sort_ascending=True, allowed_sort_fields=None):
    """Sorts an array.

    :param array: Array to sort.
    :param sort_by: Array of fields.
    :param sort_ascending: Ascending if true and descending if false
    :param allowed_sort_fields: Check sort_by with allowed_sort_fields (array).
    :return: sorted array.
    """

    def check_sort_fields(allowed_sort_fields, sort_by):
        # Check if every element in sort['fields'] is in allowed_sort_fields
        if not sort_by.issubset(allowed_sort_fields):
            incorrect_fields = ', '.join(sort_by - allowed_sort_fields)
            raise WazuhError(1403, extra_remediation='Allowed sort fields: {0}. '
                                                     'Wrong fields: {1}'.format(', '.join(allowed_sort_fields),
                                                                                incorrect_fields))

    if not array:
        return array

    if not isinstance(sort_ascending, bool):
        raise WazuhError(1402)

    is_sort_valid = False
    if allowed_sort_fields:
        check_sort_fields(set(allowed_sort_fields), set(sort_by))
        is_sort_valid = True

    if sort_by:  # array should be a dictionary or a Class
        if type(array[0]) is dict:
            not is_sort_valid and check_sort_fields(set(array[0].keys()), set(sort_by))
            try:
                return sorted(array,
                              key=lambda o: tuple(
                                  o.get(a).lower() if type(o.get(a)) in (str, unicode) else o.get(a) for a in sort_by),
                              reverse=not sort_ascending)
            except TypeError:
                items_with_missing_keys = list()
                copy_array = deepcopy(array)
                for item in array:
                    set(sort_by) & set(item.keys()) and items_with_missing_keys.append(
                        copy_array.pop(copy_array.index(item)))

                sorted_array = sorted(copy_array, key=lambda o: tuple(
                    o.get(a).lower() if type(o.get(a)) in (str, unicode) else o.get(a) for a in sort_by),
                                      reverse=not sort_ascending)

                if not sort_ascending:
                    items_with_missing_keys.extend(sorted_array)
                    return items_with_missing_keys
                else:
                    sorted_array.extend(items_with_missing_keys)
                    return sorted_array

        else:
            return sorted(array,
                          key=lambda o: tuple(
                              getattr(o, a).lower() if type(getattr(o, a)) in (str, unicode) else getattr(o, a)
                              for a in sort_by),
                          reverse=not sort_ascending)
    else:
        if type(array) is set or (type(array[0]) is not dict and 'class \'wazuh' not in str(type(array[0]))):
            return sorted(array, reverse=not sort_ascending)
        else:
            return array


def get_values(o, fields=None):
    """Converts the values of an object to an array of strings.

    :param o: Object.
    :param fields: fields to get values of (only for dictionaries)
    :return: Array of strings.
    """
    strings = []

    try:
        obj = o.to_dict()  # Rule, Decoder, Agent...
    except:
        obj = o

    if type(obj) is list:
        for o in obj:
            strings.extend(get_values(o))
    elif type(obj) is dict:
        for key in obj:
            if not fields or key in fields:
                strings.extend(get_values(obj[key]))
    else:
        strings.append(obj.lower() if isinstance(obj, str) or isinstance(obj, unicode) else str(obj))

    return strings


def search_array(array, search_text=None, complementary_search=False, search_in_fields=None):
    """Looks for the string 'text' in the elements of the array.

    :param array: Array.
    :param search_text: Text to search.
    :param complementary_search: The text must not be in the array.
    :param search_in_fields: Fields of the array to search in
    :return: Filtered array.
    """

    found = []

    for item in array:

        values = get_values(o=item, fields=search_in_fields)

        if not complementary_search:
            for v in values:
                if search_text.lower() in v:
                    found.append(item)
                    break
        else:
            not_in_values = True
            for v in values:
                if search_text.lower() in v:
                    not_in_values = False
                    break
            if not_in_values:
                found.append(item)

    return found


def select_array(array, select=None, required_fields=None, allowed_select_fields=None):
    """Get only those values from each element in the array that matches the select values.

    Parameters
    ----------
    array : list
        Array of elements. It contains all the results without any filter.
    select : list of str, optional
        List of select fields. These can be nested fields of n depth levels. Default `None`
        Example: ['select1', 'select2.select21.select22', 'select3.select31']
    required_fields : set, optional
        Set of fields that must be in the response. These depends on the framework function.
    allowed_select_fields: list
        List of fields allowed to select from

    Raises
    ------
    WazuhError(1724)
        Raise this exception when at least one of the select fields is not valid.

    Returns
    -------
    result_list : list
        Filtered array of dicts with only the selected (and required) fields as keys.
    """

    def get_nested_fields(dikt, select_field):
        split_select = select_field.split('.')
        if len(split_select) == 1:
            try:
                last_field = {select_field: dikt[select_field]}
            except (KeyError, TypeError):
                last_field = None
            return last_field
        else:
            try:
                next_element = get_nested_fields(dikt[split_select[0]], '.'.join(split_select[1:]))
            except (KeyError, TypeError):
                next_element = None
            return {split_select[0]: next_element} if next_element else None

    def detect_nested_select(user_select):
        nested = set()
        no_nested = set()
        for element in user_select:
            no_nested.add(element) if '.' not in element else nested.add(element)

        return nested, no_nested

    if required_fields is None:
        required_fields = set()

    select_nested, select_no_nested = detect_nested_select(set(select))
    if allowed_select_fields and not select_no_nested.issubset(allowed_select_fields):
        raise WazuhError(1724, "{}".format(', '.join(select_no_nested)))
    select = select_nested.union(select_no_nested)

    result_list = list()
    for item in array:
        selected_fields = dict()
        # Build an entry with the filtered values
        for sel in select:
            candidate = get_nested_fields(item, sel)
            if candidate:
                selected_fields.update(candidate)
        # Add required fields if the entry is not empty
        if array and not allowed_select_fields and not selected_fields:
            raise WazuhError(1724, "{}".format(', '.join(select)))
        selected_fields.update({req_field: item[req_field] for req_field in required_fields})
        result_list.append(selected_fields)

    return result_list


_filemode_table = (
    ((stat.S_IFLNK, "l"),
     (stat.S_IFREG, "-"),
     (stat.S_IFBLK, "b"),
     (stat.S_IFDIR, "d"),
     (stat.S_IFCHR, "c"),
     (stat.S_IFIFO, "p")),

    ((stat.S_IRUSR, "r"),),
    ((stat.S_IWUSR, "w"),),
    ((stat.S_IXUSR | stat.S_ISUID, "s"),
     (stat.S_ISUID, "S"),
     (stat.S_IXUSR, "x")),

    ((stat.S_IRGRP, "r"),),
    ((stat.S_IWGRP, "w"),),
    ((stat.S_IXGRP | stat.S_ISGID, "s"),
     (stat.S_ISGID, "S"),
     (stat.S_IXGRP, "x")),

    ((stat.S_IROTH, "r"),),
    ((stat.S_IWOTH, "w"),),
    ((stat.S_IXOTH | stat.S_ISVTX, "t"),
     (stat.S_ISVTX, "T"),
     (stat.S_IXOTH, "x"))
)


def filemode(mode):
    """Convert a file's mode to a string of the form '-rwxrwxrwx'.

    :param mode: Mode.
    :return: String.
    """
    perm = []
    for table in _filemode_table:
        for bit, char in table:
            if mode & bit == bit:
                perm.append(char)
                break
        else:
            perm.append("-")
    return "".join(perm)


def tail(filename, n=20):
    """Returns last 'n' lines of the file 'filename'.

    :param filename: Path to the file.
    :param n: number of lines.
    :return: Array of last lines.
    """
    with open(filename, 'rb') as f:
        total_lines_wanted = n

        BLOCK_SIZE = 1024
        f.seek(0, 2)
        block_end_byte = f.tell()
        lines_to_go = total_lines_wanted
        block_number = -1
        blocks = []  # blocks of size BLOCK_SIZE, in reverse order starting from the end of the file
        while lines_to_go > 0 and block_end_byte > 0:
            if (block_end_byte - BLOCK_SIZE > 0):
                # read the last block we haven't yet read
                f.seek(block_number * BLOCK_SIZE, 2)
                blocks.append(f.read(BLOCK_SIZE).decode('utf-8', errors='replace'))
            else:
                # file too small, start from beginning
                f.seek(0, 0)
                # only read what was not read
                blocks.append(f.read(block_end_byte).decode('utf-8', errors='replace'))
            lines_found = blocks[-1].count('\n')
            lines_to_go -= lines_found
            block_end_byte -= BLOCK_SIZE
            block_number -= 1
        all_read_text = ''.join(reversed(blocks))

    return all_read_text.splitlines()[-total_lines_wanted:]


def chmod_r(file_path, mode):
    """Recursive chmod.

    Parameters
    ----------
    file_path: str
        Path to the file.
    mode: int
        File mode in octal.
    """

    if path.isdir(file_path):
        for item in listdir(file_path):
            item_path = path.join(file_path, item)
            if path.isfile(item_path):
                chmod(item_path, mode)
            elif path.isdir(item_path):
                chmod_r(item_path, mode)

    chmod(file_path, mode)


def chown_r(file_path, uid, gid):
    """Recursive chown.

    Parameters
    ----------
    file_path: str
        Path to the file.
    uid: int
        User ID.
    gid: int
        Group ID.
    """
    chown(file_path, uid, gid)

    if path.isdir(file_path):
        for item in listdir(file_path):
            item_path = path.join(file_path, item)
            if path.isfile(item_path):
                chown(item_path, uid, gid)
            elif path.isdir(item_path):
                chown_r(item_path, uid, gid)


def delete_wazuh_file(full_path):
    """Delete a Wazuh file.

    Parameters
    ----------
    full_path : str
        Full path of the file to delete.

    Returns
    -------
    bool
        True if success.
    """
    if not full_path.startswith(common.WAZUH_PATH) or '..' in full_path:
        raise WazuhError(1907)

    if path.exists(full_path):
        try:
            remove(full_path)
            return True
        except IOError:
            raise WazuhError(1907)
    else:
        raise WazuhError(1906)


def safe_move(source, target, ownership=None, time=None, permissions=None):
    """Move a file even between filesystems

    This function is useful to move files even when target directory is in a different filesystem from the source.
    Write permissions are required on target directory.

    Parameters
    ----------
    source : str
        Full path to source file.
    target : str
        Full path to target file.
    ownership : tuple
        Tuple in the form (user, group) to be set up after the file is moved.
    time : tuple
        Tuple in the form (addition_timestamp, modified_timestamp).
    permissions : octal
        String mask in octal notation. I.e.: 0o640.
    """
    # Create temp file. Move between
    tmp_path, tmp_filename = path.split(target)
    tmp_target = path.join(tmp_path, f".{tmp_filename}.tmp")
    move(source, tmp_target, copy_function=full_copy)

    # Set up metadata
    if ownership is not None:
        chown(tmp_target, *ownership)
    if permissions is not None:
        chmod(tmp_target, permissions)
    if time is not None:
        utime(tmp_target, time)

    try:
        # Overwrite the file atomically.
        rename(tmp_target, target)
    except OSError:
        # This is the last try when target is still in a different filesystem.
        # For example, when target is a mounted file in a Docker container
        # However, this is not an atomic operation and could lead to race conditions
        # if the file is read/written simultaneously with other processes
        move(tmp_target, target, copy_function=full_copy)


def mkdir_with_mode(name, mode=0o770):
    """Creates a directory with specified permissions.

    :param directory: directory path
    :param mode: permissions to set to the directory
    """
    head, tail = path.split(name)
    if not tail:
        head, tail = path.split(head)
    if head and tail and not path.exists(head):
        try:
            mkdir_with_mode(head, mode)
        except OSError as e:
            # be happy if someone already created the path
            if e.errno != errno.EEXIST:
                raise
        if tail == curdir:  # xxx/newdir/. exists if xxx/newdir exists
            return
    try:
        mkdir(name, mode)
    except OSError as e:
        # be happy if someone already created the path
        if e.errno != errno.EEXIST:
            raise

    chmod(name, mode)


def md5(fname):
    hash_md5 = hashlib.md5()
    with open(fname, "rb") as f:
        for chunk in iter(lambda: f.read(4096), b""):
            hash_md5.update(chunk)
    return hash_md5.hexdigest()


def _get_hashing_algorithm(hash_algorithm):
    # check hash algorithm
    algorithm_list = hashlib.algorithms_available
    if hash_algorithm not in algorithm_list:
        raise WazuhError(1723, "Available algorithms are {0}.".format(', '.join(algorithm_list)))

    return hashlib.new(hash_algorithm)


def get_hash(filename, hash_algorithm='md5', return_hex=True):
    hashing = _get_hashing_algorithm(hash_algorithm)

    try:
        with open(filename, 'rb') as f:
            for chunk in iter(lambda: f.read(65536), b""):
                hashing.update(chunk)
    except (IOError, OSError):
        return None

    return hashing.hexdigest() if return_hex else hashing.digest()


def get_hash_str(my_str, hash_algorithm='md5'):
    hashing = _get_hashing_algorithm(hash_algorithm)
    hashing.update(my_str.encode())
    return hashing.hexdigest()


def get_fields_to_nest(fields, force_fields=[], split_character="_"):
    nest = {k: set(filter(lambda x: x != k, chain.from_iterable(g)))
            for k, g in groupby(map(lambda x: x.split(split_character), sorted(fields)),
                                key=lambda x: x[0])}
    nested = filter(lambda x: len(x[1]) > 1 or x[0] in force_fields, nest.items())
    nested = [(field, {(subfield, split_character.join([field, subfield])) for subfield in subfields}) for
              field, subfields in nested]
    non_nested = set(filter(lambda x: x.split(split_character)[0] not in map(operator.itemgetter(0), nested), fields))
    return nested, non_nested


def plain_dict_to_nested_dict(data, nested=None, non_nested=None, force_fields=[], split_character='_'):
    """
    Turns an input dictionary with "nested" fields in form
                field_subfield
    into a real nested dictionary in form
                field {subfield}
    For example, the following input dictionary
    data = {
       "ram_free": "1669524",
       "board_serial": "BSS-0123456789",
       "cpu_name": "Intel(R) Core(TM) i7-4700MQ CPU @ 2.40GHz",
       "cpu_cores": "4",
       "ram_total": "2045956",
       "cpu_mhz": "2394.464"
    }
    will output this way:
    data = {
      "ram": {
         "total": "2045956",
         "free": "1669524"
      },
      "cpu": {
         "cores": "4",
         "mhz": "2394.464",
         "name": "Intel(R) Core(TM) i7-4700MQ CPU @ 2.40GHz"
      },
      "board_serial": "BSS-0123456789"
    }
    :param data: dictionary to nest
    :param nested: fields to nest
    :param force_fields: fields to force nesting in
    """
    # separate fields and subfields:
    # nested = {'board': ['serial'], 'cpu': ['cores', 'mhz', 'name'], 'ram': ['free', 'total']}
    nested = {k: list(filter(lambda x: x != k, chain.from_iterable(g)))
              for k, g in groupby(map(lambda x: x.split(split_character), sorted(data.keys())),
                                  key=lambda x: x[0])}

    # create a nested dictionary with those fields that have subfields
    # (board_serial won't be added because it only has one subfield)
    #  nested_dict = {
    #       'cpu': {
    #           'cores': '4',
    #           'mhz': '2394.464',
    #           'name': 'Intel(R) Core(TM) i7-4700MQ CPU @ 2.40GHz'
    #       },
    #       'ram': {
    #           'free': '1669524',
    #           'total': '2045956'
    #       }
    #    }
    nested_dict = {f: {sf: data['{0}{2}{1}'.format(f, sf, split_character)] for sf in sfl} for f, sfl
                   in nested.items() if len(sfl) > 1 or f in force_fields}

    # create a dictionary with the non nested fields
    # non_nested_dict = {'board_serial': 'BSS-0123456789'}
    non_nested_dict = {f: data[f] for f in data.keys() if f.split(split_character)[0]
                       not in nested_dict.keys()}

    # append both dictionaries
    nested_dict.update(non_nested_dict)

    return nested_dict


def check_remote_commands(data):
    """Check if remote commands are allowed.
    If not, it will check if the found command is in the list of exceptions.

    Parameters
    ----------
    data : str
        Configuration file
    """

    def check_section(command_regex, section, split_section):
        try:
            for line in command_regex.findall(data)[0].split(split_section):
                command_matches = re.match(r".*<(command|full_command)>(.*)</(command|full_command)>.*",
                                           line, flags=re.MULTILINE | re.DOTALL)
                if command_matches and \
                        (line.count('<command>') > 1 or
                         command_matches.group(2) not in
                         configuration.api_conf['remote_commands'][section]['exceptions']):
                    raise WazuhError(1124)
        except IndexError:
            pass

    if configuration.api_conf['remote_commands']['localfile']['enabled'] is not None and \
            not configuration.api_conf['remote_commands']['localfile']['enabled']:
        command_section = re.compile(r"<localfile>(.*)</localfile>", flags=re.MULTILINE | re.DOTALL)
        check_section(command_section, section='localfile', split_section='</localfile>')

    if configuration.api_conf['remote_commands']['wodle_command']['enabled'] is not None and not \
            configuration.api_conf['remote_commands']['wodle_command']['enabled']:
        command_section = re.compile(r"<wodle name=\"command\">(.*)</wodle>", flags=re.MULTILINE | re.DOTALL)
        check_section(command_section, section='wodle_command', split_section='<wodle name=\"command\">')


def load_wazuh_xml(xml_path, data=None):
    if not data:
        with open(xml_path) as f:
            data = f.read()

    # -- characters are not allowed in XML comments
    xml_comment = re.compile(r"(<!--(.*?)-->)", flags=re.MULTILINE | re.DOTALL)
    for comment in xml_comment.finditer(data):
        good_comment = comment.group(2).replace('--', '..')
        data = data.replace(comment.group(2), good_comment)

    # Replace &lt; and &gt; currently present in the config
    data = data.replace('&lt;', '_custom_amp_lt_').replace('&gt;', '_custom_amp_gt_')

    custom_entities = {
        'backslash': '\\'
    }

    # replace every custom entity
    for character, replacement in custom_entities.items():
        data = re.sub(replacement.replace('\\', '\\\\'), f'&{character};', data)

    # < characters should be escaped as &lt; unless < is starting a <tag> or a comment
    data = re.sub(r"<(?!/?\w+.+>|!--)", "&lt;", data)

    # replace \< by &lt, only outside xml tags;
    data = re.sub(r'^&backslash;<(.*[^>])$', '&backslash;&lt;\g<1>', data)

    # replace \> by &gt;
    data = re.sub(r'&backslash;>', '&backslash;&gt;', data)

    # default entities
    default_entities = ['amp', 'lt', 'gt', 'apos', 'quot']

    # & characters should be escaped if they don't represent an &entity;
    data = re.sub(f"&(?!({'|'.join(default_entities + list(custom_entities))});)", "&amp;", data)

    entities = '<!DOCTYPE xmlfile [\n' + \
               '\n'.join([f'<!ENTITY {name} "{value}">' for name, value in custom_entities.items()]) + \
               '\n]>\n'

    return fromstring(entities + '<root_tag>' + data + '</root_tag>', forbid_entities=False)


class WazuhVersion:

    def __init__(self, version):

        pattern = r"(?:Wazuh )?v?(\d+)\.(\d+)\.(\d+)\-?(alpha|beta|rc)?(\d*)"
        m = re.match(pattern, version)

        if m:
            self.__mayor = int(m.group(1))
            self.__minor = int(m.group(2))
            self.__patch = int(m.group(3))
            self.__dev = m.group(4)
            self.__dev_ver = m.group(5)
        else:
            raise ValueError("Invalid version format.")

    def to_array(self):
        array = [str(self.__mayor)]
        array.extend(str(self.__minor))
        array.extend(str(self.__patch))
        if self.__dev:
            array.append(self.__dev)
        if self.__dev_ver:
            array.append(self.__dev_ver)
        return array

    def __to_string(self):
        ver_string = "{0}.{1}.{2}".format(self.__mayor, self.__minor, self.__patch)
        if self.__dev:
            ver_string = "{0}-{1}{2}".format(ver_string, self.__dev, self.__dev_ver)
        return ver_string

    def __str__(self):
        return self.__to_string()

    def __eq__(self, new_version):
        return (self.__to_string() == new_version.__to_string())

    def __ne__(self, new_version):
        return (self.__to_string() != new_version.__to_string())

    def __ge__(self, new_version):
        if self.__mayor < new_version.__mayor:
            return False
        elif self.__mayor == new_version.__mayor:
            if self.__minor < new_version.__minor:
                return False
            elif self.__minor == new_version.__minor:
                if self.__patch < new_version.__patch:
                    return False
                elif self.__patch == new_version.__patch:
                    if (self.__dev) and not (new_version.__dev):
                        return False
                    elif (self.__dev) and (new_version.__dev):
                        if ord(self.__dev[0]) < ord(new_version.__dev[0]):
                            return False
                        elif ord(self.__dev[0]) == ord(new_version.__dev[0]) and self.__dev_ver < new_version.__dev_ver:
                            return False

        return True

    def __lt__(self, new_version):
        return not (self >= new_version)

    def __gt__(self, new_version):
        return (self >= new_version and self != new_version)

    def __le__(self, new_version):
        return (not (self > new_version) or self == new_version)


def get_timeframe_in_seconds(timeframe):
    """Gets number of seconds from a timeframe.

    :param timeframe: Time in seconds | "[n_days]d" | "[n_hours]h" | "[n_minutes]m" | "[n_seconds]s".
    :return: Time in seconds.
    """
    if not timeframe.isdigit():
        if 'h' not in timeframe and 'd' not in timeframe and 'm' not in timeframe and 's' not in timeframe:
            raise WazuhError(1411, timeframe)

        regex, seconds = re.compile(r'(\d+)(\w)'), 0
        time_equivalence_seconds = {'d': 86400, 'h': 3600, 'm': 60, 's': 1}
        for time, unit in regex.findall(timeframe):
            # it's not necessarry to check whether the unit is in the dictionary, because it's been validated before.
            seconds += int(time) * time_equivalence_seconds[unit]
    else:
        seconds = int(timeframe)

    return seconds


def filter_array_by_query(q: str, input_array: typing.List) -> typing.List:
    """
    Filters a list of dictionaries by 'q' parameter, like as a SQL query

    :param input_array: list to be filtered
    :param q: query for filtering a list

    :return: list with processed query
    """

    def check_date_format(element):
        """Check if a given field is a date. If so, transform the date to the standard API format (ISO 8601).
        If not, return the field.

        Parameters
        ----------
        element : str
            Item to check.

        Returns
        -------
        In case of a date, return the element after its conversion. Otherwise it return the element.
        """
        date_patterns = ['%Y-%m-%d', '%Y-%m-%dT%H:%M:%SZ', '%Y-%m-%d %H:%M:%S', '%Y-%m-%dT%H:%M:%S.%fZ']

        for pattern in date_patterns:
            try:
                return get_utc_strptime(element, pattern)
            except ValueError:
                pass

        return element

    def check_clause(value1: typing.Union[str, int], op: str, value2: str) -> bool:
        """
        Checks an operation between value1 and value2. 'value1' could be an
        integer, it is necessary cast value2 to integer if this happens

        :param value1: first value of the operation
        :param op: operation to be done
        :param value2: second value of the operation

        :return: True if operation is satisfied, False otherwise
        """
        operators = {'=': operator.eq,
                     '!=': operator.ne,
                     '<': operator.lt,
                     '>': operator.gt}
        value1 = [value1] if not isinstance(value1, list) else value1
        for val in value1:
            if op == '~':
                # value1 should be str if operator is '~'
                val = str(val) if type(val) == int else val
                if value2 in val:
                    return True
            else:
                # cast value2 to integer if value1 is integer
                value2 = check_date_format(value2)
                if type(value2) == datetime:
                    val = check_date_format(val)
                value2 = int(value2) if type(val) == int else value2
                if operators[op](val, value2):
                    return True

        return False

    def get_match_candidates(iterable, key_list: list, candidates: list):
        """Get the match candidates following a list of keys.

        Parameters
        ----------
        iterable : dict or list
            Iterable object to be iterated over.
        key_list : list
            List of keys.
        candidates : list
            Empty list that will be filled

        Returns
        -------
        True if there is one match at least. False otherwise.
        """
        for index, key in enumerate(key_list):
            if isinstance(iterable, list):
                candidate_list = list()
                for element in list(iterable):
                    candidate_list.append(get_match_candidates(element, key_list[index:], candidates))
                if True in candidate_list:
                    return True
                else:
                    return False
            else:
                if key in iterable:
                    iterable = iterable[key]
                else:
                    return False
        else:
            candidates.append(iterable)
            return True

    # compile regular expression only one time when function is called
    # get elements in a clause
    re_get_elements = re.compile(r'([\w\-]+)(?:\.?)((?:[\w\-](?:\.[\w\-])*)*)(=|!=|<|>|~)([\w\-./: ]+)')
    # get a list with OR clauses
    or_clauses = q.split(',')
    output_array = []
    # process elements of input_array
    for elem in input_array:
        # if an element matches an OR clause, it will be added to output
        for or_clause in or_clauses:
            # all AND clauses should match for adding an element to output
            and_clauses = or_clause.split(';')
            match = True  # flag for checking clauses
            for and_clause in and_clauses:
                # get elements in a clause
                try:
                    field_name, field_subnames, op, value = re_get_elements.match(and_clause).groups()
                except AttributeError:
                    raise WazuhError(1407, extra_message=f"Parameter 'q' is not valid: '{and_clause}'")

                # check if a clause is satisfied
                match_candidates = list()
                if field_subnames and field_name in elem and \
                        get_match_candidates(deepcopy(elem[field_name]), field_subnames.split('.'), match_candidates):
                    if any([check_clause(candidate, op, value) for candidate in match_candidates if candidate]):
                        continue
                else:
                    if field_name in elem and check_clause(elem[field_name], op, value):
                        continue
                match = False
                break

            # if match = True, add element to output and break the loop
            if match:
                output_array.append(elem)
                break
    return output_array


class AbstractDatabaseBackend:
    """
    This class describes an abstract database backend that executes database queries
    """

    def __init__(self):
        self.conn = self.connect_to_db()

    def connect_to_db(self):
        raise NotImplementedError

    def execute(self, query, request, count=False):
        raise NotImplementedError


class SQLiteBackend(AbstractDatabaseBackend):
    """
    This class describes a sqlite database backend that executes database queries
    """

    def __init__(self, db_path):
        self.db_path = db_path
        super().__init__()

    def connect_to_db(self):
        if not glob.glob(self.db_path):
            raise WazuhInternalError(1600)
        return Connection(self.db_path)

    def _get_data(self):
        return [{k: v for k, v in db_tuple.items() if v is not None} for db_tuple in self.conn]

    def execute(self, query, request, count=False):
        self.conn.execute(query, request)
        return self._get_data() if not count else self.conn.fetch()


class WazuhDBBackend(AbstractDatabaseBackend):
    """
    This class describes a wazuh db backend that executes database queries
    """

    def __init__(self, agent_id=None, query_format='agent', max_size=6144, request_slice=500):
        self.agent_id = agent_id
        self.query_format = query_format
        self.max_size = max_size
        self.request_slice = request_slice

        super().__init__()

    def connect_to_db(self):
        return WazuhDBConnection(max_size=self.max_size, request_slice=self.request_slice)

    def close_connection(self):
        self.conn.close()

    def _substitute_params(self, query, request):
        """
        Substitute request parameters in query. This is only necessary when the backend is wdb. Sqlite substitutes
        parameters by itself.
        """
        for k, v in request.items():
            if isinstance(v, list):
                values = list()
                for element in v:
                    if isinstance(element, (int, float)) or (isinstance(element, str) and element.isnumeric()):
                        values.append(element)
                    else:
                        values.append(f"'{element}'")
                value = f"{','.join(values)}"
            elif isinstance(v, (int, float)):
                value = f"{v}"
            elif isinstance(v, str):
                value = f"'{v}'"
            else:
                raise TypeError(f'Invalid type for request parameters: {type(v)}')
            # Escape backslash to avoid re error
            value = value.replace('\\', '\\\\')
            query = re.sub(r':\b' + re.escape(str(k)) + r'\b', value, query)
        return query

    def _render_query(self, query):
        """Render query attending the format."""
        if self.query_format == 'mitre':
            return f'mitre sql {query}'
        elif self.query_format == 'task':
            return f'task sql {query}'
        elif self.query_format == 'global':
            return f'global sql {query}'
        else:
            return f'agent {self.agent_id} sql {query}'

    def execute(self, query, request, count=False):
        """Execute SQL query through WazuhDB socket."""
        query = self._substitute_params(query, request)
        return self.conn.execute(query=self._render_query(query), count=count)


class WazuhDBQuery(object):
    """This class describes a database query for wazuh
    """

    def __init__(self, offset, limit, table, sort, search, select, query, fields, default_sort_field, count,
                 get_data, backend, default_sort_order='ASC', filters={}, min_select_fields=set(), date_fields=set(),
                 extra_fields=set(), distinct=False, rbac_negate=True):
        """
        Wazuh DB Query constructor

        :param offset: First item to return.
        :param limit: Maximum number of items to return.
        :param sort: Sorts the items. Format: {"fields":["field1","field2"],"order":"asc|desc"}.
        :param select: Select fields to return. Format: ["field1","field2"].
        :param filters: Defines field filters required by the user. Format: {"field1":"value1", "field2":["value2","value3"]}
        :param query: query to filter in database. Format: field operator value.
        :param search: Looks for items with the specified string. Format: {"fields": ["field1","field2"]}
        :param table: table to do the query
        :param fields: all available fields
        :param default_sort_field: by default, return elements sorted by this field
        :param db_path: database path
        :param default_sort_order: by default, return elements sorted in this order
        :param min_select_fields: fields that must be always be selected because they're necessary to compute other fields
        :param count: whether to compute totalItems or not
        :param date_fields: database fields that represent a date
        :param get_data: whether to return data or not
        :param backend: Database engine to use. Possible options are 'wdb' and 'sqlite3'.
        :param distinct: Look for distinct values.
        :param agent_id: Agent to fetch information about.
        :param distinct: Look for distinct values
        :param rbac_negate: Whether to use IN or NOT IN on RBAC resources
        """
        self.offset = offset
        self.limit = limit
        self.table = table
        self.sort = sort
        self.search = search
        self.select = None if not select else select.copy()
        self.fields = fields.copy()
        self.distinct = distinct
        self.query = self._default_query()
        self.request = {}
        self.default_sort_field = default_sort_field
        self.default_sort_order = default_sort_order
        self.query_filters = []
        self.count = count
        self.data = get_data
        self.total_items = 0
        self.min_select_fields = min_select_fields
        self.query_operators = {"=": "=", "!=": "!=", "<": "<", ">": ">", "~": 'LIKE'}
        self.query_separators = {',': 'OR', ';': 'AND', '': ''}
        self.special_characters = "\'\""
        self.wildcard_equal_fields = set()
        # To correctly turn a query into SQL, a regex is used. This regex will extract all necessary information:
        # For example, the following regex -> (name!=wazuh;id>5),group=webserver <- would return 3 different matches:
        #   (name != wazuh ;
        #    id   > 5      ),
        #    group=webserver
        self.query_regex = re.compile(
            r'(\()?' +  # A ( character.
            r'([\w.]+)' +  # Field name: name of the field to look on DB
            '([' + ''.join(self.query_operators.keys()) + "]{1,2})" +  # Operator: looks for =, !=, <, > or ~.
            r"([\[\]\w _\-\.:\\/']+)" +  # Value: A string.
            r"(\))?" +  # A ) character
            "([" + ''.join(self.query_separators.keys()) + "])?"  # Separator: looks for ;, , or nothing.
        )
        self.date_regex = re.compile(r"\d{4}-\d{2}-\d{2} \d{2}:\d{2}:\d{2}")
        self.date_fields = date_fields
        self.extra_fields = extra_fields
        self.q = query
        self.legacy_filters = filters.copy() if filters else filters
        self.inverse_fields = {v: k for k, v in self.fields.items()}
        self.backend = backend
        self.rbac_negate = rbac_negate

    def __enter__(self):
        return self

    def __exit__(self, exc_type, exc_val, exc_tb):
        isinstance(self.backend, WazuhDBBackend) and self.backend.close_connection()

    def _clean_filter(self, query_filter):
        # Replace special characters with wildcards
        for sp_char in self.special_characters:
            if isinstance(query_filter['value'], str) and sp_char in query_filter['value']:
                if query_filter['operator'] != 'LIKE':
                    # If original operator was not LIKE, do not append % at the beginning and end of the string
                    self.wildcard_equal_fields.add(query_filter['field'])

                query_filter['value'] = query_filter['value'].replace(sp_char, '_')
                query_filter['operator'] = 'LIKE'

    def _add_limit_to_query(self):
        if self.limit:
            if self.limit > common.MAXIMUM_DATABASE_LIMIT:
                raise WazuhError(1405, extra_message=str(self.limit))
            self.query += ' LIMIT :limit OFFSET :offset'
            self.request['offset'] = self.offset
            self.request['limit'] = self.limit
        elif self.limit == 0:  # 0 is not a valid limit
            raise WazuhError(1406)

    def _sort_query(self, field):
        return '{} {}'.format(self.fields[field], self.sort['order'])

    def _add_sort_to_query(self):
        if self.sort:
            if self.sort['fields']:
                sort_fields, allowed_sort_fields = self.sort['fields'], set(self.fields.keys())
                # Check every element in sort['fields'] is in allowed_sort_fields
                if not set(sort_fields).issubset(allowed_sort_fields):
                    raise WazuhError(1403, "Allowed sort fields: {}. Fields: {}".format(
                        sorted(allowed_sort_fields, key=str), ', '.join(set(sort_fields) - allowed_sort_fields)
                    ))
                self.query += ' ORDER BY ' + ','.join([self._sort_query(i) for i in sort_fields])
            else:
                self.query += ' ORDER BY {0} {1}'.format(self.default_sort_field, self.sort['order'])
        else:
            self.query += ' ORDER BY {0} {1}'.format(self.default_sort_field, self.default_sort_order)

    def _add_search_to_query(self):
        if self.search:
            self.query += " AND NOT" if bool(self.search['negation']) else ' AND'
            self.query += " (" + " OR ".join(
                f'({x.split(" as ")[0]} LIKE :search AND {x.split(" as ")[0]} IS NOT NULL)' for x in
                self.fields.values()) + ')'
            self.query = self.query.replace('WHERE  AND', 'WHERE')
            self.request['search'] = "%{0}%".format(re.sub(f"[{self.special_characters}]", '_', self.search['value']))

    def _parse_select_filter(self, select_fields):
        if select_fields:
            set_select_fields = set(select_fields)
            set_fields_keys = set(self.fields.keys()) - self.extra_fields

            # if select is empty, it will be a subset of any set
            if not set_select_fields or not set_select_fields.issubset(set_fields_keys):
                raise WazuhError(1724, "Allowed select fields: {0}. Fields {1}". \
                                 format(', '.join(self.fields.keys()),
                                        ', '.join(set_select_fields - set_fields_keys)))

            select_fields = set_select_fields
        else:
            select_fields = self.fields.keys()

        return select_fields

    def _add_select_to_query(self):
        self.select = self._parse_select_filter(self.select)

    def _parse_query(self):
        """A query has the following pattern: field operator value separator field operator value...

        An example of query: status=never_connected;name!=pepe
            * Field must be a database field (it must be contained in self.fields variable)
            * operator must be one of = != < >
            * value can be anything
            * Separator can be either ; for 'and' or , for 'or'.
        """
        if not self.query_regex.match(self.q):
            raise WazuhError(1407, self.q)

        level = 0
        for open_level, field, operator, value, close_level, separator in self.query_regex.findall(self.q):
            if field not in self.fields.keys():
                raise WazuhError(1408, "Available fields: {}. Field: {}".format(', '.join(self.fields), field))
            if operator not in self.query_operators:
                raise WazuhError(1409,
                                 "Valid operators: {}. Used operator: {}".format(', '.join(self.query_operators),
                                                                                 operator))

            if open_level:
                level += 1
            if close_level:
                level -= 1

            if not self._pass_filter(value):
                op_index = len(list(filter(lambda x: field in x['field'], self.query_filters)))
                self.query_filters.append({'value': None if value == "null" else value,
                                           'operator': self.query_operators[operator],
                                           'field': '{}${}'.format(field, op_index),
                                           'separator': self.query_separators[separator], 'level': level})

    def _parse_legacy_filters(self):
        """Parses legacy filters."""
        # some legacy filters can contain multiple values to filter separated by commas. That must split in a list.
        self.legacy_filters.get('older_than', None) == '0s' and self.legacy_filters.pop('older_than')
        legacy_filters_as_list = {
            name: value if isinstance(value, list) else [value] for name, value in self.legacy_filters.items()
        }
        # each filter is represented using a dictionary containing the following fields:
        #   * Value     -> Value to filter by
        #   * Field     -> Field to filter by. Since there can be multiple filters over the same field, a numeric ID
        #                  must be added to the field name.
        #   * Operator  -> Operator to use in the database query. In legacy filters the only available one is =.
        #   * Separator -> Logical operator used to join queries. In legacy filters, the AND operator is used when
        #                  different fields are filtered and the OR operator is used when filtering by the same field
        #                  multiple times.
        #   * Level     -> The level defines the number of parenthesis the query has. In legacy filters, no
        #                  parenthesis are used except when filtering over the same field.
        self.query_filters += [{'value': None if subvalue == "null" else subvalue,
                                'field': '{}${}'.format(name, i),
                                'operator': '=',
                                'separator': 'AND' if len(value) <= 1 or len(value) == i + 1 else 'OR',
                                'level': 0 if i == len(value) - 1 else 1}
                               for name, value in legacy_filters_as_list.items()
                               for i, subvalue in enumerate(value) if not self._pass_filter(subvalue)]

        if self.query_filters:
            # if only traditional filters have been defined, remove last AND from the query.
            self.query_filters[-1]['separator'] = '' if not self.q else 'AND'

    def _parse_filters(self):
        if self.legacy_filters:
            self._parse_legacy_filters()
        if self.q:
            self._parse_query()
        if self.search or self.query_filters:
            self.query += " WHERE " if 'WHERE' not in self.query else ' AND '

    def _process_filter(self, field_name, field_filter, q_filter):
        if field_name in self.date_fields and not isinstance(q_filter['value'], (int, float)):
            # Filter a date, only if it is a string and it can be derived into a date.
            # If it matches the same format as DB (timestamp integer), filter directly by value (next if cond).
            self._filter_date(q_filter, field_name)
        elif 'rbac' in field_name:
            self.query += f"{field_name.lstrip('rbac_')} {q_filter['operator']} (:{field_filter})"
            self.request[field_filter] = q_filter['value']
        else:
            if q_filter['value'] is not None:
                self.request[field_filter] = q_filter['value'] if field_name != "version" else re.sub(
                    r'([a-zA-Z])([v])', r'\1 \2', q_filter['value'])
                if q_filter['operator'] == 'LIKE' and q_filter['field'] not in self.wildcard_equal_fields:
                    self.request[field_filter] = "%{}%".format(self.request[field_filter])
                self.query += '{} {} :{}'.format(self.fields[field_name].split(' as ')[0], q_filter['operator'],
                                                 field_filter)
                if not field_filter.isdigit():
                    # filtering without being uppercase/lowercase sensitive
                    self.query += ' COLLATE NOCASE'
            else:
                self.query += '{} IS null'.format(self.fields[field_name])

    def _add_filters_to_query(self):
        self._parse_filters()
        curr_level = 0
        for q_filter in self.query_filters:
            self._clean_filter(q_filter)
            field_name = q_filter['field'].split('$', 1)[0]
            field_filter = q_filter['field'].replace('.', '_')

            self.query += '((' if curr_level < q_filter['level'] else '('

            self._process_filter(field_name, field_filter, q_filter)

            self.query += ('))' if curr_level > q_filter['level'] else ')') + ' {} '.format(q_filter['separator'])
            curr_level = q_filter['level']
        if self.distinct:
            self.query += ' WHERE ' if not self.q and 'WHERE' not in self.query else ' AND '
            self.query += ' AND '.join(
                ["{0} IS NOT null AND {0} != ''".format(self.fields[field]) for field in self.select])

    def _get_total_items(self):
        query_with_select_fields = self.query.format(','.join(map(lambda x: f"{self.fields[x]} as '{x}'",
                                                                  self.select | self.min_select_fields)))
        self.total_items = self.backend.execute(self._default_count_query().format(query_with_select_fields),
                                                self.request, True)

    def _execute_data_query(self):
        query_with_select_fields = self.query.format(','.join(map(lambda x: f"{self.fields[x]} as '{x}'",
                                                                  set(self.select) | self.min_select_fields)))

        self._data = self.backend.execute(query_with_select_fields, self.request)

    def _format_data_into_dictionary(self):
        return {'items': self._data, 'totalItems': self.total_items}

    def _filter_status(self, status_filter):
        raise NotImplementedError

    def _filter_date(self, date_filter, filter_db_name):
        # date_filter['value'] can be either a timeframe or a date in formats %Y-%m-%d, %Y-%m-%d %H:%M:%S or %Y-%m-%dT%H:%M:%SZ
        if date_filter['value'].isdigit() or re.match(r'\d+[dhms]', date_filter['value']):
            query_operator = '>' if date_filter['operator'] == '<' or date_filter['operator'] == '=' else '<'
            self.request[date_filter['field']] = get_timeframe_in_seconds(date_filter['value'])
            self.query += "{0} IS NOT NULL AND {0} {1}" \
                          " strftime('%s', 'now') - :{2} ".format(self.fields[filter_db_name],
                                                                  query_operator,
                                                                  date_filter['field'])
        elif re.match(r'\d{4}-\d{2}-\d{2}([ T]\d{2}:\d{2}:\d{2}(.\d{1,6})?Z?)?', date_filter['value']):
            self.query += "{0} IS NOT NULL AND {0} {1} strftime('%s', :{2})".format(
                self.fields[filter_db_name], date_filter['operator'], date_filter['field'])
            self.request[date_filter['field']] = date_filter['value']
        else:
            raise WazuhError(1412, date_filter['value'])

    def general_run(self):
        """Builds the query and runs it on the database."""
        self._add_select_to_query()
        self._add_filters_to_query()
        self._add_search_to_query()
        if self.count:
            self._get_total_items()
            if not self.data:
                return {'totalItems': self.total_items}
        self._add_sort_to_query()
        self._add_limit_to_query()
        if self.data:
            self._execute_data_query()
            return self._format_data_into_dictionary()

    def oversized_run(self):
        """Method used when the size of the query exceeds the maximum available in the communication.
        Builds the query and runs it on the database."""
        self._add_select_to_query()
        original_select = self.select
        rbac_ids = set(self.legacy_filters.pop('rbac_ids', set()))
        self._add_filters_to_query()
        self._add_search_to_query()
        self._add_sort_to_query()

        resource = None
        final_ids = list()
        resources = list()
        if self.__class__.__name__ == 'WazuhDBQueryAgents':
            resource = 'id'
        elif self.__class__.__name__ == 'WazuhDBQueryGroups':
            resource = 'name'
        else:
            raise WazuhInternalError(1123)
        self.select = [resource]
        self._add_select_to_query()
        self._execute_data_query()
        try:
            resources = list(map(lambda d: str(d[resource]).zfill(3), self._data))
            maximum_value = min(self.limit, len(resources)) if self.limit is not None else len(resources)
            for item in resources:
                if self.rbac_negate:
                    if item.zfill(3) not in rbac_ids:
                        final_ids.append(item)
                else:
                    if item.zfill(3) in rbac_ids:
                        final_ids.append(item)
                if len(final_ids) >= maximum_value:
                    break
        except NameError:
            pass

        count = len(resources) - len(set(rbac_ids).intersection(set(resources))) if self.rbac_negate else \
            len(set(rbac_ids).intersection(set(resources)))

        self.select = original_select
        self.reset()
        self.legacy_filters['rbac_ids'] = final_ids
        original_count = self.count
        self.count = False
        result = self.general_run()
        if original_count:
            result['totalItems'] = count

        return result

    def run(self):
        """Generic function that will redirect the information
        to the function that needs to be used for the specific case."""
        if self.legacy_filters is None:
            return self.general_run()

        rbac_ids = set(self.legacy_filters.get('rbac_ids', set()))
        return self.general_run() if len(','.join(rbac_ids)) < common.MAX_QUERY_FILTERS_RESERVED_SIZE else \
            self.oversized_run()

    def reset(self):
        """Resets query to its initial value. Useful when doing several requests to the same DB."""
        self.query = self._default_query()
        self.query_filters = []
        self.select -= self.extra_fields

    def _default_query(self):
        """

        :return: The default query
        """
        return "SELECT {0} FROM " + self.table if not self.distinct else "SELECT DISTINCT {0} FROM " + self.table

    def _default_count_query(self):
        return "SELECT COUNT(*) FROM ({0})"

    @staticmethod
    def _pass_filter(db_filter):
        return db_filter == "all"


class WazuhDBQueryDistinct(WazuhDBQuery):
    """Retrieves unique values for a given field."""

    def _default_query(self):
        return "SELECT DISTINCT {0} FROM " + self.table

    def _default_count_query(self):
        return "COUNT (DISTINCT {0})".format(','.join(map(lambda x: self.fields[x], self.select)))

    def _add_filters_to_query(self):
        WazuhDBQuery._add_filters_to_query(self)
        self.query += ' WHERE ' if not self.q and 'WHERE' not in self.query else ' AND '
        self.query += ' AND '.join(
            ["{0} IS NOT null AND {0} != ''".format(self.fields[field]) for field in self.select])

    def _add_select_to_query(self):
        if len(self.select) > 1:
            raise WazuhError(1410)

        WazuhDBQuery._add_select_to_query(self)

    def _format_data_into_dictionary(self):
        self._data = [next(iter(x.values())) for x in self._data]
        return WazuhDBQuery._format_data_into_dictionary(self)


class WazuhDBQueryGroupBy(WazuhDBQuery):
    """Retrieves unique values for multiple fields using group by."""

    def __init__(self, filter_fields, *args, **kwargs):
        WazuhDBQuery.__init__(self, *args, **kwargs)
        self.filter_fields = filter_fields

    def _get_total_items(self):
        # take total items without grouping, and add the group by clause just after getting total items
        WazuhDBQuery._get_total_items(self)
        self.select.add('count')
        self.inverse_fields['COUNT(*)'] = 'count'
        self.fields['count'] = 'COUNT(*)'
        self.query += ' GROUP BY ' + ','.join(map(lambda x: self.fields[x], self.filter_fields['fields']))

    def _add_select_to_query(self):
        WazuhDBQuery._add_select_to_query(self)
        self.filter_fields = self._parse_select_filter(self.filter_fields)
        if not isinstance(self.filter_fields, dict):
            self.filter_fields = {
                'fields': set(self.filter_fields)
            }
        self.select = self.select & self.filter_fields['fields']


@common.context_cached('system_rules')
def expand_rules():
    """Return all ruleset rule files in the system.

    Returns
    -------
    set
    """
    folders = [common.RULES_PATH, common.USER_RULES_PATH]
    rules = set()
    for folder in folders:
        for _, _, files in walk(folder):
            for f in filter(lambda x: x.endswith(common.RULES_EXTENSION), files):
                rules.add(f)

    return rules


@common.context_cached('system_decoders')
def expand_decoders():
    """Return all ruleset decoder files in the system.

    Returns
    -------
    set
    """
    folders = [common.DECODERS_PATH, common.USER_DECODERS_PATH]
    decoders = set()
    for folder in folders:
        for _, _, files in walk(folder):
            for f in filter(lambda x: x.endswith(common.DECODERS_EXTENSION), files):
                decoders.add(f)

    return decoders


@common.context_cached('system_lists')
def expand_lists():
    """Return all cdb list files in the system.

    Returns
    -------
    set
    """
    folders = [common.LISTS_PATH, common.USER_LISTS_PATH]
    lists = set()
    for folder in folders:
        for _, _, files in walk(folder):
            for f in filter(lambda x: x.endswith(common.LISTS_EXTENSION), files):
                # List files do not have an extension at the moment
                if '.' not in f:
                    lists.add(f)

    return lists


def add_dynamic_detail(detail, value, attribs, details):
    """Add a detail with attributes (i.e. regex with negate or type).

    Parameters
    ----------
    detail : str
        Name of the detail.
    value : str
        Detail value.
    attribs : dict
        Dictionary with the XML attributes.
    details : dict
        Dictionary with all the current details.
    """
    if detail in details:
        new_pattern = details[detail]['pattern'] + value
        details[detail].clear()
        details[detail]['pattern'] = new_pattern
    else:
        details[detail] = dict()
        details[detail]['pattern'] = value

    details[detail].update(attribs)


def validate_wazuh_xml(content: str, config_file: bool = False):
    """Validate Wazuh XML files (rules, decoders and ossec.conf)

    Parameters
    ----------
    content : str
        File content.
    config_file : bool
        Validate remote commands if True.
    """

    # -- characters are not allowed in XML comments
    content = replace_in_comments(content, '--', '%wildcard%')

    # Create temporary file for parsing xml input
    try:
        # Beautify xml file and escape '&' character as it could come in some tag values unescaped
        xml = parseString(f'<root>{content}</root>'.replace('&', '&amp;'))
        # Remove first line (XML specification: <? xmlversion="1.0" ?>), <root> and </root> tags, and empty lines
        indent = '  '  # indent parameter for toprettyxml function
        pretty_xml = '\n'.join(filter(lambda x: x.strip(), xml.toprettyxml(indent=indent).split('\n')[2:-2])) + '\n'
        # Revert xml.dom replacings
        # (https://github.com/python/cpython/blob/8e0418688906206fe59bd26344320c0fc026849e/Lib/xml/dom/minidom.py#L305)
        pretty_xml = pretty_xml.replace("&amp;", "&").replace("&lt;", "<").replace("&quot;", "\"", ) \
            .replace("&gt;", ">").replace('&apos;', "'")
        # Delete two first spaces of each line
        final_xml = re.sub(fr'^{indent}', '', pretty_xml, flags=re.MULTILINE)
        final_xml = replace_in_comments(final_xml, '%wildcard%', '--')

        # Check if remote commands are allowed if it is a configuration file
        config_file and check_remote_commands(final_xml)
        # Check xml format
        load_wazuh_xml(xml_path='', data=final_xml)
    except ExpatError:
        raise WazuhError(1113)
    except WazuhError as e:
        raise e
    except Exception as e:
        raise WazuhError(1113, str(e))


def upload_file(content, file_path, check_xml_formula_values=True):
    """Upload files (rules, lists, decoders and ossec.conf).

    Parameters
    ----------
    content: str
        Content of the XML file.
    file_path: str
        Destination of the new XML file.
    check_xml_formula_values: bool
        Check formula values in the resulting XML if true.

    Returns
    -------
    results.WazuhResult
        Confirmation message.
    """

    def escape_formula_values(xml_string):
        """Prepend with a single quote possible formula injections."""
        formula_characters = ('=', '+', '-', '@')
        et = fromstring(f'<root>{xml_string}</root>')
        full_preprend, beginning_preprend = list(), list()
        for node in et.iter():
            if node.tag and node.tag.startswith(formula_characters):
                full_preprend.append(node.tag)
            if node.text and node.text.startswith(formula_characters) and ("'" in node.text or '"' in node.text):
                beginning_preprend.append(node.text)

        for text in full_preprend:
            xml_string = re.sub(f'<{re.escape(text)}>', f"<'{text}'>", xml_string)
            xml_string = re.sub(f'</{re.escape(text)}>', f"</'{text}'>", xml_string)

        for text in beginning_preprend:
            xml_string = re.sub(f'>{re.escape(text)}<', f">'{text}<", xml_string)

        return xml_string

    # Path of temporary files for parsing xml input
    handle, tmp_file_path = tempfile.mkstemp(prefix='api_tmp_file_', suffix='.tmp', dir=common.OSSEC_TMP_PATH)
    try:
        with open(handle, 'w') as tmp_file:
            final_file = escape_formula_values(content) if check_xml_formula_values else content
            tmp_file.write(final_file)
        chmod(tmp_file_path, 0o660)
    except IOError:
        raise WazuhInternalError(1005)

    # Move temporary file to group folder
    try:
        new_conf_path = path.join(common.WAZUH_PATH, file_path)
        safe_move(tmp_file_path, new_conf_path, ownership=(common.wazuh_uid(), common.wazuh_gid()), permissions=0o660)
    except Error:
        raise WazuhInternalError(1016)

    return results.WazuhResult({'message': 'File was successfully updated'})


def delete_file_with_backup(backup_file: str, abs_path: str, delete_function: callable):
    """Try to delete a file doing a backup beforehand.

    Parameters
    ----------
    backup_file : str
        Name of the backup file.
    abs_path : str
        Absolute path of the file to delete.
    delete_function : callable
        Function that will be used to delete the file.

    Raises
    ------
    WazuhError(1019)
        If there is any `IOError` while doing the backup.
    """
    try:
        full_copy(abs_path, backup_file)
    except IOError:
        raise WazuhError(1019)
    delete_function(filename=path.basename(abs_path))


def replace_in_comments(original_content, to_be_replaced, replacement):
    xml_comment = re.compile(r"(<!--(.*?)-->)", flags=re.MULTILINE | re.DOTALL)
    for comment in xml_comment.finditer(original_content):
        good_comment = comment.group(2).replace(to_be_replaced, replacement)
        original_content = original_content.replace(comment.group(2), good_comment)
    return original_content


def to_relative_path(full_path: str, prefix: str = common.WAZUH_PATH):
    """Return a relative path from the Wazuh base directory.

    Parameters
    ----------
    full_path : str
        Absolute path.
    prefix : str, opt
        Prefix to strip from the absolute path. Default `common.WAZUH_PATH`

    Returns
    -------
    str
        Relative path to `full_path` from `prefix`.
    """
    return path.relpath(full_path, prefix)


def clear_temporary_caches():
    """Clear all saved temporary caches."""
    t_cache.clear()


def temporary_cache():
    """Apply cache depending on whether function has its `cache` parameter set to `True` or not.

    Returns
    -------
    Requested function.
    """

    def decorator(func):
        @wraps(func)
        def wrapper(*args, **kwargs):
            apply_cache = kwargs.pop('cache', None)

            @cached(cache=t_cache)
            def f(*_args, **_kwargs):
                return func(*_args, **_kwargs)

            if apply_cache:
                return f(*args, **kwargs)

            return func(*args, **kwargs)

        return wrapper

    return decorator


def full_copy(src: str, dst: str, follow_symlinks=True) -> None:
    """Copy a file maintaining all metadata if possible.

    Parameters
    ----------
    src: str
        Source absolute path.
    dst: str
        Destination absolute path.
    follow_symlinks: bool
        Make `copy2` follow symbolic links. False otherwise.
    """
    file_stat = os.stat(src)
    copy2(src, dst, follow_symlinks=follow_symlinks)
    try:
        # copy2 does not always copy the correct ownership
        chown(dst, file_stat.st_uid, file_stat.st_gid)
    except PermissionError:
        # Tried to assign 'root' ownership without being root. Default API permissions will be applied
        pass


class Timeout:
    """Raise TimeoutError after n seconds."""

    def __init__(self, seconds, error_message=''):
        self.seconds = seconds
        self.error_message = error_message

    def handle_timeout(self, signum, frame):
        raise TimeoutError(self.error_message)

    def __enter__(self):
        signal(SIGALRM, self.handle_timeout)
        alarm(self.seconds)

    def __exit__(self, type, value, traceback):
        alarm(0)


def get_date_from_timestamp(timestamp):
    """Function to return the date in datetime format and UTC timezone.

    Parameters
    ----------
    timestamp: float
        The timestamp.

    Returns
    -------
    date: datetime
        The default date.
    """
    return datetime.utcfromtimestamp(timestamp).replace(tzinfo=timezone.utc)


def get_utc_now():
    """Function to return the current date.

    Returns
    -------
    date: datetime
        The current date
    """
    return datetime.utcnow().replace(tzinfo=timezone.utc)


def get_utc_strptime(date, datetime_format):
    """Function to transform str to date.

    Returns
    -------
    date: datetime
        The current date
    """
    return datetime.strptime(date, datetime_format).replace(tzinfo=timezone.utc)<|MERGE_RESOLUTION|>--- conflicted
+++ resolved
@@ -18,15 +18,8 @@
 from itertools import groupby, chain
 from os import chmod, chown, listdir, mkdir, curdir, rename, utime, remove, walk, path
 from pyexpat import ExpatError
-<<<<<<< HEAD
 from shutil import Error, move, copy2
-from signal import signal, alarm, SIGALRM
-=======
-from shutil import Error, move, copyfile
 from signal import signal, alarm, SIGALRM, SIGKILL
-from subprocess import CalledProcessError, check_output
-from xml.etree.ElementTree import ElementTree
->>>>>>> 85b87475
 
 from cachetools import cached, TTLCache
 from defusedxml.ElementTree import fromstring
@@ -63,14 +56,9 @@
                 os.kill(int(match.group(1)), SIGKILL)
                 print(f"{daemon}: Orphan child process {match.group(1)} was terminated.")
             except OSError:
-<<<<<<< HEAD
-                print(f'{daemon}: Process {match.group(1)} not used by Wazuh, removing...')
-                os.remove(path.join(OSSEC_PIDFILE_PATH, pid_file))
-=======
                 print(f'{daemon}: Non existent process {match.group(1)}, removing from {common.wazuh_path}/var/run...')
             finally:
-                os.remove(path.join(pidfiles_path, pid_file))
->>>>>>> 85b87475
+                os.remove(path.join(OSSEC_PIDFILE_PATH, pid_file))
 
 
 def find_nth(string, substring, n):
